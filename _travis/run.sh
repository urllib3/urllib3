#!/bin/bash

set -exo pipefail

if [[ "$(uname -s)" == "Darwin" && "$TOXENV" == "py27" ]]; then
    export PATH="/Library/Frameworks/Python.framework/Versions/2.7/bin":$PATH
fi

<<<<<<< HEAD
tox --version
tox
=======
if [ -n "${TOXENV}" ]; then
    python -m pip install tox
    tox
else
    downstream_script="${TRAVIS_BUILD_DIR}/_travis/downstream/${DOWNSTREAM}.sh"
    if [ ! -x "$downstream_script" ]; then
        exit 1
    fi
    $downstream_script install
    python -m pip install .
    $downstream_script run
fi
>>>>>>> a14fbc27
<|MERGE_RESOLUTION|>--- conflicted
+++ resolved
@@ -6,12 +6,9 @@
     export PATH="/Library/Frameworks/Python.framework/Versions/2.7/bin":$PATH
 fi
 
-<<<<<<< HEAD
-tox --version
-tox
-=======
 if [ -n "${TOXENV}" ]; then
-    python -m pip install tox
+    python -m pip install tox==3.9.0
+    tox --version
     tox
 else
     downstream_script="${TRAVIS_BUILD_DIR}/_travis/downstream/${DOWNSTREAM}.sh"
@@ -21,5 +18,4 @@
     $downstream_script install
     python -m pip install .
     $downstream_script run
-fi
->>>>>>> a14fbc27
+fi