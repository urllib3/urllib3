#!/bin/bash

set -exo pipefail

if [[ "$(uname -s)" == "Darwin" && "$NOX_SESSION" == "tests-2.7" ]]; then
    export PATH="/Library/Frameworks/Python.framework/Versions/2.7/bin":$PATH
fi

<<<<<<< HEAD
if [ -n "${TOXENV}" ]; then
    python -m pip install tox==3.9.0
    tox --version
    tox
=======
if [ -n "${NOX_SESSION}" ]; then
    if [[ "$(uname -s)" == 'Darwin' ]]; then
        # Explicitly use Python 3.6 on MacOS, otherwise it won't find Nox properly.
        python3.6 -m nox -s "${NOX_SESSION}"
    else
        nox -s "${NOX_SESSION}"
    fi
>>>>>>> 20012929
else
    downstream_script="${TRAVIS_BUILD_DIR}/_travis/downstream/${DOWNSTREAM}.sh"
    if [ ! -x "$downstream_script" ]; then
        exit 1
    fi
    $downstream_script install
    python -m pip install .
    $downstream_script run
fi<|MERGE_RESOLUTION|>--- conflicted
+++ resolved
@@ -6,12 +6,6 @@
     export PATH="/Library/Frameworks/Python.framework/Versions/2.7/bin":$PATH
 fi
 
-<<<<<<< HEAD
-if [ -n "${TOXENV}" ]; then
-    python -m pip install tox==3.9.0
-    tox --version
-    tox
-=======
 if [ -n "${NOX_SESSION}" ]; then
     if [[ "$(uname -s)" == 'Darwin' ]]; then
         # Explicitly use Python 3.6 on MacOS, otherwise it won't find Nox properly.
@@ -19,7 +13,6 @@
     else
         nox -s "${NOX_SESSION}"
     fi
->>>>>>> 20012929
 else
     downstream_script="${TRAVIS_BUILD_DIR}/_travis/downstream/${DOWNSTREAM}.sh"
     if [ ! -x "$downstream_script" ]; then
