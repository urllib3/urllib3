#!/bin/bash

set -e
set -x

if [[ "$(uname -s)" == 'Darwin' ]]; then
    sw_vers
    brew update || brew update

<<<<<<< HEAD
    # https://github.com/travis-ci/travis-ci/issues/8826
    if brew ls --versions oclint >> /dev/null; then
        brew cask uninstall oclint
    fi

=======
>>>>>>> d0255e01
    brew outdated openssl || brew upgrade openssl
    brew install openssl@1.1

    # install pyenv
    git clone --depth 1 https://github.com/yyuu/pyenv.git ~/.pyenv
    PYENV_ROOT="$HOME/.pyenv"
    PATH="$PYENV_ROOT/bin:$PATH"
    eval "$(pyenv init -)"

    case "${TOXENV}" in
        py27)
            pyenv install 2.7.14
            pyenv global 2.7.14
            ;;
        py34)
            pyenv install 3.4.7
            pyenv global 3.4.7
            ;;
        py35)
            pyenv install 3.5.4
            pyenv global 3.5.4
            ;;
        py36)
            pyenv install 3.6.3
            pyenv global 3.6.3
            ;;
        py37)
            pyenv install 3.7-dev
            pyenv global 3.7-dev
            ;;
        py38)
            pyenv install 3.8-dev
            pyenv global 3.8-dev
            ;;
        pypy*)
            pyenv install "pypy-5.4.1"
            pyenv global "pypy-5.4.1"
            ;;
    esac
    pyenv rehash
    pip install -U setuptools
    pip install --user virtualenv
else
    pip install virtualenv
fi

pip install tox

if [[ "${TOXENV}" == "gae" ]]; then
    pip install gcp-devrel-py-tools
    gcp-devrel-py-tools download-appengine-sdk "$(dirname ${GAE_SDK_PATH})"
fi<|MERGE_RESOLUTION|>--- conflicted
+++ resolved
@@ -6,15 +6,6 @@
 if [[ "$(uname -s)" == 'Darwin' ]]; then
     sw_vers
     brew update || brew update
-
-<<<<<<< HEAD
-    # https://github.com/travis-ci/travis-ci/issues/8826
-    if brew ls --versions oclint >> /dev/null; then
-        brew cask uninstall oclint
-    fi
-
-=======
->>>>>>> d0255e01
     brew outdated openssl || brew upgrade openssl
     brew install openssl@1.1
 
