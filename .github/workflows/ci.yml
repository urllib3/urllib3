name: CI

on: [push, pull_request]

permissions: "read-all"

defaults:
  run:
    shell: bash

jobs:
  package:
    runs-on: ubuntu-latest

    steps:
      - name: Checkout Repository
        uses: actions/checkout@v2
      - name: Set up Python 3.7
        uses: actions/setup-python@v4
        with:
          python-version: "3.7"
      - name: Check packages
        run: |
          python3.7 -m pip install pip setuptools wheel twine rstcheck;
          python3.7 setup.py sdist bdist_wheel;
          rstcheck README.rst CHANGES.rst
          python3.7 -m twine check dist/*
  test:
    env:
      SETUPTOOLS_USE_DISTUTILS: stdlib
    strategy:
      fail-fast: false
      matrix:
        python-version: ["2.7", "3.6", "3.7", "3.8", "3.9", "3.10", "3.11"]
        os: [macos-11, windows-latest, ubuntu-latest]
        experimental: [false]
        nox-session: ['']
        exclude:
          # GitHub Actions dropped support for Python 2.7 and 3.7 in Ubuntu 22.04
          - python-version: "2.7"
            os: ubuntu-latest
          - python-version: "3.6"
            os: ubuntu-latest
          # Python 3.7 does not fully support OpenSSL 3, the default on Ubuntu 22.04
          # https://bugs.python.org/issue38820
          - python-version: "3.7"
            os: ubuntu-latest
        include:
          - python-version: "2.7"
            os: ubuntu-20.04
            experimental: false
            nox-session: ''
          - python-version: "3.6"
            os: ubuntu-20.04
            experimental: false
            nox-session: ''
          - python-version: "3.7"
            os: ubuntu-20.04
            experimental: false
            nox-session: ''
          - python-version: "pypy3.9"
            os: ubuntu-latest
            experimental: false
            nox-session: test-pypy
          - python-version: "pypy2.7"
            os: ubuntu-20.04
            experimental: false
            nox-session: test-pypy
          - python-version: "2.7"
            os: ubuntu-latest
            experimental: false
            nox-session: google_brotli-2.7
          - python-version: "3.x"
            os: ubuntu-latest
            experimental: false
            nox-session: google_brotli-3
          - python-version: "2.7"
            os: ubuntu-latest
            experimental: false
            nox-session: app_engine
          - python-version: "3.12-dev"
            os: ubuntu-latest
            experimental: true
            nox-session: test-3.12

    runs-on: ${{ matrix.os }}
    name: ${{ fromJson('{"macos-11":"macOS","windows-latest":"Windows","ubuntu-20.04":"Ubuntu 20.04","ubuntu-latest":"Ubuntu"}')[matrix.os] }} ${{ matrix.python-version }} ${{ matrix.nox-session}}
    continue-on-error: ${{ matrix.experimental }}
    steps:
      - name: Checkout Repository
        uses: actions/checkout@v2

<<<<<<< HEAD
      - name: "Setup Python ${{ matrix.python-version }}"
        uses: actions/setup-python@v2
=======
      - name: Set Up Python - ${{ matrix.python-version }}
        uses: actions/setup-python@v4
>>>>>>> de6def1f
        with:
          python-version: ${{ matrix.python-version }}

      - name: Set Up Python 3 to run nox
        if: matrix.python-version != '3.7'
        uses: actions/setup-python@v4
        with:
          python-version: "3"

      - name: Install Dependencies
        run: python -m pip install --upgrade pip setuptools nox

      - name: Run Tests
        run: ./ci/run_tests.sh
        env:
          PYTHON_VERSION: ${{ matrix.python-version }}
          NOX_SESSION: ${{ matrix.nox-session }}

      - name: Upload Coverage
        if: ${{ matrix.nox-session != 'unsupported_python2' }}
        uses: "actions/upload-artifact@v2"
        with:
          name: coverage-data
          path: ".coverage.*"
          if-no-files-found: error


  coverage:
    runs-on: "ubuntu-latest"
    needs: test
    steps:
      - uses: actions/checkout@v2
      - name: "Use latest Python so it understands all syntax"
        uses: actions/setup-python@v4
        with:
          python-version: "3.10"

      - name: "Install coverage"
        run: "python -m pip install --upgrade coverage"

      - name: "Download coverage data"
        uses: actions/download-artifact@v2
        with:
          name: coverage-data

      - name: "Combine & check coverage"
        run: |
          python -m coverage combine
          python -m coverage html --skip-covered --skip-empty
          python -m coverage report --ignore-errors --show-missing --fail-under=100

      - name: "Upload report if check failed"
        uses: actions/upload-artifact@v2
        with:
          name: coverage-report
          path: htmlcov
        if: ${{ failure() }}<|MERGE_RESOLUTION|>--- conflicted
+++ resolved
@@ -90,13 +90,8 @@
       - name: Checkout Repository
         uses: actions/checkout@v2
 
-<<<<<<< HEAD
-      - name: "Setup Python ${{ matrix.python-version }}"
-        uses: actions/setup-python@v2
-=======
       - name: Set Up Python - ${{ matrix.python-version }}
         uses: actions/setup-python@v4
->>>>>>> de6def1f
         with:
           python-version: ${{ matrix.python-version }}
 
