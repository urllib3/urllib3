--- conflicted
+++ resolved
@@ -4,13 +4,9 @@
 import h11
 import pytest
 
-<<<<<<< HEAD
 from urllib3.base import Request
 from urllib3._sync.connection import _request_bytes_iterable, RECENT_DATE
 from urllib3.util.ssl_ import CertificateError, match_hostname
-=======
-from urllib3.connection import CertificateError, _match_hostname, RECENT_DATE
->>>>>>> f7a4bed0
 
 
 class TestConnection(object):
@@ -31,27 +27,16 @@
             match_hostname(cert, asserted_hostname)
 
     def test_match_hostname_match(self):
-<<<<<<< HEAD
-        cert = {'subjectAltName': [('DNS', 'foo')]}
-        asserted_hostname = 'foo'
-        match_hostname(cert, asserted_hostname)
-=======
         cert = {"subjectAltName": [("DNS", "foo")]}
         asserted_hostname = "foo"
-        _match_hostname(cert, asserted_hostname)
->>>>>>> f7a4bed0
+        match_hostname(cert, asserted_hostname)
 
     def test_match_hostname_mismatch(self):
         cert = {"subjectAltName": [("DNS", "foo")]}
         asserted_hostname = "bar"
         try:
-<<<<<<< HEAD
-            with mock.patch('urllib3.util.ssl_.log.error') as mock_log:
+            with mock.patch("urllib3.util.ssl_.log.error") as mock_log:
                 match_hostname(cert, asserted_hostname)
-=======
-            with mock.patch("urllib3.connection.log.error") as mock_log:
-                _match_hostname(cert, asserted_hostname)
->>>>>>> f7a4bed0
         except CertificateError as e:
             assert "hostname 'bar' doesn't match 'foo'" in str(e)
             mock_log.assert_called_once_with(
@@ -77,9 +62,7 @@
             method=b"POST",
             target="post",
             body=body_bytes,
-            headers={
-                "Content-Length": body_size,
-            },
+            headers={"Content-Length": body_size},
         )
         request.add_host("httpbin.org", port=80, scheme="http")
         state_machine = h11.Connection(our_role=h11.CLIENT)
