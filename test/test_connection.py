--- conflicted
+++ resolved
@@ -122,7 +122,6 @@
             )
             assert e._peer_cert == cert
 
-<<<<<<< HEAD
     def test_match_hostname_ip_address_ipv6(self):
         cert = {"subjectAltName": [("IP Address", "1:2::2:1")]}
         asserted_hostname = "1:2::2:2"
@@ -144,10 +143,7 @@
         match = _match_hostname(cert, asserted_hostname)
         assert match is None
 
-    def test_recent_date(self):
-=======
     def test_recent_date(self) -> None:
->>>>>>> 384feec1
         # This test is to make sure that the RECENT_DATE value
         # doesn't get too far behind what the current date is.
         # When this test fails update urllib3.connection.RECENT_DATE
