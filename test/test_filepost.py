import unittest

from urllib3.filepost import encode_multipart_formdata, iter_fields
from urllib3.packages.six import b, u


BOUNDARY = '!! test boundary !!'


class TestIterfields(unittest.TestCase):

    def test_dict(self):
        for fieldname, value in iter_fields(dict(a='b')):
            self.assertEqual((fieldname, value), ('a', 'b'))

        self.assertEqual(
            list(sorted(iter_fields(dict(a='b', c='d')))),
            [('a', 'b'), ('c', 'd')])

    def test_tuple_list(self):
        for fieldname, value in iter_fields([('a', 'b')]):
            self.assertEqual((fieldname, value), ('a', 'b'))

        self.assertEqual(
            list(iter_fields([('a', 'b'), ('c', 'd')])),
            [('a', 'b'), ('c', 'd')])


class TestMultipartEncoding(unittest.TestCase):

    def test_input_datastructures(self):
        fieldsets = [
            dict(k='v', k2='v2'),
            [('k', 'v'), ('k2', 'v2')],
        ]

        for fields in fieldsets:
            encoded, _ = encode_multipart_formdata(fields, boundary=BOUNDARY)
            self.assertEqual(encoded.count(b(BOUNDARY)), 3)


    def test_field_encoding(self):
        fieldsets = [
            [('k', 'v'), ('k2', 'v2')],
            [('k', b'v'), (u('k2'), b'v2')],
            [('k', b'v'), (u('k2'), 'v2')],
        ]

        for fields in fieldsets:
            encoded, content_type = encode_multipart_formdata(fields, boundary=BOUNDARY)

            self.assertEqual(encoded,
                b'--' + b(BOUNDARY) + b'\r\n'
                b'Content-Disposition: form-data; name="k"\r\n'
                b'\r\n'
                b'v\r\n'
                b'--' + b(BOUNDARY) + b'\r\n'
                b'Content-Disposition: form-data; name="k2"\r\n'
                b'\r\n'
                b'v2\r\n'
                b'--' + b(BOUNDARY) + b'--\r\n'
                , fields)

            self.assertEqual(content_type,
                b'multipart/form-data; boundary=' + b(BOUNDARY))


    def test_filename(self):
        fields = [('k', ('somename', b'v'))]

        encoded, content_type = encode_multipart_formdata(fields, boundary=BOUNDARY)

        self.assertEqual(encoded,
            b'--' + b(BOUNDARY) + b'\r\n'
            b'Content-Disposition: form-data; name="k"; filename="somename"\r\n'
            b'Content-Type: application/octet-stream\r\n'
            b'\r\n'
            b'v\r\n'
            b'--' + b(BOUNDARY) + b'--\r\n'
            )

        self.assertEqual(content_type,
            b'multipart/form-data; boundary=' + b(BOUNDARY))


    def test_textplain(self):
        fields = [('k', ('somefile.txt', b'v'))]

        encoded, content_type = encode_multipart_formdata(fields, boundary=BOUNDARY)

        self.assertEqual(encoded,
            b'--' + b(BOUNDARY) + b'\r\n'
            b'Content-Disposition: form-data; name="k"; filename="somefile.txt"\r\n'
            b'Content-Type: text/plain\r\n'
            b'\r\n'
            b'v\r\n'
            b'--' + b(BOUNDARY) + b'--\r\n'
            )

        self.assertEqual(content_type,
            b'multipart/form-data; boundary=' + b(BOUNDARY))


<<<<<<< HEAD
    def test_international_headers(self):
        fields = [(u'ke\u00ff', (u'n\u00e4me', b'v1')),
                  (u'\u03a4\u03b5\u03be\u03c4', b'v2')]
=======
    def test_explicit(self):
        fields = [('k', ('somefile.txt', b'v', 'image/jpeg'))]
>>>>>>> e9f7e82d

        encoded, content_type = encode_multipart_formdata(fields, boundary=BOUNDARY)

        self.assertEqual(encoded,
            b'--' + b(BOUNDARY) + b'\r\n'
<<<<<<< HEAD
            b'Content-Disposition: form-data;'
            b" name*=utf-8''ke%C3%BF;"
            b" filename*=utf-8''n%C3%A4me\r\n"
            b'Content-Type: application/octet-stream\r\n'
            b'\r\n'
            b'v1\r\n'
            b'--' + b(BOUNDARY) + b'\r\n'
            b'Content-Disposition: form-data;'
            b" name*=utf-8''%CE%A4%CE%B5%CE%BE%CF%84\r\n"
            b'\r\n'
            b'v2\r\n'
=======
            b'Content-Disposition: form-data; name="k"; filename="somefile.txt"\r\n'
            b'Content-Type: image/jpeg\r\n'
            b'\r\n'
            b'v\r\n'
>>>>>>> e9f7e82d
            b'--' + b(BOUNDARY) + b'--\r\n'
            )

        self.assertEqual(content_type,
            b'multipart/form-data; boundary=' + b(BOUNDARY))<|MERGE_RESOLUTION|>--- conflicted
+++ resolved
@@ -101,20 +101,28 @@
             b'multipart/form-data; boundary=' + b(BOUNDARY))
 
 
-<<<<<<< HEAD
-    def test_international_headers(self):
-        fields = [(u'ke\u00ff', (u'n\u00e4me', b'v1')),
-                  (u'\u03a4\u03b5\u03be\u03c4', b'v2')]
-=======
     def test_explicit(self):
         fields = [('k', ('somefile.txt', b'v', 'image/jpeg'))]
->>>>>>> e9f7e82d
 
         encoded, content_type = encode_multipart_formdata(fields, boundary=BOUNDARY)
 
         self.assertEqual(encoded,
             b'--' + b(BOUNDARY) + b'\r\n'
-<<<<<<< HEAD
+            b'Content-Disposition: form-data; name="k"; filename="somefile.txt"\r\n'
+            b'Content-Type: image/jpeg\r\n'
+            b'\r\n'
+            b'v\r\n'
+            b'--' + b(BOUNDARY) + b'--\r\n'
+            )
+
+    def test_international_headers(self):
+        fields = [(u'ke\u00ff', (u'n\u00e4me', b'v1')),
+                  (u'\u03a4\u03b5\u03be\u03c4', b'v2')]
+
+        encoded, content_type = encode_multipart_formdata(fields, boundary=BOUNDARY)
+
+        self.assertEqual(encoded,
+            b'--' + b(BOUNDARY) + b'\r\n'
             b'Content-Disposition: form-data;'
             b" name*=utf-8''ke%C3%BF;"
             b" filename*=utf-8''n%C3%A4me\r\n"
@@ -126,12 +134,6 @@
             b" name*=utf-8''%CE%A4%CE%B5%CE%BE%CF%84\r\n"
             b'\r\n'
             b'v2\r\n'
-=======
-            b'Content-Disposition: form-data; name="k"; filename="somefile.txt"\r\n'
-            b'Content-Type: image/jpeg\r\n'
-            b'\r\n'
-            b'v\r\n'
->>>>>>> e9f7e82d
             b'--' + b(BOUNDARY) + b'--\r\n'
             )
 
