import warnings
import sys
import errno
import functools
import logging
import socket

from nose.plugins.skip import SkipTest

from urllib3.exceptions import HTTPWarning
from urllib3.packages import six

# We need a host that will not immediately close the connection with a TCP
# Reset. SO suggests this hostname
TARPIT_HOST = '10.255.255.1'

# (Arguments for socket, is it IPv6 address?)
VALID_SOURCE_ADDRESSES = [(('::1', 0), True), (('127.0.0.1', 0), False)]
# RFC 5737: 192.0.2.0/24 is for testing only.
# RFC 3849: 2001:db8::/32 is for documentation only.
INVALID_SOURCE_ADDRESSES = [('192.0.2.255', 0), ('2001:db8::1', 0)]


def clear_warnings(cls=HTTPWarning):
    new_filters = []
    for f in warnings.filters:
        if issubclass(f[2], cls):
            continue
        new_filters.append(f)
    warnings.filters[:] = new_filters


def setUp():
    clear_warnings()
    warnings.simplefilter('ignore', HTTPWarning)

<<<<<<< HEAD
=======

def onlyPy26OrOlder(test):
    """Skips this test unless you are on Python2.6.x or earlier."""

    @functools.wraps(test)
    def wrapper(*args, **kwargs):
        msg = "{name} only runs on Python2.6.x or older".format(name=test.__name__)
        if sys.version_info >= (2, 7):
            raise SkipTest(msg)
        return test(*args, **kwargs)
    return wrapper


>>>>>>> ee564fd7
def onlyPy27OrNewer(test):
    """Skips this test unless you are on Python 2.7.x or later."""

    @functools.wraps(test)
    def wrapper(*args, **kwargs):
        msg = "{name} requires Python 2.7.x+ to run".format(name=test.__name__)
        if sys.version_info < (2, 7):
            raise SkipTest(msg)
        return test(*args, **kwargs)
    return wrapper


def onlyPy279OrNewer(test):
    """Skips this test unless you are on Python 2.7.9 or later."""

    @functools.wraps(test)
    def wrapper(*args, **kwargs):
        msg = "{name} requires Python 2.7.9+ to run".format(name=test.__name__)
        if sys.version_info < (2, 7, 9):
            raise SkipTest(msg)
        return test(*args, **kwargs)
    return wrapper


def onlyPy2(test):
    """Skips this test unless you are on Python 2.x"""

    @functools.wraps(test)
    def wrapper(*args, **kwargs):
        msg = "{name} requires Python 2.x to run".format(name=test.__name__)
        if six.PY3:
            raise SkipTest(msg)
        return test(*args, **kwargs)
    return wrapper


def onlyPy3(test):
    """Skips this test unless you are on Python3.x"""

    @functools.wraps(test)
    def wrapper(*args, **kwargs):
        msg = "{name} requires Python3.x to run".format(name=test.__name__)
        if not six.PY3:
            raise SkipTest(msg)
        return test(*args, **kwargs)
    return wrapper


_requires_network_has_route = None


def requires_network(test):
    """Helps you skip tests that require the network"""

    def _is_unreachable_err(err):
        return getattr(err, 'errno', None) in (errno.ENETUNREACH,
                                               errno.EHOSTUNREACH)  # For OSX

    def _has_route():
        try:
            sock = socket.create_connection((TARPIT_HOST, 80), 0.0001)
            sock.close()
            return True
        except socket.timeout:
            return True
        except socket.error as e:
            if _is_unreachable_err(e):
                return False
            else:
                raise

    @functools.wraps(test)
    def wrapper(*args, **kwargs):
        global _requires_network_has_route

        if _requires_network_has_route is None:
            _requires_network_has_route = _has_route()

        if _requires_network_has_route:
            return test(*args, **kwargs)
        else:
            msg = "Can't run {name} because the network is unreachable".format(
                name=test.__name__)
            raise SkipTest(msg)
    return wrapper


class _ListHandler(logging.Handler):
    def __init__(self):
        super(_ListHandler, self).__init__()
        self.records = []

    def emit(self, record):
        self.records.append(record)


class LogRecorder(object):
    def __init__(self, target=logging.root):
        super(LogRecorder, self).__init__()
        self._target = target
        self._handler = _ListHandler()

    @property
    def records(self):
        return self._handler.records

    def install(self):
        self._target.addHandler(self._handler)

    def uninstall(self):
        self._target.removeHandler(self._handler)

    def __enter__(self):
        self.install()
        return self.records

    def __exit__(self, exc_type, exc_value, traceback):
        self.uninstall()
        return False<|MERGE_RESOLUTION|>--- conflicted
+++ resolved
@@ -34,22 +34,7 @@
     clear_warnings()
     warnings.simplefilter('ignore', HTTPWarning)
 
-<<<<<<< HEAD
-=======
 
-def onlyPy26OrOlder(test):
-    """Skips this test unless you are on Python2.6.x or earlier."""
-
-    @functools.wraps(test)
-    def wrapper(*args, **kwargs):
-        msg = "{name} only runs on Python2.6.x or older".format(name=test.__name__)
-        if sys.version_info >= (2, 7):
-            raise SkipTest(msg)
-        return test(*args, **kwargs)
-    return wrapper
-
-
->>>>>>> ee564fd7
 def onlyPy27OrNewer(test):
     """Skips this test unless you are on Python 2.7.x or later."""
 
