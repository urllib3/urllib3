--- conflicted
+++ resolved
@@ -1,9 +1,5 @@
-<<<<<<< HEAD
-=======
-import socket
 import zlib
 
->>>>>>> 9782e1f8
 from io import BytesIO, BufferedReader
 
 import pytest
@@ -234,35 +230,6 @@
         with pytest.raises(IOError):
             resp3.fileno()
 
-<<<<<<< HEAD
-=======
-        resp3._fp = 2
-        # A corner case where _fp is present but doesn't have `closed`,
-        # `isclosed`, or `fileno`.  Unlikely, but possible.
-        assert resp3.closed
-        with pytest.raises(IOError):
-            resp3.fileno()
-
-    def test_io_closed_consistently(self, sock):
-        try:
-            hlr = httplib.HTTPResponse(sock)
-            hlr.fp = BytesIO(b'foo')
-            hlr.chunked = 0
-            hlr.length = 3
-            with HTTPResponse(hlr, preload_content=False) as resp:
-                assert not resp.closed
-                assert not resp._fp.isclosed()
-                assert not is_fp_closed(resp._fp)
-                assert not resp.isclosed()
-                resp.read()
-                assert resp.closed
-                assert resp._fp.isclosed()
-                assert is_fp_closed(resp._fp)
-                assert resp.isclosed()
-        finally:
-            hlr.close()
-
->>>>>>> 9782e1f8
     def test_io_bufferedreader(self):
         fp = BytesIO(b'foo')
         resp = HTTPResponse(fp, preload_content=False)
@@ -526,117 +493,6 @@
         with pytest.raises(StopIteration):
             next(stream)
 
-<<<<<<< HEAD
-=======
-    def test_mock_transfer_encoding_chunked(self):
-        stream = [b"fo", b"o", b"bar"]
-        fp = MockChunkedEncodingResponse(stream)
-        r = httplib.HTTPResponse(MockSock)
-        r.fp = fp
-        resp = HTTPResponse(r, preload_content=False, headers={'transfer-encoding': 'chunked'})
-
-        for i, c in enumerate(resp.stream()):
-            assert c == stream[i]
-
-    def test_mock_gzipped_transfer_encoding_chunked_decoded(self):
-        """Show that we can decode the gizpped and chunked body."""
-        def stream():
-            # Set up a generator to chunk the gzipped body
-            compress = zlib.compressobj(6, zlib.DEFLATED, 16 + zlib.MAX_WBITS)
-            data = compress.compress(b'foobar')
-            data += compress.flush()
-            for i in range(0, len(data), 2):
-                yield data[i:i+2]
-
-        fp = MockChunkedEncodingResponse(list(stream()))
-        r = httplib.HTTPResponse(MockSock)
-        r.fp = fp
-        headers = {'transfer-encoding': 'chunked', 'content-encoding': 'gzip'}
-        resp = HTTPResponse(r, preload_content=False, headers=headers)
-
-        data = b''
-        for c in resp.stream(decode_content=True):
-            data += c
-
-        assert b'foobar' == data
-
-    def test_mock_transfer_encoding_chunked_custom_read(self):
-        stream = [b"foooo", b"bbbbaaaaar"]
-        fp = MockChunkedEncodingResponse(stream)
-        r = httplib.HTTPResponse(MockSock)
-        r.fp = fp
-        r.chunked = True
-        r.chunk_left = None
-        resp = HTTPResponse(r, preload_content=False, headers={'transfer-encoding': 'chunked'})
-        expected_response = [b'fo', b'oo', b'o', b'bb', b'bb', b'aa', b'aa', b'ar']
-        response = list(resp.read_chunked(2))
-        assert expected_response == response
-
-    def test_mock_transfer_encoding_chunked_unlmtd_read(self):
-        stream = [b"foooo", b"bbbbaaaaar"]
-        fp = MockChunkedEncodingResponse(stream)
-        r = httplib.HTTPResponse(MockSock)
-        r.fp = fp
-        r.chunked = True
-        r.chunk_left = None
-        resp = HTTPResponse(r, preload_content=False, headers={'transfer-encoding': 'chunked'})
-        assert stream == list(resp.read_chunked())
-
-    def test_read_not_chunked_response_as_chunks(self):
-        fp = BytesIO(b'foo')
-        resp = HTTPResponse(fp, preload_content=False)
-        r = resp.read_chunked()
-        with pytest.raises(ResponseNotChunked):
-            next(r)
-
-    def test_invalid_chunks(self):
-        stream = [b"foooo", b"bbbbaaaaar"]
-        fp = MockChunkedInvalidEncoding(stream)
-        r = httplib.HTTPResponse(MockSock)
-        r.fp = fp
-        r.chunked = True
-        r.chunk_left = None
-        resp = HTTPResponse(r, preload_content=False, headers={'transfer-encoding': 'chunked'})
-        with pytest.raises(ProtocolError):
-            next(resp.read_chunked())
-
-    def test_chunked_response_without_crlf_on_end(self):
-        stream = [b"foo", b"bar", b"baz"]
-        fp = MockChunkedEncodingWithoutCRLFOnEnd(stream)
-        r = httplib.HTTPResponse(MockSock)
-        r.fp = fp
-        r.chunked = True
-        r.chunk_left = None
-        resp = HTTPResponse(r, preload_content=False, headers={'transfer-encoding': 'chunked'})
-        assert stream == list(resp.stream())
-
-    def test_chunked_response_with_extensions(self):
-        stream = [b"foo", b"bar"]
-        fp = MockChunkedEncodingWithExtensions(stream)
-        r = httplib.HTTPResponse(MockSock)
-        r.fp = fp
-        r.chunked = True
-        r.chunk_left = None
-        resp = HTTPResponse(r, preload_content=False, headers={'transfer-encoding': 'chunked'})
-        assert stream == list(resp.stream())
-
-    def test_chunked_head_response(self):
-        r = httplib.HTTPResponse(MockSock, method='HEAD')
-        r.chunked = True
-        r.chunk_left = None
-        resp = HTTPResponse('',
-                            preload_content=False,
-                            headers={'transfer-encoding': 'chunked'},
-                            original_response=r)
-        assert resp.chunked is True
-
-        resp.supports_chunked_reads = lambda: True
-        resp.release_conn = mock.Mock()
-        for _ in resp.stream():
-            continue
-        resp.release_conn.assert_called_once_with()
-
->>>>>>> 9782e1f8
     def test_get_case_insensitive_headers(self):
         headers = {'host': 'example.com'}
         r = HTTPResponse(headers=headers)
