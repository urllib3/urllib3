--- conflicted
+++ resolved
@@ -4,11 +4,8 @@
 import http.client as httplib
 import socket
 import ssl
-<<<<<<< HEAD
+import sys
 import typing
-=======
-import sys
->>>>>>> c35033f6
 import zlib
 from base64 import b64decode
 from http.client import IncompleteRead as httplib_IncompleteRead
