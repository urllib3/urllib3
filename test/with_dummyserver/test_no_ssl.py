--- conflicted
+++ resolved
@@ -8,16 +8,11 @@
 import pytest
 
 import urllib3
-<<<<<<< HEAD
-from dummyserver.testcase import HTTPDummyProxyTestCase, HTTPDummyServerTestCase
-from urllib3.exceptions import InsecureProxyWarning, InsecureRequestWarning
-=======
 from dummyserver.testcase import (
-    HTTPSHypercornDummyServerTestCase,
+    HypercornDummyProxyTestCase,
     HypercornDummyServerTestCase,
 )
-from urllib3.exceptions import InsecureRequestWarning
->>>>>>> 7531aa0a
+from urllib3.exceptions import InsecureProxyWarning, InsecureRequestWarning
 
 from ..test_no_ssl import TestWithoutSSL
 
@@ -29,11 +24,7 @@
             assert r.status == 200, r.data
 
 
-<<<<<<< HEAD
-class TestHTTPSWithoutSSL(HTTPDummyProxyTestCase, TestWithoutSSL):
-=======
-class TestHTTPSWithoutSSL(HTTPSHypercornDummyServerTestCase, TestWithoutSSL):
->>>>>>> 7531aa0a
+class TestHTTPSWithoutSSL(HypercornDummyProxyTestCase, TestWithoutSSL):
     def test_simple(self) -> None:
         with urllib3.HTTPSConnectionPool(
             self.https_host, self.https_port, cert_reqs="NONE"
