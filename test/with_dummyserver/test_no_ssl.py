"""
Test connections without the builtin ssl module

Note: Import urllib3 inside the test functions to get the importblocker to work
"""
from ..test_no_ssl import TestWithoutSSL

from dummyserver.testcase import HTTPDummyServerTestCase, HTTPSDummyServerTestCase

import pytest
import urllib3


class TestHTTPWithoutSSL(HTTPDummyServerTestCase, TestWithoutSSL):
    @pytest.mark.skip(
        reason=(
            "TestWithoutSSL mutates sys.modules."
            "This breaks the backend loading code which imports modules at runtime."
            "See discussion at https://github.com/python-trio/urllib3/pull/42"
        )
    )
    def test_simple(self):
        with urllib3.HTTPConnectionPool(self.host, self.port) as pool:
            r = pool.request("GET", "/")
            assert r.status == 200, r.data


class TestHTTPSWithoutSSL(HTTPSDummyServerTestCase, TestWithoutSSL):
    def test_simple(self):
<<<<<<< HEAD
        try:
            pool = urllib3.HTTPSConnectionPool(self.host, self.port, cert_reqs="NONE")
        except urllib3.exceptions.SSLError as e:
            assert "SSL module is not available" in str(e)
        finally:
            pool.close()
=======
        with urllib3.HTTPSConnectionPool(
            self.host, self.port, cert_reqs="NONE"
        ) as pool:
            try:
                pool.request("GET", "/")
            except urllib3.exceptions.SSLError as e:
                assert "SSL module is not available" in str(e)
>>>>>>> 25add2a0
<|MERGE_RESOLUTION|>--- conflicted
+++ resolved
@@ -27,19 +27,9 @@
 
 class TestHTTPSWithoutSSL(HTTPSDummyServerTestCase, TestWithoutSSL):
     def test_simple(self):
-<<<<<<< HEAD
         try:
             pool = urllib3.HTTPSConnectionPool(self.host, self.port, cert_reqs="NONE")
         except urllib3.exceptions.SSLError as e:
             assert "SSL module is not available" in str(e)
         finally:
-            pool.close()
-=======
-        with urllib3.HTTPSConnectionPool(
-            self.host, self.port, cert_reqs="NONE"
-        ) as pool:
-            try:
-                pool.request("GET", "/")
-            except urllib3.exceptions.SSLError as e:
-                assert "SSL module is not available" in str(e)
->>>>>>> 25add2a0
+            pool.close()