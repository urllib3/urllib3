"""
Test connections without the builtin ssl module

Note: Import urllib3 inside the test functions to get the importblocker to work
"""
from ..test_no_ssl import TestWithoutSSL

from dummyserver.testcase import (
        HTTPDummyServerTestCase, HTTPSDummyServerTestCase)

import pytest
import urllib3


class TestHTTPWithoutSSL(HTTPDummyServerTestCase, TestWithoutSSL):

    @pytest.mark.skip(reason=(
        "TestWithoutSSL mutates sys.modules."
        "This breaks the backend loading code which imports modules at runtime."
        "See discussion at https://github.com/python-trio/urllib3/pull/42"
    ))
    def test_simple(self):
        pool = urllib3.HTTPConnectionPool(self.host, self.port)
        self.addCleanup(pool.close)
        r = pool.request('GET', '/')
        self.assertEqual(r.status, 200, r.data)


class TestHTTPSWithoutSSL(HTTPSDummyServerTestCase, TestWithoutSSL):
    def test_simple(self):
<<<<<<< HEAD
=======
        pool = urllib3.HTTPSConnectionPool(self.host, self.port, cert_reqs="NONE")
        self.addCleanup(pool.close)
>>>>>>> 4325867d
        try:
            pool = urllib3.HTTPSConnectionPool(self.host, self.port)
        except urllib3.exceptions.SSLError as e:
            self.assertIn('SSL module is not available', str(e))
        finally:
            pool.close()<|MERGE_RESOLUTION|>--- conflicted
+++ resolved
@@ -28,13 +28,8 @@
 
 class TestHTTPSWithoutSSL(HTTPSDummyServerTestCase, TestWithoutSSL):
     def test_simple(self):
-<<<<<<< HEAD
-=======
-        pool = urllib3.HTTPSConnectionPool(self.host, self.port, cert_reqs="NONE")
-        self.addCleanup(pool.close)
->>>>>>> 4325867d
         try:
-            pool = urllib3.HTTPSConnectionPool(self.host, self.port)
+            pool = urllib3.HTTPSConnectionPool(self.host, self.port, cert_reqs="NONE")
         except urllib3.exceptions.SSLError as e:
             self.assertIn('SSL module is not available', str(e))
         finally:
