--- conflicted
+++ resolved
@@ -12,12 +12,13 @@
 
 
 class TestHTTPWithoutSSL(HTTPDummyServerTestCase, TestWithoutSSL):
-
-    @pytest.mark.skip(reason=(
-        "TestWithoutSSL mutates sys.modules."
-        "This breaks the backend loading code which imports modules at runtime."
-        "See discussion at https://github.com/python-trio/urllib3/pull/42"
-    ))
+    @pytest.mark.skip(
+        reason=(
+            "TestWithoutSSL mutates sys.modules."
+            "This breaks the backend loading code which imports modules at runtime."
+            "See discussion at https://github.com/python-trio/urllib3/pull/42"
+        )
+    )
     def test_simple(self):
         pool = urllib3.HTTPConnectionPool(self.host, self.port)
         self.addCleanup(pool.close)
@@ -28,14 +29,8 @@
 class TestHTTPSWithoutSSL(HTTPSDummyServerTestCase, TestWithoutSSL):
     def test_simple(self):
         try:
-<<<<<<< HEAD
             pool = urllib3.HTTPSConnectionPool(self.host, self.port, cert_reqs="NONE")
         except urllib3.exceptions.SSLError as e:
-            self.assertIn('SSL module is not available', str(e))
+            self.assertIn("SSL module is not available", str(e))
         finally:
-            pool.close()
-=======
-            pool.request("GET", "/")
-        except urllib3.exceptions.SSLError as e:
-            self.assertIn("SSL module is not available", str(e))
->>>>>>> f7a4bed0
+            pool.close()