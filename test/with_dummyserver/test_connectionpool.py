--- conflicted
+++ resolved
@@ -10,15 +10,8 @@
 
 from .. import TARPIT_HOST, VALID_SOURCE_ADDRESSES, INVALID_SOURCE_ADDRESSES
 from ..port_helpers import find_unused_port
-<<<<<<< HEAD
-from urllib3 import (
-    encode_multipart_formdata,
-    HTTPConnectionPool,
-)
+from urllib3 import encode_multipart_formdata, HTTPConnectionPool
 from urllib3.contrib.appengine import is_appengine
-=======
-from urllib3 import encode_multipart_formdata, HTTPConnectionPool
->>>>>>> 84073f9a
 from urllib3.exceptions import (
     ConnectTimeoutError,
     EmptyPoolError,
@@ -795,7 +788,12 @@
             response = pool.request("GET", "http://LoCaLhOsT:%d/" % self.port)
             assert response.status == 200
 
-<<<<<<< HEAD
+    def test_preserves_path_dot_segments(self):
+        """ ConnectionPool preserves dot segments in the URI """
+        with HTTPConnectionPool(self.host, self.port) as pool:
+            response = pool.request("GET", "/echo_uri/seg0/../seg2")
+            assert response.data == b"/echo_uri/seg0/../seg2"
+
     def test_broken_pipe_ignore(self):
         resp = self.pool.urlopen('POST', '/admin')
         assert resp.status == 401
@@ -806,14 +804,6 @@
 
         resp = self.pool.urlopen('POST', '/admin', chunked=True)
         assert resp.status == 401
-
-=======
-    def test_preserves_path_dot_segments(self):
-        """ ConnectionPool preserves dot segments in the URI """
-        with HTTPConnectionPool(self.host, self.port) as pool:
-            response = pool.request("GET", "/echo_uri/seg0/../seg2")
-            assert response.data == b"/echo_uri/seg0/../seg2"
->>>>>>> 84073f9a
 
 
 class TestRetry(HTTPDummyServerTestCase):
