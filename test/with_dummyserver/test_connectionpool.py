--- conflicted
+++ resolved
@@ -226,10 +226,10 @@
 
 
 class TestConnectionPool(HTTPDummyServerTestCase):
-    def setUp(self):
+    def setup_method(self, method):
         self.pool = HTTPConnectionPool(self.host, self.port)
 
-    def tearDown(self):
+    def teardown_method(self):
         self.pool.close()
 
     def test_get(self):
@@ -713,351 +713,4 @@
     def test_mixed_case_hostname(self):
         with HTTPConnectionPool("LoCaLhOsT", self.port) as pool:
             response = pool.request("GET", "http://LoCaLhOsT:%d/" % self.port)
-            assert response.status == 200
-
-
-<<<<<<< HEAD
-if __name__ == "__main__":
-    unittest.main()
-=======
-class TestRetry(HTTPDummyServerTestCase):
-    def test_max_retry(self):
-        with HTTPConnectionPool(self.host, self.port) as pool:
-            try:
-                r = pool.request("GET", "/redirect", fields={"target": "/"}, retries=0)
-                self.fail(
-                    "Failed to raise MaxRetryError exception, returned %r" % r.status
-                )
-            except MaxRetryError:
-                pass
-
-    def test_disabled_retry(self):
-        """ Disabled retries should disable redirect handling. """
-        with HTTPConnectionPool(self.host, self.port) as pool:
-            r = pool.request("GET", "/redirect", fields={"target": "/"}, retries=False)
-            assert r.status == 303
-
-            r = pool.request(
-                "GET",
-                "/redirect",
-                fields={"target": "/"},
-                retries=Retry(redirect=False),
-            )
-            assert r.status == 303
-
-        with HTTPConnectionPool(
-            "thishostdoesnotexist.invalid", self.port, timeout=0.001
-        ) as pool:
-            with pytest.raises(NewConnectionError):
-                pool.request("GET", "/test", retries=False)
-
-    def test_read_retries(self):
-        """ Should retry for status codes in the whitelist """
-        with HTTPConnectionPool(self.host, self.port) as pool:
-            retry = Retry(read=1, status_forcelist=[418])
-            resp = pool.request(
-                "GET",
-                "/successful_retry",
-                headers={"test-name": "test_read_retries"},
-                retries=retry,
-            )
-            assert resp.status == 200
-
-    def test_read_total_retries(self):
-        """ HTTP response w/ status code in the whitelist should be retried """
-        with HTTPConnectionPool(self.host, self.port) as pool:
-            headers = {"test-name": "test_read_total_retries"}
-            retry = Retry(total=1, status_forcelist=[418])
-            resp = pool.request(
-                "GET", "/successful_retry", headers=headers, retries=retry
-            )
-            assert resp.status == 200
-
-    def test_retries_wrong_whitelist(self):
-        """HTTP response w/ status code not in whitelist shouldn't be retried"""
-        with HTTPConnectionPool(self.host, self.port) as pool:
-            retry = Retry(total=1, status_forcelist=[202])
-            resp = pool.request(
-                "GET",
-                "/successful_retry",
-                headers={"test-name": "test_wrong_whitelist"},
-                retries=retry,
-            )
-            assert resp.status == 418
-
-    def test_default_method_whitelist_retried(self):
-        """ urllib3 should retry methods in the default method whitelist """
-        with HTTPConnectionPool(self.host, self.port) as pool:
-            retry = Retry(total=1, status_forcelist=[418])
-            resp = pool.request(
-                "OPTIONS",
-                "/successful_retry",
-                headers={"test-name": "test_default_whitelist"},
-                retries=retry,
-            )
-            assert resp.status == 200
-
-    def test_retries_wrong_method_list(self):
-        """Method not in our whitelist should not be retried, even if code matches"""
-        with HTTPConnectionPool(self.host, self.port) as pool:
-            headers = {"test-name": "test_wrong_method_whitelist"}
-            retry = Retry(total=1, status_forcelist=[418], method_whitelist=["POST"])
-            resp = pool.request(
-                "GET", "/successful_retry", headers=headers, retries=retry
-            )
-            assert resp.status == 418
-
-    def test_read_retries_unsuccessful(self):
-        with HTTPConnectionPool(self.host, self.port) as pool:
-            headers = {"test-name": "test_read_retries_unsuccessful"}
-            resp = pool.request("GET", "/successful_retry", headers=headers, retries=1)
-            assert resp.status == 418
-
-    def test_retry_reuse_safe(self):
-        """ It should be possible to reuse a Retry object across requests """
-        with HTTPConnectionPool(self.host, self.port) as pool:
-            headers = {"test-name": "test_retry_safe"}
-            retry = Retry(total=1, status_forcelist=[418])
-            resp = pool.request(
-                "GET", "/successful_retry", headers=headers, retries=retry
-            )
-            assert resp.status == 200
-
-        with HTTPConnectionPool(self.host, self.port) as pool:
-            resp = pool.request(
-                "GET", "/successful_retry", headers=headers, retries=retry
-            )
-            assert resp.status == 200
-
-    def test_retry_return_in_response(self):
-        with HTTPConnectionPool(self.host, self.port) as pool:
-            headers = {"test-name": "test_retry_return_in_response"}
-            retry = Retry(total=2, status_forcelist=[418])
-            resp = pool.request(
-                "GET", "/successful_retry", headers=headers, retries=retry
-            )
-            assert resp.status == 200
-            assert resp.retries.total == 1
-            assert resp.retries.history == (
-                RequestHistory("GET", "/successful_retry", None, 418, None),
-            )
-
-    def test_retry_redirect_history(self):
-        with HTTPConnectionPool(self.host, self.port) as pool:
-            resp = pool.request("GET", "/redirect", fields={"target": "/"})
-            assert resp.status == 200
-            assert resp.retries.history == (
-                RequestHistory("GET", "/redirect?target=%2F", None, 303, "/"),
-            )
-
-    def test_multi_redirect_history(self):
-        with HTTPConnectionPool(self.host, self.port) as pool:
-            r = pool.request(
-                "GET",
-                "/multi_redirect",
-                fields={"redirect_codes": "303,302,200"},
-                redirect=False,
-            )
-            assert r.status == 303
-            assert r.retries.history == tuple()
-
-        with HTTPConnectionPool(self.host, self.port) as pool:
-            r = pool.request(
-                "GET",
-                "/multi_redirect",
-                retries=10,
-                fields={"redirect_codes": "303,302,301,307,302,200"},
-            )
-            assert r.status == 200
-            assert r.data == b"Done redirecting"
-
-            expected = [
-                (303, "/multi_redirect?redirect_codes=302,301,307,302,200"),
-                (302, "/multi_redirect?redirect_codes=301,307,302,200"),
-                (301, "/multi_redirect?redirect_codes=307,302,200"),
-                (307, "/multi_redirect?redirect_codes=302,200"),
-                (302, "/multi_redirect?redirect_codes=200"),
-            ]
-            actual = [
-                (history.status, history.redirect_location)
-                for history in r.retries.history
-            ]
-            assert actual == expected
-
-
-class TestRetryAfter(HTTPDummyServerTestCase):
-    def test_retry_after(self):
-        # Request twice in a second to get a 429 response.
-        with HTTPConnectionPool(self.host, self.port) as pool:
-            r = pool.request(
-                "GET",
-                "/retry_after",
-                fields={"status": "429 Too Many Requests"},
-                retries=False,
-            )
-            r = pool.request(
-                "GET",
-                "/retry_after",
-                fields={"status": "429 Too Many Requests"},
-                retries=False,
-            )
-            assert r.status == 429
-
-            r = pool.request(
-                "GET",
-                "/retry_after",
-                fields={"status": "429 Too Many Requests"},
-                retries=True,
-            )
-            assert r.status == 200
-
-            # Request twice in a second to get a 503 response.
-            r = pool.request(
-                "GET",
-                "/retry_after",
-                fields={"status": "503 Service Unavailable"},
-                retries=False,
-            )
-            r = pool.request(
-                "GET",
-                "/retry_after",
-                fields={"status": "503 Service Unavailable"},
-                retries=False,
-            )
-            assert r.status == 503
-
-            r = pool.request(
-                "GET",
-                "/retry_after",
-                fields={"status": "503 Service Unavailable"},
-                retries=True,
-            )
-            assert r.status == 200
-
-            # Ignore Retry-After header on status which is not defined in
-            # Retry.RETRY_AFTER_STATUS_CODES.
-            r = pool.request(
-                "GET",
-                "/retry_after",
-                fields={"status": "418 I'm a teapot"},
-                retries=True,
-            )
-            assert r.status == 418
-
-    def test_redirect_after(self):
-        with HTTPConnectionPool(self.host, self.port) as pool:
-            r = pool.request("GET", "/redirect_after", retries=False)
-            assert r.status == 303
-
-            t = time.time()
-            r = pool.request("GET", "/redirect_after")
-            assert r.status == 200
-            delta = time.time() - t
-            assert delta >= 1
-
-            t = time.time()
-            timestamp = t + 2
-            r = pool.request("GET", "/redirect_after?date=" + str(timestamp))
-            assert r.status == 200
-            delta = time.time() - t
-            assert delta >= 1
-
-            # Retry-After is past
-            t = time.time()
-            timestamp = t - 1
-            r = pool.request("GET", "/redirect_after?date=" + str(timestamp))
-            delta = time.time() - t
-            assert r.status == 200
-            assert delta < 1
-
-
-class TestFileBodiesOnRetryOrRedirect(HTTPDummyServerTestCase):
-    def test_retries_put_filehandle(self):
-        """HTTP PUT retry with a file-like object should not timeout"""
-        with HTTPConnectionPool(self.host, self.port, timeout=0.1) as pool:
-            retry = Retry(total=3, status_forcelist=[418])
-            # httplib reads in 8k chunks; use a larger content length
-            content_length = 65535
-            data = b"A" * content_length
-            uploaded_file = io.BytesIO(data)
-            headers = {
-                "test-name": "test_retries_put_filehandle",
-                "Content-Length": str(content_length),
-            }
-            resp = pool.urlopen(
-                "PUT",
-                "/successful_retry",
-                headers=headers,
-                retries=retry,
-                body=uploaded_file,
-                assert_same_host=False,
-                redirect=False,
-            )
-            assert resp.status == 200
-
-    def test_redirect_put_file(self):
-        """PUT with file object should work with a redirection response"""
-        with HTTPConnectionPool(self.host, self.port, timeout=0.1) as pool:
-            retry = Retry(total=3, status_forcelist=[418])
-            # httplib reads in 8k chunks; use a larger content length
-            content_length = 65535
-            data = b"A" * content_length
-            uploaded_file = io.BytesIO(data)
-            headers = {
-                "test-name": "test_redirect_put_file",
-                "Content-Length": str(content_length),
-            }
-            url = "/redirect?target=/echo&status=307"
-            resp = pool.urlopen(
-                "PUT",
-                url,
-                headers=headers,
-                retries=retry,
-                body=uploaded_file,
-                assert_same_host=False,
-                redirect=True,
-            )
-            assert resp.status == 200
-            assert resp.data == data
-
-    def test_redirect_with_failed_tell(self):
-        """Abort request if failed to get a position from tell()"""
-
-        class BadTellObject(io.BytesIO):
-            def tell(self):
-                raise IOError
-
-        body = BadTellObject(b"the data")
-        url = "/redirect?target=/successful_retry"
-        # httplib uses fileno if Content-Length isn't supplied,
-        # which is unsupported by BytesIO.
-        headers = {"Content-Length": "8"}
-        with HTTPConnectionPool(self.host, self.port, timeout=0.1) as pool:
-            try:
-                pool.urlopen("PUT", url, headers=headers, body=body)
-                self.fail("PUT successful despite failed rewind.")
-            except UnrewindableBodyError as e:
-                assert "Unable to record file position for" in str(e)
-
-
-class TestRetryPoolSize(HTTPDummyServerTestCase):
-    def test_pool_size_retry(self):
-        retries = Retry(total=1, raise_on_status=False, status_forcelist=[404])
-        with HTTPConnectionPool(
-            self.host, self.port, maxsize=10, retries=retries, block=True
-        ) as pool:
-            pool.urlopen("GET", "/not_found", preload_content=False)
-            assert pool.num_connections == 1
-
-
-class TestRedirectPoolSize(HTTPDummyServerTestCase):
-    def test_pool_size_redirect(self):
-        retries = Retry(
-            total=1, raise_on_status=False, status_forcelist=[404], redirect=True
-        )
-        with HTTPConnectionPool(
-            self.host, self.port, maxsize=10, retries=retries, block=True
-        ) as pool:
-            pool.urlopen("GET", "/redirect", preload_content=False)
-            assert pool.num_connections == 1
->>>>>>> 1ef62aba
+            assert response.status == 200