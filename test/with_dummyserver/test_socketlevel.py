# TODO: Break this module up into pieces. Maybe group by functionality tested
# rather than the socket level-ness of it.

from urllib3 import HTTPConnectionPool, HTTPSConnectionPool
from urllib3.poolmanager import proxy_from_url
from urllib3.exceptions import (
    MaxRetryError,
    ProxyError,
    ReadTimeoutError,
    SSLError,
    ProtocolError,
)
from urllib3.response import httplib
from urllib3.util.ssl_ import HAS_SNI
from urllib3.util import ssl_
from urllib3.util.timeout import Timeout
from urllib3.util.retry import Retry
from urllib3._collections import HTTPHeaderDict

from dummyserver.testcase import SocketDummyServerTestCase, consume_socket
from dummyserver.server import (
    DEFAULT_CERTS,
    DEFAULT_CA,
    COMBINED_CERT_AND_KEY,
    PASSWORD_KEYFILE,
    get_unreachable_address,
)

from .. import onlyPy3, LogRecorder

try:
    from mimetools import Message as MimeToolMessage
except ImportError:

    class MimeToolMessage(object):
        pass


from collections import OrderedDict
from threading import Event
import select
import socket
import ssl
import mock

import pytest

from test import fails_on_travis_gce, requires_ssl_context_keyfile_password


class TestCookies(SocketDummyServerTestCase):
    def test_multi_setcookie(self):
        def multicookie_response_handler(listener):
            sock = listener.accept()[0]

            buf = b""
            while not buf.endswith(b"\r\n\r\n"):
                buf += sock.recv(65536)

            sock.send(
                b"HTTP/1.1 200 OK\r\n"
                b"Set-Cookie: foo=1\r\n"
                b"Set-Cookie: bar=1\r\n"
                b"\r\n"
            )
            sock.close()

        self._start_server(multicookie_response_handler)
        pool = HTTPConnectionPool(self.host, self.port)
        self.addCleanup(pool.close)
<<<<<<< HEAD
        r = pool.request('GET', '/', retries=0)
        assert r.headers == {'set-cookie': 'foo=1, bar=1'}
        assert r.headers.getlist('set-cookie') == ['foo=1', 'bar=1']
=======
        r = pool.request("GET", "/", retries=0)
        self.assertEqual(r.headers, {"set-cookie": "foo=1, bar=1"})
        self.assertEqual(r.headers.getlist("set-cookie"), ["foo=1", "bar=1"])
>>>>>>> f7a4bed0


class TestSNI(SocketDummyServerTestCase):
    @pytest.mark.skipif(not HAS_SNI, reason="SNI-support not available")
    def test_hostname_in_first_request_packet(self):
        done_receiving = Event()
        self.buf = b""

        def socket_handler(listener):
            sock = listener.accept()[0]

            self.buf = sock.recv(65536)  # We only accept one packet
            done_receiving.set()  # let the test know it can proceed
            sock.close()

        self._start_server(socket_handler)
        pool = HTTPSConnectionPool(self.host, self.port)
        self.addCleanup(pool.close)
        try:
            pool.request("GET", "/", retries=0)
        except MaxRetryError:  # We are violating the protocol
            pass
        done_receiving.wait()
<<<<<<< HEAD
        assert self.host.encode('ascii') in self.buf, \
            "missing hostname in SSL handshake"
=======
        self.assertIn(
            self.host.encode("ascii"), self.buf, "missing hostname in SSL handshake"
        )
>>>>>>> f7a4bed0


class TestClientCerts(SocketDummyServerTestCase):
    """
    Tests for client certificate support.
    """

    def _wrap_in_ssl(self, sock):
        """
        Given a single socket, wraps it in TLS.
        """
        return ssl.wrap_socket(
            sock,
            ssl_version=ssl.PROTOCOL_SSLv23,
            cert_reqs=ssl.CERT_REQUIRED,
            ca_certs=DEFAULT_CA,
            certfile=DEFAULT_CERTS["certfile"],
            keyfile=DEFAULT_CERTS["keyfile"],
            server_side=True,
        )

    def test_client_certs_two_files(self):
        """
        Having a client cert in a separate file to its associated key works
        properly.
        """
        done_receiving = Event()
        client_certs = []

        def socket_handler(listener):
            sock = listener.accept()[0]
            sock = self._wrap_in_ssl(sock)

            client_certs.append(sock.getpeercert())

            data = b""
            while not data.endswith(b"\r\n\r\n"):
                data += sock.recv(8192)

            sock.sendall(
                b"HTTP/1.1 200 OK\r\n"
                b"Server: testsocket\r\n"
                b"Connection: close\r\n"
                b"Content-Length: 6\r\n"
                b"\r\n"
                b"Valid!"
            )

            done_receiving.wait(5)
            sock.close()

        self._start_server(socket_handler)
        pool = HTTPSConnectionPool(
            self.host,
            self.port,
            cert_file=DEFAULT_CERTS["certfile"],
            key_file=DEFAULT_CERTS["keyfile"],
            cert_reqs="REQUIRED",
            ca_certs=DEFAULT_CA,
        )
        self.addCleanup(pool.close)
        pool.request("GET", "/", retries=0)
        done_receiving.set()

        assert len(client_certs) == 1

    def test_client_certs_one_file(self):
        """
        Having a client cert and its associated private key in just one file
        works properly.
        """
        done_receiving = Event()
        client_certs = []

        def socket_handler(listener):
            sock = listener.accept()[0]
            sock = self._wrap_in_ssl(sock)

            client_certs.append(sock.getpeercert())

            data = b""
            while not data.endswith(b"\r\n\r\n"):
                data += sock.recv(8192)

            sock.sendall(
                b"HTTP/1.1 200 OK\r\n"
                b"Server: testsocket\r\n"
                b"Connection: close\r\n"
                b"Content-Length: 6\r\n"
                b"\r\n"
                b"Valid!"
            )

            done_receiving.wait(5)
            sock.close()

        self._start_server(socket_handler)
        pool = HTTPSConnectionPool(
            self.host,
            self.port,
            cert_file=COMBINED_CERT_AND_KEY,
            cert_reqs="REQUIRED",
            ca_certs=DEFAULT_CA,
        )
        self.addCleanup(pool.close)
        pool.request("GET", "/", retries=0)
        done_receiving.set()

        assert len(client_certs) == 1

    def test_missing_client_certs_raises_error(self):
        """
        Having client certs not be present causes an error.
        """
        done_receiving = Event()

        def socket_handler(listener):
            sock = listener.accept()[0]

            try:
                self._wrap_in_ssl(sock)
            except ssl.SSLError:
                pass

            done_receiving.wait(5)
            sock.close()

        self._start_server(socket_handler)
        pool = HTTPSConnectionPool(
            self.host, self.port, cert_reqs="REQUIRED", ca_certs=DEFAULT_CA
        )
        self.addCleanup(pool.close)
        try:
            pool.request("GET", "/", retries=0)
        except MaxRetryError:
            done_receiving.set()
        else:
            done_receiving.set()
            self.fail(
                "Expected server to reject connection due to missing client "
                "certificates"
            )

    @requires_ssl_context_keyfile_password
    def test_client_cert_with_string_password(self):
        self.run_client_cert_with_password_test(u"letmein")

    @requires_ssl_context_keyfile_password
    def test_client_cert_with_bytes_password(self):
        self.run_client_cert_with_password_test(b"letmein")

    def run_client_cert_with_password_test(self, password):
        """
        Tests client certificate password functionality
        """
        done_receiving = Event()
        client_certs = []

        def socket_handler(listener):
            sock = listener.accept()[0]
            sock = self._wrap_in_ssl(sock)

            client_certs.append(sock.getpeercert())

            data = b""
            while not data.endswith(b"\r\n\r\n"):
                data += sock.recv(8192)

            sock.sendall(
                b"HTTP/1.1 200 OK\r\n"
                b"Server: testsocket\r\n"
                b"Connection: close\r\n"
                b"Content-Length: 6\r\n"
                b"\r\n"
                b"Valid!"
            )

            done_receiving.wait(5)
            sock.close()

        self._start_server(socket_handler)
        ssl_context = ssl_.SSLContext(ssl_.PROTOCOL_SSLv23)
        ssl_context.load_cert_chain(
            certfile=DEFAULT_CERTS["certfile"],
            keyfile=PASSWORD_KEYFILE,
            password=password,
        )

        pool = HTTPSConnectionPool(
            self.host,
            self.port,
            ssl_context=ssl_context,
            cert_reqs="REQUIRED",
            ca_certs=DEFAULT_CA,
        )
        self.addCleanup(pool.close)
        pool.request("GET", "/", retries=0)
        done_receiving.set()

        assert len(client_certs) == 1

    @requires_ssl_context_keyfile_password
    def test_load_keyfile_with_invalid_password(self):
        context = ssl_.SSLContext(ssl_.PROTOCOL_SSLv23)

        # Different error is raised depending on context.
        if ssl_.IS_PYOPENSSL:
            from OpenSSL.SSL import Error

            expected_error = Error
        else:
            expected_error = ssl.SSLError

        with pytest.raises(expected_error):
            context.load_cert_chain(
                certfile=DEFAULT_CERTS["certfile"],
                keyfile=PASSWORD_KEYFILE,
                password=b"letmei",
            )


class TestSocketClosing(SocketDummyServerTestCase):
    def test_recovery_when_server_closes_connection(self):
        # Does the pool work seamlessly if an open connection in the
        # connection pool gets hung up on by the server, then reaches
        # the front of the queue again?

        done_closing = Event()

        def socket_handler(listener):
            for i in 0, 1:
                sock = listener.accept()[0]

                buf = b""
                while not buf.endswith(b"\r\n\r\n"):
                    buf = sock.recv(65536)

                body = "Response %d" % i
                sock.send(
                    (
                        "HTTP/1.1 200 OK\r\n"
                        "Content-Type: text/plain\r\n"
                        "Content-Length: %d\r\n"
                        "\r\n"
                        "%s" % (len(body), body)
                    ).encode("utf-8")
                )

                sock.close()  # simulate a server timing out, closing socket
                done_closing.set()  # let the test know it can proceed

        self._start_server(socket_handler)
        pool = HTTPConnectionPool(self.host, self.port)
        self.addCleanup(pool.close)

<<<<<<< HEAD
        response = pool.request('GET', '/', retries=0)
        assert response.status == 200
        assert response.data == b'Response 0'

        done_closing.wait()  # wait until the socket in our pool gets closed

        response = pool.request('GET', '/', retries=0)
        assert response.status == 200
        assert response.data == b'Response 1'
=======
        response = pool.request("GET", "/", retries=0)
        self.assertEqual(response.status, 200)
        self.assertEqual(response.data, b"Response 0")

        done_closing.wait()  # wait until the socket in our pool gets closed

        response = pool.request("GET", "/", retries=0)
        self.assertEqual(response.status, 200)
        self.assertEqual(response.data, b"Response 1")
>>>>>>> f7a4bed0

    def test_connection_refused(self):
        # Does the pool retry if there is no listener on the port?
        host, port = get_unreachable_address()
        http = HTTPConnectionPool(host, port, maxsize=3, block=True)
        self.addCleanup(http.close)
<<<<<<< HEAD
        with pytest.raises(MaxRetryError):
            http.request('GET', '/', retries=0, release_conn=False)
        assert http.pool.qsize() == http.pool.maxsize
=======
        self.assertRaises(
            MaxRetryError, http.request, "GET", "/", retries=0, release_conn=False
        )
        self.assertEqual(http.pool.qsize(), http.pool.maxsize)
>>>>>>> f7a4bed0

    def test_connection_read_timeout(self):
        timed_out = Event()

        def socket_handler(listener):
            sock = listener.accept()[0]
            while not sock.recv(65536).endswith(b"\r\n\r\n"):
                pass

            timed_out.wait()
            sock.close()

        self._start_server(socket_handler)
        http = HTTPConnectionPool(
            self.host, self.port, timeout=0.01, retries=False, maxsize=3, block=True
        )
        self.addCleanup(http.close)

        try:
<<<<<<< HEAD
            with pytest.raises(ReadTimeoutError):
                http.request('GET', '/', release_conn=False)
=======
            self.assertRaises(
                ReadTimeoutError, http.request, "GET", "/", release_conn=False
            )
>>>>>>> f7a4bed0
        finally:
            timed_out.set()

        assert http.pool.qsize() == http.pool.maxsize

    def test_read_timeout_dont_retry_method_not_in_whitelist(self):
        timed_out = Event()

        def socket_handler(listener):
            sock = listener.accept()[0]
            sock.recv(65536)
            timed_out.wait()
            sock.close()

        self._start_server(socket_handler)
        pool = HTTPConnectionPool(self.host, self.port, timeout=0.01, retries=True)
        self.addCleanup(pool.close)

        try:
<<<<<<< HEAD
            with pytest.raises(ReadTimeoutError):
                pool.request('POST', '/')
=======
            self.assertRaises(ReadTimeoutError, pool.request, "POST", "/")
>>>>>>> f7a4bed0
        finally:
            timed_out.set()

    def test_https_connection_read_timeout(self):
        """ Handshake timeouts should fail with a Timeout"""
        timed_out = Event()

        def socket_handler(listener):
            sock = listener.accept()[0]
            while not sock.recv(65536):
                pass

            timed_out.wait()
            sock.close()

        self._start_server(socket_handler)
        pool = HTTPSConnectionPool(self.host, self.port, timeout=0.01, retries=False)
        self.addCleanup(pool.close)
        try:
<<<<<<< HEAD
            with pytest.raises(ReadTimeoutError):
                pool.request('GET', '/')
=======
            self.assertRaises(ReadTimeoutError, pool.request, "GET", "/")
>>>>>>> f7a4bed0
        finally:
            timed_out.set()

    def test_timeout_errors_cause_retries(self):
        def socket_handler(listener):
            sock_timeout = listener.accept()[0]

            # Wait for a second request before closing the first socket.
            sock = listener.accept()[0]
            sock_timeout.close()

            # Second request.
            buf = b""
            while not buf.endswith(b"\r\n\r\n"):
                buf += sock.recv(65536)

            # Now respond immediately.
            body = "Response 2"
            sock.send(
                (
                    "HTTP/1.1 200 OK\r\n"
                    "Content-Type: text/plain\r\n"
                    "Content-Length: %d\r\n"
                    "\r\n"
                    "%s" % (len(body), body)
                ).encode("utf-8")
            )

            sock.close()

        # In situations where the main thread throws an exception, the server
        # thread can hang on an accept() call. This ensures everything times
        # out within 1 second. This should be long enough for any socket
        # operations in the test suite to complete
        default_timeout = socket.getdefaulttimeout()
        socket.setdefaulttimeout(1)

        try:
            self._start_server(socket_handler)
            t = Timeout(connect=0.001, read=0.01)
            pool = HTTPConnectionPool(self.host, self.port, timeout=t)
            self.addCleanup(pool.close)

<<<<<<< HEAD
            response = pool.request('GET', '/', retries=1)
            assert response.status == 200
            assert response.data == b'Response 2'
=======
            response = pool.request("GET", "/", retries=1)
            self.assertEqual(response.status, 200)
            self.assertEqual(response.data, b"Response 2")
>>>>>>> f7a4bed0
        finally:
            socket.setdefaulttimeout(default_timeout)

    def test_delayed_body_read_timeout(self):
        timed_out = Event()

        def socket_handler(listener):
            sock = listener.accept()[0]
            buf = b""
            body = "Hi"
            while not buf.endswith(b"\r\n\r\n"):
                buf = sock.recv(65536)
            sock.send(
                (
                    "HTTP/1.1 200 OK\r\n"
                    "Content-Type: text/plain\r\n"
                    "Content-Length: %d\r\n"
                    "\r\n" % len(body)
                ).encode("utf-8")
            )

            timed_out.wait()
            sock.send(body.encode("utf-8"))
            sock.close()

        self._start_server(socket_handler)
        pool = HTTPConnectionPool(self.host, self.port)
        self.addCleanup(pool.close)

        response = pool.urlopen(
            "GET",
            "/",
            retries=0,
            preload_content=False,
            timeout=Timeout(connect=1, read=0.01),
        )
        try:
            with pytest.raises(ReadTimeoutError):
                response.read()
        finally:
            timed_out.set()

    def test_delayed_body_read_timeout_with_preload(self):
        timed_out = Event()

        def socket_handler(listener):
            sock = listener.accept()[0]
            buf = b""
            body = "Hi"
            while not buf.endswith(b"\r\n\r\n"):
                buf += sock.recv(65536)
            sock.send(
                (
                    "HTTP/1.1 200 OK\r\n"
                    "Content-Type: text/plain\r\n"
                    "Content-Length: %d\r\n"
                    "\r\n" % len(body)
                ).encode("utf-8")
            )

            timed_out.wait(5)
            sock.close()

        self._start_server(socket_handler)
        pool = HTTPConnectionPool(self.host, self.port)
        self.addCleanup(pool.close)

        try:
<<<<<<< HEAD
            with pytest.raises(ReadTimeoutError):
                pool.urlopen('GET', '/', retries=False,
                             timeout=Timeout(connect=1, read=0.01))
=======
            self.assertRaises(
                ReadTimeoutError,
                pool.urlopen,
                "GET",
                "/",
                retries=False,
                timeout=Timeout(connect=1, read=0.01),
            )
>>>>>>> f7a4bed0
        finally:
            timed_out.set()

    def test_incomplete_response(self):
        body = "Response"
        partial_body = body[:2]

        def socket_handler(listener):
            sock = listener.accept()[0]

            # Consume request
            buf = b""
            while not buf.endswith(b"\r\n\r\n"):
                buf = sock.recv(65536)

            # Send partial response and close socket.
            sock.send(
                (
                    "HTTP/1.1 200 OK\r\n"
                    "Content-Type: text/plain\r\n"
                    "Content-Length: %d\r\n"
                    "\r\n"
                    "%s" % (len(body), partial_body)
                ).encode("utf-8")
            )
            sock.close()

        self._start_server(socket_handler)
        pool = HTTPConnectionPool(self.host, self.port)
        self.addCleanup(pool.close)

<<<<<<< HEAD
        response = pool.request('GET', '/', retries=0, preload_content=False)
        with pytest.raises(ProtocolError):
            response.read()
=======
        response = pool.request("GET", "/", retries=0, preload_content=False)
        self.assertRaises(ProtocolError, response.read)
>>>>>>> f7a4bed0

    def test_retry_weird_http_version(self):
        """ Retry class should handle httplib.BadStatusLine errors properly """

        def socket_handler(listener):
            sock = listener.accept()[0]
            # First request.
            # Pause before responding so the first request times out.
            buf = b""
            while not buf.endswith(b"\r\n\r\n"):
                buf += sock.recv(65536)

            # send unknown http protocol
            body = "bad http 0.5 response"
            sock.send(
                (
                    "HTTP/0.5 200 OK\r\n"
                    "Content-Type: text/plain\r\n"
                    "Content-Length: %d\r\n"
                    "\r\n"
                    "%s" % (len(body), body)
                ).encode("utf-8")
            )
            sock.close()

            # Second request.
            sock = listener.accept()[0]
            buf = b""
            while not buf.endswith(b"\r\n\r\n"):
                buf += sock.recv(65536)

            # Now respond immediately.
            sock.send(
                (
                    "HTTP/1.1 200 OK\r\n"
                    "Content-Type: text/plain\r\n"
                    "Content-Length: %d\r\n"
                    "\r\n"
                    "foo" % (len("foo"))
                ).encode("utf-8")
            )

            sock.close()  # Close the socket.

        self._start_server(socket_handler)
        pool = HTTPConnectionPool(self.host, self.port)
        self.addCleanup(pool.close)
        retry = Retry(read=1)
<<<<<<< HEAD
        response = pool.request('GET', '/', retries=retry)
        assert response.status == 200
        assert response.data == b'foo'
=======
        response = pool.request("GET", "/", retries=retry)
        self.assertEqual(response.status, 200)
        self.assertEqual(response.data, b"foo")
>>>>>>> f7a4bed0

    def test_connection_cleanup_on_read_timeout(self):
        timed_out = Event()

        def socket_handler(listener):
            sock = listener.accept()[0]
            buf = b""
            body = "Hi"
            while not buf.endswith(b"\r\n\r\n"):
                buf = sock.recv(65536)
            sock.send(
                (
                    "HTTP/1.1 200 OK\r\n"
                    "Content-Type: text/plain\r\n"
                    "Content-Length: %d\r\n"
                    "\r\n" % len(body)
                ).encode("utf-8")
            )

            timed_out.wait()
            sock.close()

        self._start_server(socket_handler)
        with HTTPConnectionPool(self.host, self.port) as pool:
            poolsize = pool.pool.qsize()
            response = pool.urlopen(
                "GET",
                "/",
                retries=0,
                preload_content=False,
                timeout=Timeout(connect=1, read=0.01),
            )
            try:
                with pytest.raises(ReadTimeoutError):
                    response.read()
                assert poolsize == pool.pool.qsize()
            finally:
                timed_out.set()

    def test_connection_cleanup_on_protocol_error_during_read(self):
        body = "Response"
        partial_body = body[:2]

        def socket_handler(listener):
            sock = listener.accept()[0]

            # Consume request
            buf = b""
            while not buf.endswith(b"\r\n\r\n"):
                buf = sock.recv(65536)

            # Send partial response and close socket.
            sock.send(
                (
                    "HTTP/1.1 200 OK\r\n"
                    "Content-Type: text/plain\r\n"
                    "Content-Length: %d\r\n"
                    "\r\n"
                    "%s" % (len(body), partial_body)
                ).encode("utf-8")
            )
            sock.close()

        self._start_server(socket_handler)
        with HTTPConnectionPool(self.host, self.port) as pool:
            poolsize = pool.pool.qsize()
            response = pool.request("GET", "/", retries=0, preload_content=False)

            with pytest.raises(ProtocolError):
                response.read()
            assert poolsize == pool.pool.qsize()

    def test_connection_closed_on_read_timeout_preload_false(self):
        timed_out = Event()

        def socket_handler(listener):
            sock = listener.accept()[0]

            # Consume request
            buf = b""
            while not buf.endswith(b"\r\n\r\n"):
                buf = sock.recv(65535)

            # Send partial chunked response and then hang.
            sock.send(
                (
                    "HTTP/1.1 200 OK\r\n"
                    "Content-Type: text/plain\r\n"
                    "Transfer-Encoding: chunked\r\n"
                    "\r\n"
                    "8\r\n"
                    "12345678\r\n"
                ).encode("utf-8")
            )
            timed_out.wait(5)

            # Expect a new request, but keep hold of the old socket to avoid
            # leaking it. Because we don't want to hang this thread, we
            # actually use select.select to confirm that a new request is
            # coming in: this lets us time the thread out.
            rlist, _, _ = select.select([listener], [], [], 1)
            assert rlist
            new_sock = listener.accept()[0]

            # Consume request
            buf = b""
            while not buf.endswith(b"\r\n\r\n"):
                buf = new_sock.recv(65535)

            # Send complete chunked response.
            new_sock.send(
                (
                    "HTTP/1.1 200 OK\r\n"
                    "Content-Type: text/plain\r\n"
                    "Transfer-Encoding: chunked\r\n"
                    "\r\n"
                    "8\r\n"
                    "12345678\r\n"
                    "0\r\n\r\n"
                ).encode("utf-8")
            )

            new_sock.close()
            sock.close()

        self._start_server(socket_handler)
        with HTTPConnectionPool(self.host, self.port) as pool:
            # First request should fail.
            response = pool.urlopen(
                "GET",
                "/",
                retries=0,
                preload_content=False,
                timeout=Timeout(connect=1, read=0.1),
            )
            try:
                with pytest.raises(ReadTimeoutError):
                    response.read()
            finally:
                timed_out.set()

            # Second should succeed.
<<<<<<< HEAD
            response = pool.urlopen('GET', '/', retries=0,
                                    preload_content=False,
                                    timeout=Timeout(connect=1, read=1))
            assert len(response.read()) == 8
=======
            response = pool.urlopen(
                "GET",
                "/",
                retries=0,
                preload_content=False,
                timeout=Timeout(connect=1, read=1),
            )
            self.assertEqual(len(response.read()), 8)
>>>>>>> f7a4bed0

    def test_closing_response_actually_closes_connection(self):
        done_closing = Event()
        complete = Event()

        def socket_handler(listener):
            sock = listener.accept()[0]

            buf = b""
            while not buf.endswith(b"\r\n\r\n"):
                buf = sock.recv(65536)

            sock.send(
                (
                    "HTTP/1.1 200 OK\r\n"
                    "Content-Type: text/plain\r\n"
                    "Content-Length: 0\r\n"
                    "\r\n"
                ).encode("utf-8")
            )

            # Wait for the socket to close.
            done_closing.wait(timeout=1)

            # Look for the empty string to show that the connection got closed.
            # Don't get stuck in a timeout.
            sock.settimeout(1)
            new_data = sock.recv(65536)
            assert not new_data
            sock.close()
            complete.set()

        self._start_server(socket_handler)
        pool = HTTPConnectionPool(self.host, self.port)
        self.addCleanup(pool.close)

<<<<<<< HEAD
        response = pool.request('GET', '/', retries=0, preload_content=False)
        assert response.status == 200
=======
        response = pool.request("GET", "/", retries=0, preload_content=False)
        self.assertEqual(response.status, 200)
>>>>>>> f7a4bed0
        response.close()

        done_closing.set()  # wait until the socket in our pool gets closed
        successful = complete.wait(timeout=1)
        if not successful:
            self.fail("Timed out waiting for connection close")

    def test_release_conn_param_is_respected_after_timeout_retry(self):
        """For successful ```urlopen(release_conn=False)```,
        the connection isn't released, even after a retry.

        This test allows a retry: one request fails, the next request succeeds.

        This is a regression test for issue #651 [1], where the connection
        would be released if the initial request failed, even if a retry
        succeeded.

        [1] <https://github.com/shazow/urllib3/issues/651>
        """

        def socket_handler(listener):
            sock = listener.accept()[0]
            consume_socket(sock)

            # Close the connection, without sending any response (not even the
            # HTTP status line). This will trigger a `Timeout` on the client,
            # inside `urlopen()`.
            sock.close()

            # Expect a new request. Because we don't want to hang this thread,
            # we actually use select.select to confirm that a new request is
            # coming in: this lets us time the thread out.
            rlist, _, _ = select.select([listener], [], [], 5)
            assert rlist
            sock = listener.accept()[0]
            consume_socket(sock)

            # Send complete chunked response.
            sock.send(
                (
                    "HTTP/1.1 200 OK\r\n"
                    "Content-Type: text/plain\r\n"
                    "Transfer-Encoding: chunked\r\n"
                    "\r\n"
                    "8\r\n"
                    "12345678\r\n"
                    "0\r\n\r\n"
                ).encode("utf-8")
            )

            sock.close()

        self._start_server(socket_handler)
        with HTTPConnectionPool(self.host, self.port, maxsize=1) as pool:
            # First request should fail, but the timeout and `retries=1` should
            # save it.
            response = pool.urlopen(
                "GET",
                "/",
                retries=1,
                release_conn=False,
                preload_content=False,
                timeout=Timeout(connect=1, read=0.01),
            )

            # The connection should still be on the response object, and none
            # should be in the pool. We opened two though.
            assert pool.num_connections == 2
            assert pool.pool.qsize() == 0
            assert response.connection is not None

            # Consume the data. This should put the connection back.
            response.read()
            assert pool.pool.qsize() == 1
            assert response.connection is None


class TestProxyManager(SocketDummyServerTestCase):
    def test_simple(self):
        def echo_socket_handler(listener):
            sock = listener.accept()[0]

            buf = b""
            while not buf.endswith(b"\r\n\r\n"):
                buf += sock.recv(65536)

            sock.send(
                (
                    "HTTP/1.1 200 OK\r\n"
                    "Content-Type: text/plain\r\n"
                    "Content-Length: %d\r\n"
                    "\r\n"
                    "%s" % (len(buf), buf.decode("utf-8"))
                ).encode("utf-8")
            )
            sock.close()

        self._start_server(echo_socket_handler)
        base_url = "http://%s:%d" % (self.host, self.port)
        proxy = proxy_from_url(base_url)
        self.addCleanup(proxy.clear)

        r = proxy.request("GET", "http://google.com/")

        assert r.status == 200
        # FIXME: The order of the headers is not predictable right now. We
        # should fix that someday (maybe when we migrate to
        # OrderedDict/MultiDict).
<<<<<<< HEAD
        assert sorted(r.data.split(b'\r\n')) == \
            sorted([
                b'GET http://google.com/ HTTP/1.1',
                b'Host: google.com',
                b'Accept-Encoding: identity',
                b'Accept: */*',
                b'',
                b'',
            ])
=======
        self.assertEqual(
            sorted(r.data.split(b"\r\n")),
            sorted(
                [
                    b"GET http://google.com/ HTTP/1.1",
                    b"Host: google.com",
                    b"Accept-Encoding: identity",
                    b"Accept: */*",
                    b"",
                    b"",
                ]
            ),
        )
>>>>>>> f7a4bed0

    def test_headers(self):
        def echo_socket_handler(listener):
            sock = listener.accept()[0]

            buf = b""
            while not buf.endswith(b"\r\n\r\n"):
                buf += sock.recv(65536)

            sock.send(
                (
                    "HTTP/1.1 200 OK\r\n"
                    "Content-Type: text/plain\r\n"
                    "Content-Length: %d\r\n"
                    "\r\n"
                    "%s" % (len(buf), buf.decode("utf-8"))
                ).encode("utf-8")
            )
            sock.close()

        self._start_server(echo_socket_handler)
        base_url = "http://%s:%d" % (self.host, self.port)

        # Define some proxy headers.
        proxy_headers = HTTPHeaderDict({"For The Proxy": "YEAH!"})
        proxy = proxy_from_url(base_url, proxy_headers=proxy_headers)
        self.addCleanup(proxy.clear)

        conn = proxy.connection_from_url("http://www.google.com/")

        r = conn.urlopen("GET", "http://www.google.com/", assert_same_host=False)

        assert r.status == 200
        # FIXME: The order of the headers is not predictable right now. We
        # should fix that someday (maybe when we migrate to
        # OrderedDict/MultiDict).
<<<<<<< HEAD
        assert b'For The Proxy: YEAH!\r\n' in r.data
=======
        self.assertIn(b"For The Proxy: YEAH!\r\n", r.data)
>>>>>>> f7a4bed0

    def test_retries(self):
        close_event = Event()

        def echo_socket_handler(listener):
            sock = listener.accept()[0]
            # First request, which should fail
            sock.close()

            # Second request
            sock = listener.accept()[0]

            buf = b""
            while not buf.endswith(b"\r\n\r\n"):
                buf += sock.recv(65536)

            sock.send(
                (
                    "HTTP/1.1 200 OK\r\n"
                    "Content-Type: text/plain\r\n"
                    "Content-Length: %d\r\n"
                    "\r\n"
                    "%s" % (len(buf), buf.decode("utf-8"))
                ).encode("utf-8")
            )
            sock.close()
            close_event.set()

        self._start_server(echo_socket_handler)
        base_url = "http://%s:%d" % (self.host, self.port)

        proxy = proxy_from_url(base_url)
        self.addCleanup(proxy.clear)
        conn = proxy.connection_from_url("http://www.google.com")

<<<<<<< HEAD
        r = conn.urlopen('GET', 'http://www.google.com',
                         assert_same_host=False, retries=1)
        assert r.status == 200

        close_event.wait(timeout=1)
        with pytest.raises(ProxyError):
            conn.urlopen('GET',
                         'http://www.google.com',
                         assert_same_host=False, retries=False)
=======
        r = conn.urlopen(
            "GET", "http://www.google.com", assert_same_host=False, retries=1
        )
        self.assertEqual(r.status, 200)

        close_event.wait(timeout=1)
        self.assertRaises(
            ProxyError,
            conn.urlopen,
            "GET",
            "http://www.google.com",
            assert_same_host=False,
            retries=False,
        )
>>>>>>> f7a4bed0

    def test_connect_reconn(self):
        def proxy_ssl_one(listener):
            sock = listener.accept()[0]

            buf = b""
            while not buf.endswith(b"\r\n\r\n"):
                buf += sock.recv(65536)
            s = buf.decode("utf-8")
            if not s.startswith("CONNECT "):
                sock.send(
                    (
                        "HTTP/1.1 405 Method not allowed\r\n" "Allow: CONNECT\r\n\r\n"
                    ).encode("utf-8")
                )
                sock.close()
                return

            if not s.startswith("CONNECT %s:443" % (self.host,)):
                sock.send(("HTTP/1.1 403 Forbidden\r\n\r\n").encode("utf-8"))
                sock.close()
                return

            sock.send(("HTTP/1.1 200 Connection Established\r\n\r\n").encode("utf-8"))
            ssl_sock = ssl.wrap_socket(
                sock,
                server_side=True,
                keyfile=DEFAULT_CERTS["keyfile"],
                certfile=DEFAULT_CERTS["certfile"],
                ca_certs=DEFAULT_CA,
            )

            buf = b""
            while not buf.endswith(b"\r\n\r\n"):
                buf += ssl_sock.recv(65536)

            ssl_sock.send(
                (
                    "HTTP/1.1 200 OK\r\n"
                    "Content-Type: text/plain\r\n"
                    "Content-Length: 2\r\n"
                    "Connection: close\r\n"
                    "\r\n"
                    "Hi"
                ).encode("utf-8")
            )
            ssl_sock.close()

        def echo_socket_handler(listener):
            proxy_ssl_one(listener)
            proxy_ssl_one(listener)

        self._start_server(echo_socket_handler)
        base_url = "http://%s:%d" % (self.host, self.port)

        proxy = proxy_from_url(base_url, ca_certs=DEFAULT_CA)
        self.addCleanup(proxy.clear)

        url = "https://{0}".format(self.host)
        conn = proxy.connection_from_url(url)
<<<<<<< HEAD
        r = conn.urlopen('GET', url, retries=0)
        assert r.status == 200
        r = conn.urlopen('GET', url, retries=0)
        assert r.status == 200
=======
        r = conn.urlopen("GET", url, retries=0)
        self.assertEqual(r.status, 200)
        r = conn.urlopen("GET", url, retries=0)
        self.assertEqual(r.status, 200)
>>>>>>> f7a4bed0

    def test_connect_ipv6_addr(self):
        ipv6_addr = "2001:4998:c:a06::2:4008"

        def echo_socket_handler(listener):
            sock = listener.accept()[0]

            buf = b""
            while not buf.endswith(b"\r\n\r\n"):
                buf += sock.recv(65536)
            s = buf.decode("utf-8")

            if s.startswith("CONNECT [%s]:443" % (ipv6_addr,)):
                sock.send(b"HTTP/1.1 200 Connection Established\r\n\r\n")
                ssl_sock = ssl.wrap_socket(
                    sock,
                    server_side=True,
                    keyfile=DEFAULT_CERTS["keyfile"],
                    certfile=DEFAULT_CERTS["certfile"],
                )
                buf = b""
                while not buf.endswith(b"\r\n\r\n"):
                    buf += ssl_sock.recv(65536)

                ssl_sock.send(
                    b"HTTP/1.1 200 OK\r\n"
                    b"Content-Type: text/plain\r\n"
                    b"Content-Length: 2\r\n"
                    b"Connection: close\r\n"
                    b"\r\n"
                    b"Hi"
                )
                ssl_sock.close()
            else:
                sock.close()

        self._start_server(echo_socket_handler)
        base_url = "http://%s:%d" % (self.host, self.port)

        proxy = proxy_from_url(base_url, cert_reqs="NONE")
        self.addCleanup(proxy.clear)

        url = "https://[{0}]".format(ipv6_addr)
        conn = proxy.connection_from_url(url)
        try:
<<<<<<< HEAD
            r = conn.urlopen('GET', url, retries=0)
            assert r.status == 200
=======
            r = conn.urlopen("GET", url, retries=0)
            self.assertEqual(r.status, 200)
>>>>>>> f7a4bed0
        except MaxRetryError:
            self.fail("Invalid IPv6 format in HTTP CONNECT request")


class TestSSL(SocketDummyServerTestCase):
    def test_ssl_failure_midway_through_conn(self):
        def socket_handler(listener):
            sock = listener.accept()[0]
            sock2 = sock.dup()
            ssl_sock = ssl.wrap_socket(
                sock,
                server_side=True,
                keyfile=DEFAULT_CERTS["keyfile"],
                certfile=DEFAULT_CERTS["certfile"],
                ca_certs=DEFAULT_CA,
            )

            buf = b""
            while not buf.endswith(b"\r\n\r\n"):
                buf += ssl_sock.recv(65536)

            # Deliberately send from the non-SSL socket.
            sock2.send(
                (
                    "HTTP/1.1 200 OK\r\n"
                    "Content-Type: text/plain\r\n"
                    "Content-Length: 2\r\n"
                    "\r\n"
                    "Hi"
                ).encode("utf-8")
            )
            sock2.close()
            ssl_sock.close()

        self._start_server(socket_handler)
        pool = HTTPSConnectionPool(self.host, self.port)
        self.addCleanup(pool.close)

<<<<<<< HEAD
        with pytest.raises(MaxRetryError) as cm:
            pool.request('GET', '/', retries=0)
        assert isinstance(cm.value.reason, SSLError)
=======
        with self.assertRaises(MaxRetryError) as cm:
            pool.request("GET", "/", retries=0)
        self.assertIsInstance(cm.exception.reason, SSLError)
>>>>>>> f7a4bed0

    def test_ssl_read_timeout(self):
        timed_out = Event()

        def socket_handler(listener):
            sock = listener.accept()[0]
            ssl_sock = ssl.wrap_socket(
                sock,
                server_side=True,
                keyfile=DEFAULT_CERTS["keyfile"],
                certfile=DEFAULT_CERTS["certfile"],
            )

            buf = b""
            while not buf.endswith(b"\r\n\r\n"):
                buf += ssl_sock.recv(65536)

            # Send incomplete message (note Content-Length)
            ssl_sock.send(
                (
                    "HTTP/1.1 200 OK\r\n"
                    "Content-Type: text/plain\r\n"
                    "Content-Length: 10\r\n"
                    "\r\n"
                    "Hi-"
                ).encode("utf-8")
            )
            timed_out.wait()

            sock.close()
            ssl_sock.close()

        self._start_server(socket_handler)
        pool = HTTPSConnectionPool(self.host, self.port, ca_certs=DEFAULT_CA)
        self.addCleanup(pool.close)

        response = pool.urlopen(
            "GET",
            "/",
            retries=0,
            preload_content=False,
            timeout=Timeout(connect=1, read=0.01),
        )
        try:
            with pytest.raises(ReadTimeoutError):
                response.read()
        finally:
            timed_out.set()

    def test_ssl_failed_fingerprint_verification(self):
        def socket_handler(listener):
            for i in range(2):
                sock = listener.accept()[0]
                ssl_sock = ssl.wrap_socket(
                    sock,
                    server_side=True,
                    keyfile=DEFAULT_CERTS["keyfile"],
                    certfile=DEFAULT_CERTS["certfile"],
                    ca_certs=DEFAULT_CA,
                )

                ssl_sock.send(
                    b"HTTP/1.1 200 OK\r\n"
                    b"Content-Type: text/plain\r\n"
                    b"Content-Length: 5\r\n\r\n"
                    b"Hello"
                )

                ssl_sock.close()
                sock.close()

        self._start_server(socket_handler)
        # GitHub's fingerprint. Valid, but not matching.
        fingerprint = "A0:C4:A7:46:00:ED:A7:2D:C0:BE:CB" ":9A:8C:B6:07:CA:58:EE:74:5E"

        def request():
            pool = HTTPSConnectionPool(
                self.host, self.port, assert_fingerprint=fingerprint
            )
            try:
                response = pool.urlopen(
                    "GET",
                    "/",
                    preload_content=False,
                    timeout=Timeout(connect=1, read=0.01),
                    retries=0,
                )
                response.read()
            finally:
                pool.close()

        with pytest.raises(MaxRetryError) as cm:
            request()
        assert isinstance(cm.value.reason, SSLError)
        # Should not hang, see https://github.com/shazow/urllib3/issues/529
        with pytest.raises(MaxRetryError):
            request()

    def test_retry_ssl_error(self):
        def socket_handler(listener):
            # first request, trigger an SSLError
            sock = listener.accept()[0]
            sock2 = sock.dup()
            ssl_sock = ssl.wrap_socket(
                sock,
                server_side=True,
                keyfile=DEFAULT_CERTS["keyfile"],
                certfile=DEFAULT_CERTS["certfile"],
            )
            buf = b""
            while not buf.endswith(b"\r\n\r\n"):
                buf += ssl_sock.recv(65536)

            # Deliberately send from the non-SSL socket to trigger an SSLError
            sock2.send(
                (
                    "HTTP/1.1 200 OK\r\n"
                    "Content-Type: text/plain\r\n"
                    "Content-Length: 4\r\n"
                    "\r\n"
                    "Fail"
                ).encode("utf-8")
            )
            sock2.close()
            ssl_sock.close()

            # retried request
            sock = listener.accept()[0]
            ssl_sock = ssl.wrap_socket(
                sock,
                server_side=True,
                keyfile=DEFAULT_CERTS["keyfile"],
                certfile=DEFAULT_CERTS["certfile"],
            )
            buf = b""
            while not buf.endswith(b"\r\n\r\n"):
                buf += ssl_sock.recv(65536)
            ssl_sock.send(
                b"HTTP/1.1 200 OK\r\n"
                b"Content-Type: text/plain\r\n"
                b"Content-Length: 7\r\n\r\n"
                b"Success"
            )
            ssl_sock.close()

        self._start_server(socket_handler)

        pool = HTTPSConnectionPool(self.host, self.port, ca_certs=DEFAULT_CA)
        self.addCleanup(pool.close)
<<<<<<< HEAD
        response = pool.urlopen('GET', '/', retries=1)
        assert response.data == b'Success'
=======
        response = pool.urlopen("GET", "/", retries=1)
        self.assertEqual(response.data, b"Success")
>>>>>>> f7a4bed0

    def test_ssl_load_default_certs_when_empty(self):
        def socket_handler(listener):
            sock = listener.accept()[0]
            ssl_sock = ssl.wrap_socket(
                sock,
                server_side=True,
                keyfile=DEFAULT_CERTS["keyfile"],
                certfile=DEFAULT_CERTS["certfile"],
                ca_certs=DEFAULT_CA,
            )

            buf = b""
            while not buf.endswith(b"\r\n\r\n"):
                buf += ssl_sock.recv(65536)

            ssl_sock.send(
                b"HTTP/1.1 200 OK\r\n"
                b"Content-Type: text/plain\r\n"
                b"Content-Length: 5\r\n\r\n"
                b"Hello"
            )

            ssl_sock.close()
            sock.close()

        context = mock.create_autospec(ssl_.SSLContext)
        context.load_default_certs = mock.Mock()
        context.options = 0

        with mock.patch("urllib3.util.ssl_.SSLContext", lambda *_, **__: context):

            self._start_server(socket_handler)
            pool = HTTPSConnectionPool(self.host, self.port)
            self.addCleanup(pool.close)

            with self.assertRaises(MaxRetryError):
                pool.request("GET", "/", timeout=0.01)

            context.load_default_certs.assert_called_with()

    def test_ssl_dont_load_default_certs_when_given(self):
        def socket_handler(listener):
            sock = listener.accept()[0]
            ssl_sock = ssl.wrap_socket(
                sock,
                server_side=True,
                keyfile=DEFAULT_CERTS["keyfile"],
                certfile=DEFAULT_CERTS["certfile"],
                ca_certs=DEFAULT_CA,
            )

            buf = b""
            while not buf.endswith(b"\r\n\r\n"):
                buf += ssl_sock.recv(65536)

            ssl_sock.send(
                b"HTTP/1.1 200 OK\r\n"
                b"Content-Type: text/plain\r\n"
                b"Content-Length: 5\r\n\r\n"
                b"Hello"
            )

            ssl_sock.close()
            sock.close()

        context = mock.create_autospec(ssl_.SSLContext)
        context.load_default_certs = mock.Mock()
        context.options = 0

        with mock.patch("urllib3.util.ssl_.SSLContext", lambda *_, **__: context):
            for kwargs in [
                {"ca_certs": "/a"},
                {"ca_cert_dir": "/a"},
                {"ca_certs": "a", "ca_cert_dir": "a"},
                {"ssl_context": context},
            ]:

                self._start_server(socket_handler)

                pool = HTTPSConnectionPool(self.host, self.port, **kwargs)
                self.addCleanup(pool.close)

                with self.assertRaises(MaxRetryError):
                    pool.request("GET", "/", timeout=0.01)

                context.load_default_certs.assert_not_called()


class TestErrorWrapping(SocketDummyServerTestCase):
    def test_bad_statusline(self):
        self.start_response_handler(
<<<<<<< HEAD
            b'HTTP/1.1 Omg What Is This?\r\n'
            b'Content-Length: 0\r\n'
            b'\r\n'
        )
        pool = HTTPConnectionPool(self.host, self.port, retries=False)
        self.addCleanup(pool.close)
        with pytest.raises(ProtocolError):
            pool.request('GET', '/')

    def test_unknown_protocol(self):
        self.start_response_handler(
            b'HTTP/1000 200 OK\r\n'
            b'Content-Length: 0\r\n'
            b'\r\n'
        )
        pool = HTTPConnectionPool(self.host, self.port, retries=False)
        self.addCleanup(pool.close)
        with pytest.raises(ProtocolError):
            pool.request('GET', '/')
=======
            b"HTTP/1.1 Omg What Is This?\r\n" b"Content-Length: 0\r\n" b"\r\n"
        )
        pool = HTTPConnectionPool(self.host, self.port, retries=False)
        self.addCleanup(pool.close)
        self.assertRaises(ProtocolError, pool.request, "GET", "/")

    def test_unknown_protocol(self):
        self.start_response_handler(
            b"HTTP/1000 200 OK\r\n" b"Content-Length: 0\r\n" b"\r\n"
        )
        pool = HTTPConnectionPool(self.host, self.port, retries=False)
        self.addCleanup(pool.close)
        self.assertRaises(ProtocolError, pool.request, "GET", "/")
>>>>>>> f7a4bed0


class TestHeaders(SocketDummyServerTestCase):
    @onlyPy3
    def test_httplib_headers_case_insensitive(self):
        self.start_response_handler(
<<<<<<< HEAD
            b'HTTP/1.1 200 OK\r\n'
            b'Content-Length: 0\r\n'
            b'Content-type: text/plain\r\n'
            b'\r\n'
        )
        pool = HTTPConnectionPool(self.host, self.port, retries=False)
        self.addCleanup(pool.close)
        HEADERS = {'Content-Length': '0', 'Content-type': 'text/plain'}
        r = pool.request('GET', '/')
        assert HEADERS == dict(r.headers.items())  # to preserve case sensitivity
=======
            b"HTTP/1.1 200 OK\r\n"
            b"Content-Length: 0\r\n"
            b"Content-type: text/plain\r\n"
            b"\r\n"
        )
        pool = HTTPConnectionPool(self.host, self.port, retries=False)
        self.addCleanup(pool.close)
        HEADERS = {"Content-Length": "0", "Content-type": "text/plain"}
        r = pool.request("GET", "/")
        self.assertEqual(
            HEADERS, dict(r.headers.items())
        )  # to preserve case sensitivity
>>>>>>> f7a4bed0

    def test_headers_are_sent_with_the_original_case(self):
        headers = {"foo": "bar", "bAz": "quux"}
        parsed_headers = {}

        def socket_handler(listener):
            sock = listener.accept()[0]

            buf = b""
            while not buf.endswith(b"\r\n\r\n"):
                buf += sock.recv(65536)

            headers_list = [header for header in buf.split(b"\r\n")[1:] if header]

            for header in headers_list:
                (key, value) = header.split(b": ")
                parsed_headers[key.decode("ascii")] = value.decode("ascii")

            sock.send(
                ("HTTP/1.1 204 No Content\r\n" "Content-Length: 0\r\n" "\r\n").encode(
                    "utf-8"
                )
            )

            sock.close()

        self._start_server(socket_handler)
        expected_headers = {
            "Accept-Encoding": "identity",
            "Host": "{0}:{1}".format(self.host, self.port),
        }
        expected_headers.update(headers)

        pool = HTTPConnectionPool(self.host, self.port, retries=False)
        self.addCleanup(pool.close)
<<<<<<< HEAD
        pool.request('GET', '/', headers=HTTPHeaderDict(headers))
        assert expected_headers == parsed_headers
=======
        pool.request("GET", "/", headers=HTTPHeaderDict(headers))
        self.assertEqual(expected_headers, parsed_headers)
>>>>>>> f7a4bed0

    def test_request_headers_are_sent_in_the_original_order(self):
        # NOTE: Probability this test gives a false negative is 1/(K!)
        K = 16
        # NOTE: Provide headers in non-sorted order (i.e. reversed)
        #       so that if the internal implementation tries to sort them,
        #       a change will be detected.
        expected_request_headers = [
            (u"X-Header-%d" % i, str(i)) for i in reversed(range(K))
        ]

        actual_request_headers = []

        def socket_handler(listener):
            sock = listener.accept()[0]

            buf = b""
            while not buf.endswith(b"\r\n\r\n"):
                buf += sock.recv(65536)

            headers_list = [header for header in buf.split(b"\r\n")[1:] if header]

            for header in headers_list:
                (key, value) = header.split(b": ")
                if not key.decode("ascii").startswith(u"X-Header-"):
                    continue
                actual_request_headers.append(
                    (key.decode("ascii"), value.decode("ascii"))
                )

            sock.send(
                (
                    u"HTTP/1.1 204 No Content\r\n" u"Content-Length: 0\r\n" u"\r\n"
                ).encode("ascii")
            )

            sock.close()

        self._start_server(socket_handler)

        pool = HTTPConnectionPool(self.host, self.port, retries=False)
        self.addCleanup(pool.close)
<<<<<<< HEAD
        pool.request('GET', '/', headers=OrderedDict(expected_request_headers))
        assert expected_request_headers == actual_request_headers
=======
        pool.request("GET", "/", headers=OrderedDict(expected_request_headers))
        self.assertEqual(expected_request_headers, actual_request_headers)
>>>>>>> f7a4bed0

    @fails_on_travis_gce
    def test_request_host_header_ignores_fqdn_dot(self):

        received_headers = []

        def socket_handler(listener):
            sock = listener.accept()[0]

            buf = b""
            while not buf.endswith(b"\r\n\r\n"):
                buf += sock.recv(65536)

            for header in buf.split(b"\r\n")[1:]:
                if header:
                    received_headers.append(header)

            sock.send(
                (
                    u"HTTP/1.1 204 No Content\r\n" u"Content-Length: 0\r\n" u"\r\n"
                ).encode("ascii")
            )

            sock.close()

        self._start_server(socket_handler)

        pool = HTTPConnectionPool(self.host + ".", self.port, retries=False)
        self.addCleanup(pool.close)
        pool.request("GET", "/")
        self.assert_header_received(
            received_headers, "Host", "%s:%s" % (self.host, self.port)
        )

    def test_response_headers_are_returned_in_the_original_order(self):
        # NOTE: Probability this test gives a false negative is 1/(K!)
        K = 16
        # NOTE: Provide headers in non-sorted order (i.e. reversed)
        #       so that if the internal implementation tries to sort them,
        #       a change will be detected.
        expected_response_headers = [
            ("X-Header-%d" % i, str(i)) for i in reversed(range(K))
        ]

        def socket_handler(listener):
            sock = listener.accept()[0]

            buf = b""
            while not buf.endswith(b"\r\n\r\n"):
                buf += sock.recv(65536)

            sock.send(
                b"HTTP/1.1 200 OK\r\n"
                + b"\r\n".join(
                    [
                        (k.encode("utf8") + b": " + v.encode("utf8"))
                        for (k, v) in expected_response_headers
                    ]
                )
                + b"\r\n"
            )
            sock.close()

        self._start_server(socket_handler)
        pool = HTTPConnectionPool(self.host, self.port)
        self.addCleanup(pool.close)
        r = pool.request("GET", "/", retries=0)
        actual_response_headers = [
            (k, v) for (k, v) in r.headers.items() if k.startswith("X-Header-")
        ]
        assert expected_response_headers == actual_response_headers


@pytest.mark.skipif(
    issubclass(httplib.HTTPMessage, MimeToolMessage),
    reason="Header parsing errors not available",
)
class TestBrokenHeaders(SocketDummyServerTestCase):
    def _test_broken_header_parsing(self, headers, unparsed_data_check=None):
<<<<<<< HEAD
        self.start_response_handler((
            b'HTTP/1.1 200 OK\r\n'
            b'Content-Length: 0\r\n'
            b'Content-type: text/plain\r\n'
        ) + b'\r\n'.join(headers) + b'\r\n\r\n'
=======
        self.start_response_handler(
            (
                b"HTTP/1.1 200 OK\r\n"
                b"Content-Length: 0\r\n"
                b"Content-type: text/plain\r\n"
            )
            + b"\r\n".join(headers)
            + b"\r\n\r\n"
>>>>>>> f7a4bed0
        )

        pool = HTTPConnectionPool(self.host, self.port, retries=False)
        self.addCleanup(pool.close)

        with LogRecorder() as logs:
            pool.request("GET", "/")

        for record in logs:
            if (
                "Failed to parse headers" in record.msg
                and pool._absolute_url("/") == record.args[0]
            ):
                if (
                    unparsed_data_check is None
                    or unparsed_data_check in record.getMessage()
                ):
                    return
        self.fail("Missing log about unparsed headers")

    def test_header_without_name(self):
        self._test_broken_header_parsing([b": Value", b"Another: Header"])

    def test_header_without_name_or_value(self):
        self._test_broken_header_parsing([b":", b"Another: Header"])

    def test_header_without_colon_or_value(self):
        self._test_broken_header_parsing(
            [b"Broken Header", b"Another: Header"], "Broken Header"
        )


class TestHeaderParsingContentType(SocketDummyServerTestCase):
    def _test_okay_header_parsing(self, header):
<<<<<<< HEAD
        self.start_response_handler((
            b'HTTP/1.1 200 OK\r\n'
            b'Content-Length: 0\r\n'
        ) + header + b'\r\n\r\n'
=======
        self.start_response_handler(
            (b"HTTP/1.1 200 OK\r\n" b"Content-Length: 0\r\n") + header + b"\r\n\r\n"
>>>>>>> f7a4bed0
        )

        pool = HTTPConnectionPool(self.host, self.port, retries=False)
        self.addCleanup(pool.close)

        with LogRecorder() as logs:
            pool.request("GET", "/")

        for record in logs:
            assert "Failed to parse headers" not in record.msg

    def test_header_text_plain(self):
        self._test_okay_header_parsing(b"Content-type: text/plain")

    def test_header_message_rfc822(self):
        self._test_okay_header_parsing(b"Content-type: message/rfc822")


class TestHEAD(SocketDummyServerTestCase):
    def test_chunked_head_response_does_not_hang(self):
        self.start_response_handler(
<<<<<<< HEAD
            b'HTTP/1.1 200 OK\r\n'
            b'Transfer-Encoding: chunked\r\n'
            b'Content-type: text/plain\r\n'
            b'\r\n'
=======
            b"HTTP/1.1 200 OK\r\n"
            b"Transfer-Encoding: chunked\r\n"
            b"Content-type: text/plain\r\n"
            b"\r\n"
>>>>>>> f7a4bed0
        )
        pool = HTTPConnectionPool(self.host, self.port, retries=False)
        self.addCleanup(pool.close)
        r = pool.request("HEAD", "/", timeout=1, preload_content=False)

        # stream will use the read_chunked method here.
        assert [] == list(r.stream())

    def test_empty_head_response_does_not_hang(self):
        self.start_response_handler(
<<<<<<< HEAD
            b'HTTP/1.1 200 OK\r\n'
            b'Content-Length: 256\r\n'
            b'Content-type: text/plain\r\n'
            b'\r\n'
=======
            b"HTTP/1.1 200 OK\r\n"
            b"Content-Length: 256\r\n"
            b"Content-type: text/plain\r\n"
            b"\r\n"
>>>>>>> f7a4bed0
        )
        pool = HTTPConnectionPool(self.host, self.port, retries=False)
        self.addCleanup(pool.close)
        r = pool.request("HEAD", "/", timeout=1, preload_content=False)

        # stream will use the read method here.
        assert [] == list(r.stream())


class TestStream(SocketDummyServerTestCase):
    def test_stream_none_unchunked_response_does_not_hang(self):
        done_event = Event()

        def socket_handler(listener):
            sock = listener.accept()[0]

            buf = b""
            while not buf.endswith(b"\r\n\r\n"):
                buf += sock.recv(65536)

            sock.send(
                b"HTTP/1.1 200 OK\r\n"
                b"Content-Length: 12\r\n"
                b"Content-type: text/plain\r\n"
                b"\r\n"
                b"hello, world"
            )
            done_event.wait(5)
            sock.close()

        self._start_server(socket_handler)
        pool = HTTPConnectionPool(self.host, self.port, retries=False)
        self.addCleanup(pool.close)
        r = pool.request("GET", "/", timeout=1, preload_content=False)

        # Stream should read to the end.
<<<<<<< HEAD
        assert [b'hello, world'] == list(r.stream(None))
=======
        self.assertEqual([b"hello, world"], list(r.stream(None)))
>>>>>>> f7a4bed0

        done_event.set()


class TestBadContentLength(SocketDummyServerTestCase):
    def test_enforce_content_length_get(self):
        done_event = Event()

        def socket_handler(listener):
            sock = listener.accept()[0]

            buf = b""
            while not buf.endswith(b"\r\n\r\n"):
                buf += sock.recv(65536)

            sock.send(
                b"HTTP/1.1 200 OK\r\n"
                b"Content-Length: 22\r\n"
                b"Content-type: text/plain\r\n"
                b"\r\n"
                b"hello, world"
            )
            done_event.wait(1)
            sock.close()

        self._start_server(socket_handler)
        conn = HTTPConnectionPool(self.host, self.port, maxsize=1)
        self.addCleanup(conn.close)

        # Test stream read when content length less than headers claim
        get_response = conn.request(
            "GET", url="/", preload_content=False, enforce_content_length=True
        )
        data = get_response.stream(100)
        # Read "good" data before we try to read again.
        # This won't trigger till generator is exhausted.
        next(data)
        try:
            next(data)
            assert False
        except ProtocolError as e:
<<<<<<< HEAD
            assert '12 bytes read, 10 more expected' in str(e)
=======
            self.assertIn("12 bytes read, 10 more expected", str(e))
>>>>>>> f7a4bed0

        done_event.set()

    def test_enforce_content_length_no_body(self):
        done_event = Event()

        def socket_handler(listener):
            sock = listener.accept()[0]

            buf = b""
            while not buf.endswith(b"\r\n\r\n"):
                buf += sock.recv(65536)

            sock.send(
                b"HTTP/1.1 200 OK\r\n"
                b"Content-Length: 22\r\n"
                b"Content-type: text/plain\r\n"
                b"\r\n"
            )
            done_event.wait(1)
            sock.close()

        self._start_server(socket_handler)
        conn = HTTPConnectionPool(self.host, self.port, maxsize=1)
        self.addCleanup(conn.close)

        # Test stream on 0 length body
        head_response = conn.request(
            "HEAD", url="/", preload_content=False, enforce_content_length=True
        )
        data = [chunk for chunk in head_response.stream(1)]
        assert len(data) == 0

        done_event.set()


class TestRetryPoolSizeDrainFail(SocketDummyServerTestCase):
    def test_pool_size_retry_drain_fail(self):
        def socket_handler(listener):
            for _ in range(2):
                sock = listener.accept()[0]
                while not sock.recv(65536).endswith(b"\r\n\r\n"):
                    pass

                # send a response with an invalid content length -- this causes
                # a ProtocolError to raise when trying to drain the connection
                sock.send(
                    b"HTTP/1.1 404 NOT FOUND\r\n"
                    b"Content-Length: 1000\r\n"
                    b"Content-Type: text/plain\r\n"
                    b"\r\n"
                )
                sock.close()

        self._start_server(socket_handler)
        retries = Retry(total=1, raise_on_status=False, status_forcelist=[404])
        pool = HTTPConnectionPool(
            self.host, self.port, maxsize=10, retries=retries, block=True
        )
        self.addCleanup(pool.close)

        pool.urlopen("GET", "/not_found", preload_content=False)
        assert pool.num_connections == 1<|MERGE_RESOLUTION|>--- conflicted
+++ resolved
@@ -68,15 +68,9 @@
         self._start_server(multicookie_response_handler)
         pool = HTTPConnectionPool(self.host, self.port)
         self.addCleanup(pool.close)
-<<<<<<< HEAD
-        r = pool.request('GET', '/', retries=0)
-        assert r.headers == {'set-cookie': 'foo=1, bar=1'}
-        assert r.headers.getlist('set-cookie') == ['foo=1', 'bar=1']
-=======
         r = pool.request("GET", "/", retries=0)
-        self.assertEqual(r.headers, {"set-cookie": "foo=1, bar=1"})
-        self.assertEqual(r.headers.getlist("set-cookie"), ["foo=1", "bar=1"])
->>>>>>> f7a4bed0
+        assert r.headers == {"set-cookie": "foo=1, bar=1"}
+        assert r.headers.getlist("set-cookie") == ["foo=1", "bar=1"]
 
 
 class TestSNI(SocketDummyServerTestCase):
@@ -100,14 +94,9 @@
         except MaxRetryError:  # We are violating the protocol
             pass
         done_receiving.wait()
-<<<<<<< HEAD
-        assert self.host.encode('ascii') in self.buf, \
-            "missing hostname in SSL handshake"
-=======
-        self.assertIn(
-            self.host.encode("ascii"), self.buf, "missing hostname in SSL handshake"
-        )
->>>>>>> f7a4bed0
+        assert (
+            self.host.encode("ascii") in self.buf
+        ), "missing hostname in SSL handshake"
 
 
 class TestClientCerts(SocketDummyServerTestCase):
@@ -363,43 +352,24 @@
         pool = HTTPConnectionPool(self.host, self.port)
         self.addCleanup(pool.close)
 
-<<<<<<< HEAD
-        response = pool.request('GET', '/', retries=0)
+        response = pool.request("GET", "/", retries=0)
         assert response.status == 200
-        assert response.data == b'Response 0'
+        assert response.data == b"Response 0"
 
         done_closing.wait()  # wait until the socket in our pool gets closed
 
-        response = pool.request('GET', '/', retries=0)
+        response = pool.request("GET", "/", retries=0)
         assert response.status == 200
-        assert response.data == b'Response 1'
-=======
-        response = pool.request("GET", "/", retries=0)
-        self.assertEqual(response.status, 200)
-        self.assertEqual(response.data, b"Response 0")
-
-        done_closing.wait()  # wait until the socket in our pool gets closed
-
-        response = pool.request("GET", "/", retries=0)
-        self.assertEqual(response.status, 200)
-        self.assertEqual(response.data, b"Response 1")
->>>>>>> f7a4bed0
+        assert response.data == b"Response 1"
 
     def test_connection_refused(self):
         # Does the pool retry if there is no listener on the port?
         host, port = get_unreachable_address()
         http = HTTPConnectionPool(host, port, maxsize=3, block=True)
         self.addCleanup(http.close)
-<<<<<<< HEAD
         with pytest.raises(MaxRetryError):
-            http.request('GET', '/', retries=0, release_conn=False)
+            http.request("GET", "/", retries=0, release_conn=False)
         assert http.pool.qsize() == http.pool.maxsize
-=======
-        self.assertRaises(
-            MaxRetryError, http.request, "GET", "/", retries=0, release_conn=False
-        )
-        self.assertEqual(http.pool.qsize(), http.pool.maxsize)
->>>>>>> f7a4bed0
 
     def test_connection_read_timeout(self):
         timed_out = Event()
@@ -419,14 +389,8 @@
         self.addCleanup(http.close)
 
         try:
-<<<<<<< HEAD
             with pytest.raises(ReadTimeoutError):
-                http.request('GET', '/', release_conn=False)
-=======
-            self.assertRaises(
-                ReadTimeoutError, http.request, "GET", "/", release_conn=False
-            )
->>>>>>> f7a4bed0
+                http.request("GET", "/", release_conn=False)
         finally:
             timed_out.set()
 
@@ -446,12 +410,8 @@
         self.addCleanup(pool.close)
 
         try:
-<<<<<<< HEAD
             with pytest.raises(ReadTimeoutError):
-                pool.request('POST', '/')
-=======
-            self.assertRaises(ReadTimeoutError, pool.request, "POST", "/")
->>>>>>> f7a4bed0
+                pool.request("POST", "/")
         finally:
             timed_out.set()
 
@@ -471,12 +431,8 @@
         pool = HTTPSConnectionPool(self.host, self.port, timeout=0.01, retries=False)
         self.addCleanup(pool.close)
         try:
-<<<<<<< HEAD
             with pytest.raises(ReadTimeoutError):
-                pool.request('GET', '/')
-=======
-            self.assertRaises(ReadTimeoutError, pool.request, "GET", "/")
->>>>>>> f7a4bed0
+                pool.request("GET", "/")
         finally:
             timed_out.set()
 
@@ -520,15 +476,9 @@
             pool = HTTPConnectionPool(self.host, self.port, timeout=t)
             self.addCleanup(pool.close)
 
-<<<<<<< HEAD
-            response = pool.request('GET', '/', retries=1)
+            response = pool.request("GET", "/", retries=1)
             assert response.status == 200
-            assert response.data == b'Response 2'
-=======
-            response = pool.request("GET", "/", retries=1)
-            self.assertEqual(response.status, 200)
-            self.assertEqual(response.data, b"Response 2")
->>>>>>> f7a4bed0
+            assert response.data == b"Response 2"
         finally:
             socket.setdefaulttimeout(default_timeout)
 
@@ -597,20 +547,10 @@
         self.addCleanup(pool.close)
 
         try:
-<<<<<<< HEAD
             with pytest.raises(ReadTimeoutError):
-                pool.urlopen('GET', '/', retries=False,
-                             timeout=Timeout(connect=1, read=0.01))
-=======
-            self.assertRaises(
-                ReadTimeoutError,
-                pool.urlopen,
-                "GET",
-                "/",
-                retries=False,
-                timeout=Timeout(connect=1, read=0.01),
-            )
->>>>>>> f7a4bed0
+                pool.urlopen(
+                    "GET", "/", retries=False, timeout=Timeout(connect=1, read=0.01)
+                )
         finally:
             timed_out.set()
 
@@ -642,14 +582,9 @@
         pool = HTTPConnectionPool(self.host, self.port)
         self.addCleanup(pool.close)
 
-<<<<<<< HEAD
-        response = pool.request('GET', '/', retries=0, preload_content=False)
+        response = pool.request("GET", "/", retries=0, preload_content=False)
         with pytest.raises(ProtocolError):
             response.read()
-=======
-        response = pool.request("GET", "/", retries=0, preload_content=False)
-        self.assertRaises(ProtocolError, response.read)
->>>>>>> f7a4bed0
 
     def test_retry_weird_http_version(self):
         """ Retry class should handle httplib.BadStatusLine errors properly """
@@ -698,15 +633,9 @@
         pool = HTTPConnectionPool(self.host, self.port)
         self.addCleanup(pool.close)
         retry = Retry(read=1)
-<<<<<<< HEAD
-        response = pool.request('GET', '/', retries=retry)
+        response = pool.request("GET", "/", retries=retry)
         assert response.status == 200
-        assert response.data == b'foo'
-=======
-        response = pool.request("GET", "/", retries=retry)
-        self.assertEqual(response.status, 200)
-        self.assertEqual(response.data, b"foo")
->>>>>>> f7a4bed0
+        assert response.data == b"foo"
 
     def test_connection_cleanup_on_read_timeout(self):
         timed_out = Event()
@@ -849,12 +778,6 @@
                 timed_out.set()
 
             # Second should succeed.
-<<<<<<< HEAD
-            response = pool.urlopen('GET', '/', retries=0,
-                                    preload_content=False,
-                                    timeout=Timeout(connect=1, read=1))
-            assert len(response.read()) == 8
-=======
             response = pool.urlopen(
                 "GET",
                 "/",
@@ -862,8 +785,7 @@
                 preload_content=False,
                 timeout=Timeout(connect=1, read=1),
             )
-            self.assertEqual(len(response.read()), 8)
->>>>>>> f7a4bed0
+            assert len(response.read()) == 8
 
     def test_closing_response_actually_closes_connection(self):
         done_closing = Event()
@@ -900,13 +822,8 @@
         pool = HTTPConnectionPool(self.host, self.port)
         self.addCleanup(pool.close)
 
-<<<<<<< HEAD
-        response = pool.request('GET', '/', retries=0, preload_content=False)
+        response = pool.request("GET", "/", retries=0, preload_content=False)
         assert response.status == 200
-=======
-        response = pool.request("GET", "/", retries=0, preload_content=False)
-        self.assertEqual(response.status, 200)
->>>>>>> f7a4bed0
         response.close()
 
         done_closing.set()  # wait until the socket in our pool gets closed
@@ -1015,31 +932,16 @@
         # FIXME: The order of the headers is not predictable right now. We
         # should fix that someday (maybe when we migrate to
         # OrderedDict/MultiDict).
-<<<<<<< HEAD
-        assert sorted(r.data.split(b'\r\n')) == \
-            sorted([
-                b'GET http://google.com/ HTTP/1.1',
-                b'Host: google.com',
-                b'Accept-Encoding: identity',
-                b'Accept: */*',
-                b'',
-                b'',
-            ])
-=======
-        self.assertEqual(
-            sorted(r.data.split(b"\r\n")),
-            sorted(
-                [
-                    b"GET http://google.com/ HTTP/1.1",
-                    b"Host: google.com",
-                    b"Accept-Encoding: identity",
-                    b"Accept: */*",
-                    b"",
-                    b"",
-                ]
-            ),
-        )
->>>>>>> f7a4bed0
+        assert sorted(r.data.split(b"\r\n")) == sorted(
+            [
+                b"GET http://google.com/ HTTP/1.1",
+                b"Host: google.com",
+                b"Accept-Encoding: identity",
+                b"Accept: */*",
+                b"",
+                b"",
+            ]
+        )
 
     def test_headers(self):
         def echo_socket_handler(listener):
@@ -1076,11 +978,7 @@
         # FIXME: The order of the headers is not predictable right now. We
         # should fix that someday (maybe when we migrate to
         # OrderedDict/MultiDict).
-<<<<<<< HEAD
-        assert b'For The Proxy: YEAH!\r\n' in r.data
-=======
-        self.assertIn(b"For The Proxy: YEAH!\r\n", r.data)
->>>>>>> f7a4bed0
+        assert b"For The Proxy: YEAH!\r\n" in r.data
 
     def test_retries(self):
         close_event = Event()
@@ -1116,32 +1014,16 @@
         self.addCleanup(proxy.clear)
         conn = proxy.connection_from_url("http://www.google.com")
 
-<<<<<<< HEAD
-        r = conn.urlopen('GET', 'http://www.google.com',
-                         assert_same_host=False, retries=1)
+        r = conn.urlopen(
+            "GET", "http://www.google.com", assert_same_host=False, retries=1
+        )
         assert r.status == 200
 
         close_event.wait(timeout=1)
         with pytest.raises(ProxyError):
-            conn.urlopen('GET',
-                         'http://www.google.com',
-                         assert_same_host=False, retries=False)
-=======
-        r = conn.urlopen(
-            "GET", "http://www.google.com", assert_same_host=False, retries=1
-        )
-        self.assertEqual(r.status, 200)
-
-        close_event.wait(timeout=1)
-        self.assertRaises(
-            ProxyError,
-            conn.urlopen,
-            "GET",
-            "http://www.google.com",
-            assert_same_host=False,
-            retries=False,
-        )
->>>>>>> f7a4bed0
+            conn.urlopen(
+                "GET", "http://www.google.com", assert_same_host=False, retries=False
+            )
 
     def test_connect_reconn(self):
         def proxy_ssl_one(listener):
@@ -1202,17 +1084,10 @@
 
         url = "https://{0}".format(self.host)
         conn = proxy.connection_from_url(url)
-<<<<<<< HEAD
-        r = conn.urlopen('GET', url, retries=0)
+        r = conn.urlopen("GET", url, retries=0)
         assert r.status == 200
-        r = conn.urlopen('GET', url, retries=0)
+        r = conn.urlopen("GET", url, retries=0)
         assert r.status == 200
-=======
-        r = conn.urlopen("GET", url, retries=0)
-        self.assertEqual(r.status, 200)
-        r = conn.urlopen("GET", url, retries=0)
-        self.assertEqual(r.status, 200)
->>>>>>> f7a4bed0
 
     def test_connect_ipv6_addr(self):
         ipv6_addr = "2001:4998:c:a06::2:4008"
@@ -1258,13 +1133,8 @@
         url = "https://[{0}]".format(ipv6_addr)
         conn = proxy.connection_from_url(url)
         try:
-<<<<<<< HEAD
-            r = conn.urlopen('GET', url, retries=0)
+            r = conn.urlopen("GET", url, retries=0)
             assert r.status == 200
-=======
-            r = conn.urlopen("GET", url, retries=0)
-            self.assertEqual(r.status, 200)
->>>>>>> f7a4bed0
         except MaxRetryError:
             self.fail("Invalid IPv6 format in HTTP CONNECT request")
 
@@ -1303,15 +1173,9 @@
         pool = HTTPSConnectionPool(self.host, self.port)
         self.addCleanup(pool.close)
 
-<<<<<<< HEAD
         with pytest.raises(MaxRetryError) as cm:
-            pool.request('GET', '/', retries=0)
+            pool.request("GET", "/", retries=0)
         assert isinstance(cm.value.reason, SSLError)
-=======
-        with self.assertRaises(MaxRetryError) as cm:
-            pool.request("GET", "/", retries=0)
-        self.assertIsInstance(cm.exception.reason, SSLError)
->>>>>>> f7a4bed0
 
     def test_ssl_read_timeout(self):
         timed_out = Event()
@@ -1461,13 +1325,8 @@
 
         pool = HTTPSConnectionPool(self.host, self.port, ca_certs=DEFAULT_CA)
         self.addCleanup(pool.close)
-<<<<<<< HEAD
-        response = pool.urlopen('GET', '/', retries=1)
-        assert response.data == b'Success'
-=======
         response = pool.urlopen("GET", "/", retries=1)
-        self.assertEqual(response.data, b"Success")
->>>>>>> f7a4bed0
+        assert response.data == b"Success"
 
     def test_ssl_load_default_certs_when_empty(self):
         def socket_handler(listener):
@@ -1504,7 +1363,7 @@
             pool = HTTPSConnectionPool(self.host, self.port)
             self.addCleanup(pool.close)
 
-            with self.assertRaises(MaxRetryError):
+            with pytest.raises(MaxRetryError):
                 pool.request("GET", "/", timeout=0.01)
 
             context.load_default_certs.assert_called_with()
@@ -1551,7 +1410,7 @@
                 pool = HTTPSConnectionPool(self.host, self.port, **kwargs)
                 self.addCleanup(pool.close)
 
-                with self.assertRaises(MaxRetryError):
+                with pytest.raises(MaxRetryError):
                     pool.request("GET", "/", timeout=0.01)
 
                 context.load_default_certs.assert_not_called()
@@ -1560,32 +1419,12 @@
 class TestErrorWrapping(SocketDummyServerTestCase):
     def test_bad_statusline(self):
         self.start_response_handler(
-<<<<<<< HEAD
-            b'HTTP/1.1 Omg What Is This?\r\n'
-            b'Content-Length: 0\r\n'
-            b'\r\n'
+            b"HTTP/1.1 Omg What Is This?\r\n" b"Content-Length: 0\r\n" b"\r\n"
         )
         pool = HTTPConnectionPool(self.host, self.port, retries=False)
         self.addCleanup(pool.close)
         with pytest.raises(ProtocolError):
-            pool.request('GET', '/')
-
-    def test_unknown_protocol(self):
-        self.start_response_handler(
-            b'HTTP/1000 200 OK\r\n'
-            b'Content-Length: 0\r\n'
-            b'\r\n'
-        )
-        pool = HTTPConnectionPool(self.host, self.port, retries=False)
-        self.addCleanup(pool.close)
-        with pytest.raises(ProtocolError):
-            pool.request('GET', '/')
-=======
-            b"HTTP/1.1 Omg What Is This?\r\n" b"Content-Length: 0\r\n" b"\r\n"
-        )
-        pool = HTTPConnectionPool(self.host, self.port, retries=False)
-        self.addCleanup(pool.close)
-        self.assertRaises(ProtocolError, pool.request, "GET", "/")
+            pool.request("GET", "/")
 
     def test_unknown_protocol(self):
         self.start_response_handler(
@@ -1593,26 +1432,14 @@
         )
         pool = HTTPConnectionPool(self.host, self.port, retries=False)
         self.addCleanup(pool.close)
-        self.assertRaises(ProtocolError, pool.request, "GET", "/")
->>>>>>> f7a4bed0
+        with pytest.raises(ProtocolError):
+            pool.request("GET", "/")
 
 
 class TestHeaders(SocketDummyServerTestCase):
     @onlyPy3
     def test_httplib_headers_case_insensitive(self):
         self.start_response_handler(
-<<<<<<< HEAD
-            b'HTTP/1.1 200 OK\r\n'
-            b'Content-Length: 0\r\n'
-            b'Content-type: text/plain\r\n'
-            b'\r\n'
-        )
-        pool = HTTPConnectionPool(self.host, self.port, retries=False)
-        self.addCleanup(pool.close)
-        HEADERS = {'Content-Length': '0', 'Content-type': 'text/plain'}
-        r = pool.request('GET', '/')
-        assert HEADERS == dict(r.headers.items())  # to preserve case sensitivity
-=======
             b"HTTP/1.1 200 OK\r\n"
             b"Content-Length: 0\r\n"
             b"Content-type: text/plain\r\n"
@@ -1622,10 +1449,7 @@
         self.addCleanup(pool.close)
         HEADERS = {"Content-Length": "0", "Content-type": "text/plain"}
         r = pool.request("GET", "/")
-        self.assertEqual(
-            HEADERS, dict(r.headers.items())
-        )  # to preserve case sensitivity
->>>>>>> f7a4bed0
+        assert HEADERS == dict(r.headers.items())  # to preserve case sensitivity
 
     def test_headers_are_sent_with_the_original_case(self):
         headers = {"foo": "bar", "bAz": "quux"}
@@ -1661,13 +1485,8 @@
 
         pool = HTTPConnectionPool(self.host, self.port, retries=False)
         self.addCleanup(pool.close)
-<<<<<<< HEAD
-        pool.request('GET', '/', headers=HTTPHeaderDict(headers))
+        pool.request("GET", "/", headers=HTTPHeaderDict(headers))
         assert expected_headers == parsed_headers
-=======
-        pool.request("GET", "/", headers=HTTPHeaderDict(headers))
-        self.assertEqual(expected_headers, parsed_headers)
->>>>>>> f7a4bed0
 
     def test_request_headers_are_sent_in_the_original_order(self):
         # NOTE: Probability this test gives a false negative is 1/(K!)
@@ -1710,13 +1529,8 @@
 
         pool = HTTPConnectionPool(self.host, self.port, retries=False)
         self.addCleanup(pool.close)
-<<<<<<< HEAD
-        pool.request('GET', '/', headers=OrderedDict(expected_request_headers))
+        pool.request("GET", "/", headers=OrderedDict(expected_request_headers))
         assert expected_request_headers == actual_request_headers
-=======
-        pool.request("GET", "/", headers=OrderedDict(expected_request_headers))
-        self.assertEqual(expected_request_headers, actual_request_headers)
->>>>>>> f7a4bed0
 
     @fails_on_travis_gce
     def test_request_host_header_ignores_fqdn_dot(self):
@@ -1796,13 +1610,6 @@
 )
 class TestBrokenHeaders(SocketDummyServerTestCase):
     def _test_broken_header_parsing(self, headers, unparsed_data_check=None):
-<<<<<<< HEAD
-        self.start_response_handler((
-            b'HTTP/1.1 200 OK\r\n'
-            b'Content-Length: 0\r\n'
-            b'Content-type: text/plain\r\n'
-        ) + b'\r\n'.join(headers) + b'\r\n\r\n'
-=======
         self.start_response_handler(
             (
                 b"HTTP/1.1 200 OK\r\n"
@@ -1811,7 +1618,6 @@
             )
             + b"\r\n".join(headers)
             + b"\r\n\r\n"
->>>>>>> f7a4bed0
         )
 
         pool = HTTPConnectionPool(self.host, self.port, retries=False)
@@ -1846,15 +1652,8 @@
 
 class TestHeaderParsingContentType(SocketDummyServerTestCase):
     def _test_okay_header_parsing(self, header):
-<<<<<<< HEAD
-        self.start_response_handler((
-            b'HTTP/1.1 200 OK\r\n'
-            b'Content-Length: 0\r\n'
-        ) + header + b'\r\n\r\n'
-=======
         self.start_response_handler(
             (b"HTTP/1.1 200 OK\r\n" b"Content-Length: 0\r\n") + header + b"\r\n\r\n"
->>>>>>> f7a4bed0
         )
 
         pool = HTTPConnectionPool(self.host, self.port, retries=False)
@@ -1876,17 +1675,10 @@
 class TestHEAD(SocketDummyServerTestCase):
     def test_chunked_head_response_does_not_hang(self):
         self.start_response_handler(
-<<<<<<< HEAD
-            b'HTTP/1.1 200 OK\r\n'
-            b'Transfer-Encoding: chunked\r\n'
-            b'Content-type: text/plain\r\n'
-            b'\r\n'
-=======
             b"HTTP/1.1 200 OK\r\n"
             b"Transfer-Encoding: chunked\r\n"
             b"Content-type: text/plain\r\n"
             b"\r\n"
->>>>>>> f7a4bed0
         )
         pool = HTTPConnectionPool(self.host, self.port, retries=False)
         self.addCleanup(pool.close)
@@ -1897,17 +1689,10 @@
 
     def test_empty_head_response_does_not_hang(self):
         self.start_response_handler(
-<<<<<<< HEAD
-            b'HTTP/1.1 200 OK\r\n'
-            b'Content-Length: 256\r\n'
-            b'Content-type: text/plain\r\n'
-            b'\r\n'
-=======
             b"HTTP/1.1 200 OK\r\n"
             b"Content-Length: 256\r\n"
             b"Content-type: text/plain\r\n"
             b"\r\n"
->>>>>>> f7a4bed0
         )
         pool = HTTPConnectionPool(self.host, self.port, retries=False)
         self.addCleanup(pool.close)
@@ -1944,11 +1729,7 @@
         r = pool.request("GET", "/", timeout=1, preload_content=False)
 
         # Stream should read to the end.
-<<<<<<< HEAD
-        assert [b'hello, world'] == list(r.stream(None))
-=======
-        self.assertEqual([b"hello, world"], list(r.stream(None)))
->>>>>>> f7a4bed0
+        assert [b"hello, world"] == list(r.stream(None))
 
         done_event.set()
 
@@ -1990,11 +1771,7 @@
             next(data)
             assert False
         except ProtocolError as e:
-<<<<<<< HEAD
-            assert '12 bytes read, 10 more expected' in str(e)
-=======
-            self.assertIn("12 bytes read, 10 more expected", str(e))
->>>>>>> f7a4bed0
+            assert "12 bytes read, 10 more expected" in str(e)
 
         done_event.set()
 
