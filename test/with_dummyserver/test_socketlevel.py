--- conflicted
+++ resolved
@@ -89,7 +89,7 @@
             sock.close()
 
         self._start_server(socket_handler)
-        with HTTPConnectionPool(self.host, self.port) as pool:
+        with HTTPSConnectionPool(self.host, self.port) as pool:
             try:
                 pool.request("GET", "/", retries=0)
             except MaxRetryError:  # We are violating the protocol
@@ -347,7 +347,6 @@
 
         self._start_server(socket_handler)
         with HTTPConnectionPool(self.host, self.port) as pool:
-
             response = pool.request("GET", "/", retries=0)
             assert response.status == 200
             assert response.data == b"Response 0"
@@ -381,7 +380,6 @@
         with HTTPConnectionPool(
             self.host, self.port, timeout=0.01, retries=False, maxsize=3, block=True
         ) as http:
-
             try:
                 with pytest.raises(ReadTimeoutError):
                     http.request("GET", "/", release_conn=False)
@@ -403,7 +401,6 @@
         with HTTPConnectionPool(
             self.host, self.port, timeout=0.01, retries=True
         ) as pool:
-
             try:
                 with pytest.raises(ReadTimeoutError):
                     pool.request("POST", "/")
@@ -471,7 +468,6 @@
             self._start_server(socket_handler)
             t = Timeout(connect=0.001, read=0.01)
             with HTTPConnectionPool(self.host, self.port, timeout=t) as pool:
-
                 response = pool.request("GET", "/", retries=1)
                 assert response.status == 200
                 assert response.data == b"Response 2"
@@ -502,7 +498,6 @@
 
         self._start_server(socket_handler)
         with HTTPConnectionPool(self.host, self.port) as pool:
-
             response = pool.urlopen(
                 "GET",
                 "/",
@@ -539,7 +534,6 @@
 
         self._start_server(socket_handler)
         with HTTPConnectionPool(self.host, self.port) as pool:
-
             try:
                 with pytest.raises(ReadTimeoutError):
                     pool.urlopen(
@@ -574,7 +568,6 @@
 
         self._start_server(socket_handler)
         with HTTPConnectionPool(self.host, self.port) as pool:
-
             response = pool.request("GET", "/", retries=0, preload_content=False)
             with pytest.raises(ProtocolError):
                 response.read()
@@ -654,13 +647,11 @@
             sock.close()
 
         self._start_server(socket_handler)
-        pool = HTTPConnectionPool(self.host, self.port)
-        self.addCleanup(pool.close)
-
-        with pytest.raises(MaxRetryError) as cm:
-            pool.request("GET", "/", retries=0)
-
-        assert isinstance(cm.value.reason, BadVersionError)
+        with HTTPConnectionPool(self.host, self.port) as pool:
+            with pytest.raises(MaxRetryError) as cm:
+                pool.request("GET", "/", retries=0)
+
+            assert isinstance(cm.value.reason, BadVersionError)
 
     def test_connection_cleanup_on_read_timeout(self):
         timed_out = Event()
@@ -845,7 +836,6 @@
 
         self._start_server(socket_handler)
         with HTTPConnectionPool(self.host, self.port) as pool:
-
             response = pool.request("GET", "/", retries=0, preload_content=False)
             assert response.status == 200
             response.close()
@@ -965,14 +955,12 @@
             yield b"third data"
 
         self._start_server(socket_handler)
-        pool = HTTPConnectionPool(self.host, self.port)
-        self.addCleanup(pool.close)
-
-        response = pool.request("POST", "/", body=body_uploader(), retries=0)
-
-        # Only the first data should have been received by the server.
-        assert response.status == 400
-        assert response.data == b"a\r\nfirst data\r\n"
+        with HTTPConnectionPool(self.host, self.port) as pool:
+            response = pool.request("POST", "/", body=body_uploader(), retries=0)
+
+            # Only the first data should have been received by the server.
+            assert response.status == 400
+            assert response.data == b"a\r\nfirst data\r\n"
 
 
 class TestProxyManager(SocketDummyServerTestCase):
@@ -997,28 +985,7 @@
 
         self._start_server(echo_socket_handler)
         base_url = "http://%s:%d" % (self.host, self.port)
-<<<<<<< HEAD
-        proxy = proxy_from_url(base_url)
-        self.addCleanup(proxy.clear)
-
-        r = proxy.request("GET", "http://google.com/")
-
-        assert r.status == 200
-        # FIXME: The order of the headers is not predictable right now. We
-        # should fix that someday (maybe when we migrate to
-        # OrderedDict/MultiDict).
-        assert sorted(r.data.split(b"\r\n")) == sorted(
-            [
-                b"GET http://google.com/ HTTP/1.1",
-                b"host: google.com",
-                b"accept: */*",
-                b"",
-                b"",
-            ]
-        )
-=======
         with proxy_from_url(base_url) as proxy:
-
             r = proxy.request("GET", "http://google.com/")
 
             assert r.status == 200
@@ -1028,14 +995,12 @@
             assert sorted(r.data.split(b"\r\n")) == sorted(
                 [
                     b"GET http://google.com/ HTTP/1.1",
-                    b"Host: google.com",
-                    b"Accept-Encoding: identity",
-                    b"Accept: */*",
+                    b"host: google.com",
+                    b"accept: */*",
                     b"",
                     b"",
                 ]
             )
->>>>>>> 25add2a0
 
     def test_headers(self):
         def echo_socket_handler(listener):
@@ -1060,34 +1025,17 @@
         base_url = "http://%s:%d" % (self.host, self.port)
 
         # Define some proxy headers.
-<<<<<<< HEAD
         proxy_headers = HTTPHeaderDict({"For-The-Proxy": "YEAH!"})
-        proxy = proxy_from_url(base_url, proxy_headers=proxy_headers)
-        self.addCleanup(proxy.clear)
-=======
-        proxy_headers = HTTPHeaderDict({"For The Proxy": "YEAH!"})
         with proxy_from_url(base_url, proxy_headers=proxy_headers) as proxy:
->>>>>>> 25add2a0
-
             conn = proxy.connection_from_url("http://www.google.com/")
 
-<<<<<<< HEAD
-        r = conn.urlopen("GET", "http://www.google.com/")
-
-        assert r.status == 200
-        # FIXME: The order of the headers is not predictable right now. We
-        # should fix that someday (maybe when we migrate to
-        # OrderedDict/MultiDict).
-        assert b"for-the-proxy: YEAH!\r\n" in r.data
-=======
-            r = conn.urlopen("GET", "http://www.google.com/", assert_same_host=False)
+            r = conn.urlopen("GET", "http://www.google.com/")
 
             assert r.status == 200
             # FIXME: The order of the headers is not predictable right now. We
             # should fix that someday (maybe when we migrate to
             # OrderedDict/MultiDict).
-            assert b"For The Proxy: YEAH!\r\n" in r.data
->>>>>>> 25add2a0
+            assert b"for-the-proxy: YEAH!\r\n" in r.data
 
     def test_retries(self):
         close_event = Event()
@@ -1119,35 +1067,15 @@
         self._start_server(echo_socket_handler)
         base_url = "http://%s:%d" % (self.host, self.port)
 
-<<<<<<< HEAD
-        proxy = proxy_from_url(base_url)
-        self.addCleanup(proxy.clear)
-        conn = proxy.connection_from_url("http://www.google.com")
-
-        r = conn.urlopen("GET", "http://www.google.com", retries=1)
-        assert r.status == 200
-
-        close_event.wait(timeout=1)
-        with pytest.raises(ProxyError):
-            conn.urlopen("GET", "http://www.google.com", retries=False)
-=======
         with proxy_from_url(base_url) as proxy:
             conn = proxy.connection_from_url("http://www.google.com")
 
-            r = conn.urlopen(
-                "GET", "http://www.google.com", assert_same_host=False, retries=1
-            )
+            r = conn.urlopen("GET", "http://www.google.com", retries=1)
             assert r.status == 200
 
             close_event.wait(timeout=1)
             with pytest.raises(ProxyError):
-                conn.urlopen(
-                    "GET",
-                    "http://www.google.com",
-                    assert_same_host=False,
-                    retries=False,
-                )
->>>>>>> 25add2a0
+                conn.urlopen("GET", "http://www.google.com", retries=False)
 
     def test_connect_reconn(self):
         def proxy_ssl_one(listener):
@@ -1204,7 +1132,6 @@
         base_url = "http://%s:%d" % (self.host, self.port)
 
         with proxy_from_url(base_url, ca_certs=DEFAULT_CA) as proxy:
-
             url = "https://{0}".format(self.host)
             conn = proxy.connection_from_url(url)
             r = conn.urlopen("GET", url, retries=0)
@@ -1231,18 +1158,16 @@
         self._start_server(handler)
         base_url = "http://%s:%d" % (self.host, self.port)
 
-        proxy = proxy_from_url(base_url)
-        self.addCleanup(proxy.clear)
-
-        url = "https://{0}".format(self.host)
-        conn = proxy.connection_from_url(url)
-
-        with pytest.raises(FailedTunnelError) as cm:
-            conn.urlopen("GET", url, retries=0)
-
-        exception = cm.value
-        assert exception.response.status_code == 401
-        assert exception.response.headers["x-custom-header"] == "yougotit"
+        with proxy_from_url(base_url) as proxy:
+            url = "https://{0}".format(self.host)
+            conn = proxy.connection_from_url(url)
+
+            with pytest.raises(FailedTunnelError) as cm:
+                conn.urlopen("GET", url, retries=0)
+
+            exception = cm.value
+            assert exception.response.status_code == 401
+            assert exception.response.headers["x-custom-header"] == "yougotit"
 
     def test_connect_ipv6_addr(self):
         ipv6_addr = "2001:4998:c:a06::2:4008"
@@ -1283,7 +1208,6 @@
         base_url = "http://%s:%d" % (self.host, self.port)
 
         with proxy_from_url(base_url, cert_reqs="NONE") as proxy:
-
             url = "https://[{0}]".format(ipv6_addr)
             conn = proxy.connection_from_url(url)
             try:
@@ -1325,7 +1249,6 @@
 
         self._start_server(socket_handler)
         with HTTPSConnectionPool(self.host, self.port) as pool:
-
             with pytest.raises(MaxRetryError) as cm:
                 pool.request("GET", "/", retries=0)
             assert isinstance(cm.value.reason, SSLError)
@@ -1363,7 +1286,6 @@
 
         self._start_server(socket_handler)
         with HTTPSConnectionPool(self.host, self.port, ca_certs=DEFAULT_CA) as pool:
-
             response = pool.urlopen(
                 "GET",
                 "/",
@@ -1513,7 +1435,6 @@
 
             self._start_server(socket_handler)
             with HTTPSConnectionPool(self.host, self.port) as pool:
-
                 with pytest.raises(MaxRetryError):
                     pool.request("GET", "/", timeout=0.01)
 
@@ -1563,7 +1484,6 @@
                 self._start_server(socket_handler)
 
                 with HTTPSConnectionPool(self.host, self.port, **kwargs) as pool:
-
                     with pytest.raises(MaxRetryError):
                         pool.request("GET", "/", timeout=0.01)
 
@@ -1596,18 +1516,10 @@
             b"Content-type: text/plain\r\n"
             b"\r\n"
         )
-<<<<<<< HEAD
-        pool = HTTPConnectionPool(self.host, self.port, retries=False)
-        self.addCleanup(pool.close)
-        HEADERS = {"content-length": "0", "content-type": "text/plain"}
-        r = pool.request("GET", "/")
-        assert HEADERS == dict(r.headers.items())  # to preserve case sensitivity
-=======
         with HTTPConnectionPool(self.host, self.port, retries=False) as pool:
-            HEADERS = {"Content-Length": "0", "Content-type": "text/plain"}
+            HEADERS = {"content-length": "0", "content-type": "text/plain"}
             r = pool.request("GET", "/")
             assert HEADERS == dict(r.headers.items())  # to preserve case sensitivity
->>>>>>> 25add2a0
 
     def test_headers_are_sent_with_lower_case(self):
         headers = {"Foo": "bar", "bAz": "quux"}
@@ -1748,22 +1660,12 @@
             sock.close()
 
         self._start_server(socket_handler)
-<<<<<<< HEAD
-        pool = HTTPConnectionPool(self.host, self.port)
-        self.addCleanup(pool.close)
-        r = pool.request("GET", "/", retries=0)
-        actual_response_headers = [
-            (k, v) for (k, v) in r.headers.items() if k.startswith("x-header-")
-        ]
-        assert expected_response_headers == actual_response_headers
-=======
         with HTTPConnectionPool(self.host, self.port) as pool:
             r = pool.request("GET", "/", retries=0)
             actual_response_headers = [
-                (k, v) for (k, v) in r.headers.items() if k.startswith("X-Header-")
+                (k, v) for (k, v) in r.headers.items() if k.startswith("x-header-")
             ]
             assert expected_response_headers == actual_response_headers
->>>>>>> 25add2a0
 
     def test_integer_values_are_sent_as_decimal_strings(self):
         headers = {"Foo": 88}
@@ -1810,31 +1712,10 @@
             + b"\r\n"
         )
 
-<<<<<<< HEAD
-        pool = HTTPConnectionPool(self.host, self.port, retries=False)
-        self.addCleanup(pool.close)
-        with pytest.raises(ProtocolError):
-            pool.request("GET", "/")
-
-=======
         with HTTPConnectionPool(self.host, self.port, retries=False) as pool:
-
-            with LogRecorder() as logs:
+            with pytest.raises(ProtocolError):
                 pool.request("GET", "/")
 
-            for record in logs:
-                if (
-                    "Failed to parse headers" in record.msg
-                    and pool._absolute_url("/") == record.args[0]
-                ):
-                    if (
-                        unparsed_data_check is None
-                        or unparsed_data_check in record.getMessage()
-                    ):
-                        return
-            self.fail("Missing log about unparsed headers")
-
->>>>>>> 25add2a0
     def test_header_without_name(self):
         self._test_broken_header_parsing([b": Value", b"Another: Header"])
 
@@ -1851,19 +1732,8 @@
             (b"HTTP/1.1 200 OK\r\n" b"Content-Length: 0\r\n") + header + b"\r\n\r\n"
         )
 
-<<<<<<< HEAD
-        pool = HTTPConnectionPool(self.host, self.port, retries=False)
-        self.addCleanup(pool.close)
-        pool.request("GET", "/")  # does not raise
-=======
         with HTTPConnectionPool(self.host, self.port, retries=False) as pool:
-
-            with LogRecorder() as logs:
-                pool.request("GET", "/")
-
-            for record in logs:
-                assert "Failed to parse headers" not in record.msg
->>>>>>> 25add2a0
+            pool.request("GET", "/")  # does not raise
 
     def test_header_text_plain(self):
         self._test_okay_header_parsing(b"Content-type: text/plain")
@@ -1954,36 +1824,19 @@
 
         self._start_server(socket_handler)
         with HTTPConnectionPool(self.host, self.port, maxsize=1) as conn:
-
-<<<<<<< HEAD
-        # Test stream read when content length less than headers claim
-        get_response = conn.request("GET", url="/", preload_content=False)
-        data = get_response.stream(100)
-
-        # The first read will work fine.
-        next(data)
-
-        # The second one will see the EOF condition and barf.
-        try:
+            # Test stream read when content length less than headers claim
+            get_response = conn.request("GET", url="/", preload_content=False)
+            data = get_response.stream(100)
+
+            # The first read will work fine.
             next(data)
-            assert False
-        except ProtocolError as e:
-            assert "received 12 bytes, expected 22" in str(e)
-=======
-            # Test stream read when content length less than headers claim
-            get_response = conn.request(
-                "GET", url="/", preload_content=False, enforce_content_length=True
-            )
-            data = get_response.stream(100)
-            # Read "good" data before we try to read again.
-            # This won't trigger till generator is exhausted.
-            next(data)
+
+            # The second one will see the EOF condition and barf.
             try:
                 next(data)
                 assert False
             except ProtocolError as e:
-                assert "12 bytes read, 10 more expected" in str(e)
->>>>>>> 25add2a0
+                assert "received 12 bytes, expected 22" in str(e)
 
             done_event.set()
 
@@ -2008,20 +1861,10 @@
 
         self._start_server(socket_handler)
         with HTTPConnectionPool(self.host, self.port, maxsize=1) as conn:
-
-<<<<<<< HEAD
-        # Test stream on 0 length body
-        head_response = conn.request("HEAD", url="/", preload_content=False)
-        data = [chunk for chunk in head_response.stream(1)]
-        assert len(data) == 0
-=======
             # Test stream on 0 length body
-            head_response = conn.request(
-                "HEAD", url="/", preload_content=False, enforce_content_length=True
-            )
+            head_response = conn.request("HEAD", url="/", preload_content=False)
             data = [chunk for chunk in head_response.stream(1)]
             assert len(data) == 0
->>>>>>> 25add2a0
 
             done_event.set()
 
@@ -2087,6 +1930,5 @@
         with HTTPConnectionPool(
             self.host, self.port, maxsize=10, retries=retries, block=True
         ) as pool:
-
             pool.urlopen("GET", "/not_found", preload_content=False)
             assert pool.num_connections == 1