--- conflicted
+++ resolved
@@ -1812,7 +1812,6 @@
             assert pool.num_connections == 1
 
 
-<<<<<<< HEAD
 class TestBrokenPipe(SocketDummyServerTestCase):
     @notWindows
     def test_ignore_broken_pipe_errors(self, monkeypatch):
@@ -1854,7 +1853,8 @@
             assert r.status == 404
             assert r.headers["content-length"] == "10"
             assert r.data == b"xxxxxxxxxx"
-=======
+
+
 class TestMultipartResponse(SocketDummyServerTestCase):
     def test_multipart_assert_header_parsing_no_defects(self):
         def socket_handler(listener):
@@ -1889,5 +1889,4 @@
                     == "multipart/mixed; boundary=36eeb8c4e26d842a"
                 )
                 assert len(resp.data) == 73
-                log_warning.assert_not_called()
->>>>>>> ddc28ad5
+                log_warning.assert_not_called()