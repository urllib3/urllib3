from __future__ import annotations

import contextlib
import datetime
import os.path
import shutil
import ssl
import sys
import tempfile
import warnings
from pathlib import Path
from test import (
    LONG_TIMEOUT,
    SHORT_TIMEOUT,
    TARPIT_HOST,
    notSecureTransport,
    requires_network,
    requires_ssl_context_keyfile_password,
    resolvesLocalhostFQDN,
)
from test.conftest import ServerConfig
from unittest import mock

import pytest
import trustme

import urllib3.util as util
import urllib3.util.ssl_
from dummyserver.server import (
    DEFAULT_CA,
    DEFAULT_CA_KEY,
    DEFAULT_CERTS,
    encrypt_key_pem,
)
from dummyserver.testcase import HTTPSDummyServerTestCase
from urllib3 import HTTPSConnectionPool
from urllib3.connection import RECENT_DATE, HTTPSConnection, VerifiedHTTPSConnection
from urllib3.exceptions import (
    ConnectTimeoutError,
    InsecureRequestWarning,
    MaxRetryError,
    ProtocolError,
    SSLError,
    SystemTimeWarning,
)
from urllib3.util.ssl_match_hostname import CertificateError
from urllib3.util.timeout import Timeout

from .. import has_alpn

TLSv1_CERTS = DEFAULT_CERTS.copy()
TLSv1_CERTS["ssl_version"] = getattr(ssl, "PROTOCOL_TLSv1", None)

TLSv1_1_CERTS = DEFAULT_CERTS.copy()
TLSv1_1_CERTS["ssl_version"] = getattr(ssl, "PROTOCOL_TLSv1_1", None)

TLSv1_2_CERTS = DEFAULT_CERTS.copy()
TLSv1_2_CERTS["ssl_version"] = getattr(ssl, "PROTOCOL_TLSv1_2", None)

TLSv1_3_CERTS = DEFAULT_CERTS.copy()
TLSv1_3_CERTS["ssl_version"] = getattr(ssl, "PROTOCOL_TLS", None)


CLIENT_INTERMEDIATE_PEM = "client_intermediate.pem"
CLIENT_NO_INTERMEDIATE_PEM = "client_no_intermediate.pem"
CLIENT_INTERMEDIATE_KEY = "client_intermediate.key"
PASSWORD_CLIENT_KEYFILE = "client_password.key"
CLIENT_CERT = CLIENT_INTERMEDIATE_PEM


class TestHTTPS(HTTPSDummyServerTestCase):
    tls_protocol_name: str | None = None

    def tls_protocol_not_default(self) -> bool:
        return self.tls_protocol_name in {"TLSv1", "TLSv1.1"}

    def tls_version(self) -> ssl.TLSVersion:
        if self.tls_protocol_name is None:
            return pytest.skip("Skipping base test class")
        try:
            from ssl import TLSVersion
        except ImportError:
            return pytest.skip("ssl.TLSVersion isn't available")
        return TLSVersion[self.tls_protocol_name.replace(".", "_")]

    def ssl_version(self) -> int:
        if self.tls_protocol_name is None:
            return pytest.skip("Skipping base test class")
        attribute = f"PROTOCOL_{self.tls_protocol_name.replace('.', '_')}"
        ssl_version = getattr(ssl, attribute, None)
        if ssl_version is None:
            return pytest.skip(f"ssl.{attribute} isn't available")
        return ssl_version  # type: ignore[no-any-return]

    @classmethod
    def setup_class(cls) -> None:
        super().setup_class()

        cls.certs_dir = tempfile.mkdtemp()
        # Start from existing root CA as we don't want to change the server certificate yet
        with open(DEFAULT_CA, "rb") as crt, open(DEFAULT_CA_KEY, "rb") as key:
            root_ca = trustme.CA.from_pem(crt.read(), key.read())

        # Generate another CA to test verification failure
        bad_ca = trustme.CA()
        cls.bad_ca_path = os.path.join(cls.certs_dir, "ca_bad.pem")
        bad_ca.cert_pem.write_to_path(cls.bad_ca_path)

        # client cert chain
        intermediate_ca = root_ca.create_child_ca()
        cert = intermediate_ca.issue_cert("example.com")
        encrypted_key = encrypt_key_pem(cert.private_key_pem, b"letmein")

        cert.private_key_pem.write_to_path(
            os.path.join(cls.certs_dir, CLIENT_INTERMEDIATE_KEY)
        )
        encrypted_key.write_to_path(
            os.path.join(cls.certs_dir, PASSWORD_CLIENT_KEYFILE)
        )
        # Write the client cert and the intermediate CA
        client_cert = os.path.join(cls.certs_dir, CLIENT_INTERMEDIATE_PEM)
        cert.cert_chain_pems[0].write_to_path(client_cert)
        cert.cert_chain_pems[1].write_to_path(client_cert, append=True)
        # Write only the client cert
        cert.cert_chain_pems[0].write_to_path(
            os.path.join(cls.certs_dir, CLIENT_NO_INTERMEDIATE_PEM)
        )

    @classmethod
    def teardown_class(cls) -> None:
        super().teardown_class()

        shutil.rmtree(cls.certs_dir)

    def test_simple(self) -> None:
        with HTTPSConnectionPool(
            self.host,
            self.port,
            ca_certs=DEFAULT_CA,
            ssl_minimum_version=self.tls_version(),
        ) as https_pool:
            r = https_pool.request("GET", "/")
            assert r.status == 200, r.data

    @resolvesLocalhostFQDN()
    def test_dotted_fqdn(self) -> None:
        with HTTPSConnectionPool(
            self.host + ".",
            self.port,
            ca_certs=DEFAULT_CA,
            ssl_minimum_version=self.tls_version(),
        ) as pool:
            r = pool.request("GET", "/")
            assert r.status == 200, r.data

    def test_client_intermediate(self) -> None:
        """Check that certificate chains work well with client certs

        We generate an intermediate CA from the root CA, and issue a client certificate
        from that intermediate CA. Since the server only knows about the root CA, we
        need to send it the certificate *and* the intermediate CA, so that it can check
        the whole chain.
        """
        with HTTPSConnectionPool(
            self.host,
            self.port,
            key_file=os.path.join(self.certs_dir, CLIENT_INTERMEDIATE_KEY),
            cert_file=os.path.join(self.certs_dir, CLIENT_INTERMEDIATE_PEM),
            ca_certs=DEFAULT_CA,
            ssl_minimum_version=self.tls_version(),
        ) as https_pool:
            r = https_pool.request("GET", "/certificate")
            subject = r.json()
            assert subject["organizationalUnitName"].startswith("Testing cert")

    def test_client_no_intermediate(self) -> None:
        """Check that missing links in certificate chains indeed break

        The only difference with test_client_intermediate is that we don't send the
        intermediate CA to the server, only the client cert.
        """
        with HTTPSConnectionPool(
            self.host,
            self.port,
            cert_file=os.path.join(self.certs_dir, CLIENT_NO_INTERMEDIATE_PEM),
            key_file=os.path.join(self.certs_dir, CLIENT_INTERMEDIATE_KEY),
            ca_certs=DEFAULT_CA,
            ssl_minimum_version=self.tls_version(),
        ) as https_pool:
            with pytest.raises((SSLError, ProtocolError)):
                https_pool.request("GET", "/certificate", retries=False)

    @requires_ssl_context_keyfile_password()
    def test_client_key_password(self) -> None:
        with HTTPSConnectionPool(
            self.host,
            self.port,
            ca_certs=DEFAULT_CA,
            key_file=os.path.join(self.certs_dir, PASSWORD_CLIENT_KEYFILE),
            cert_file=os.path.join(self.certs_dir, CLIENT_CERT),
            key_password="letmein",
            ssl_minimum_version=self.tls_version(),
        ) as https_pool:
            r = https_pool.request("GET", "/certificate")
            subject = r.json()
            assert subject["organizationalUnitName"].startswith("Testing cert")

    @requires_ssl_context_keyfile_password()
    def test_client_encrypted_key_requires_password(self) -> None:
        with HTTPSConnectionPool(
            self.host,
            self.port,
            key_file=os.path.join(self.certs_dir, PASSWORD_CLIENT_KEYFILE),
            cert_file=os.path.join(self.certs_dir, CLIENT_CERT),
            key_password=None,
            ssl_minimum_version=self.tls_version(),
        ) as https_pool:
            with pytest.raises(MaxRetryError, match="password is required") as e:
                https_pool.request("GET", "/certificate")

            assert isinstance(e.value.reason, SSLError)

    def test_verified(self) -> None:
        with HTTPSConnectionPool(
            self.host,
            self.port,
            cert_reqs="CERT_REQUIRED",
            ca_certs=DEFAULT_CA,
            ssl_minimum_version=self.tls_version(),
        ) as https_pool:
            with contextlib.closing(https_pool._new_conn()) as conn:
                assert conn.__class__ == VerifiedHTTPSConnection

            with warnings.catch_warnings(record=True) as w:
                r = https_pool.request("GET", "/")
                assert r.status == 200

            assert [str(wm) for wm in w] == []

    def test_verified_with_context(self) -> None:
        ctx = util.ssl_.create_urllib3_context(
            cert_reqs=ssl.CERT_REQUIRED, ssl_minimum_version=self.tls_version()
        )
        ctx.load_verify_locations(cafile=DEFAULT_CA)
        with HTTPSConnectionPool(self.host, self.port, ssl_context=ctx) as https_pool:
            with contextlib.closing(https_pool._new_conn()) as conn:
                assert conn.__class__ == VerifiedHTTPSConnection

            with mock.patch("warnings.warn") as warn:
                r = https_pool.request("GET", "/")
                assert r.status == 200
                assert not warn.called, warn.call_args_list

    def test_context_combines_with_ca_certs(self) -> None:
        ctx = util.ssl_.create_urllib3_context(
            cert_reqs=ssl.CERT_REQUIRED, ssl_minimum_version=self.tls_version()
        )
        with HTTPSConnectionPool(
            self.host, self.port, ca_certs=DEFAULT_CA, ssl_context=ctx
        ) as https_pool:
            with contextlib.closing(https_pool._new_conn()) as conn:
                assert conn.__class__ == VerifiedHTTPSConnection

            with mock.patch("warnings.warn") as warn:
                r = https_pool.request("GET", "/")
                assert r.status == 200
                assert not warn.called, warn.call_args_list

    @notSecureTransport()  # SecureTransport does not support cert directories
    def test_ca_dir_verified(self, tmp_path: Path) -> None:
        # OpenSSL looks up certificates by the hash for their name, see c_rehash
        # TODO infer the bytes using `cryptography.x509.Name.public_bytes`.
        # https://github.com/pyca/cryptography/pull/3236
        shutil.copyfile(DEFAULT_CA, str(tmp_path / "81deb5f7.0"))

        with HTTPSConnectionPool(
            self.host,
            self.port,
            cert_reqs="CERT_REQUIRED",
            ca_cert_dir=str(tmp_path),
            ssl_minimum_version=self.tls_version(),
        ) as https_pool:
            with contextlib.closing(https_pool._new_conn()) as conn:
                assert conn.__class__ == VerifiedHTTPSConnection

            with warnings.catch_warnings(record=True) as w:
                r = https_pool.request("GET", "/")
                assert r.status == 200

            assert [str(wm) for wm in w] == []

    def test_invalid_common_name(self) -> None:
        with HTTPSConnectionPool(
            "127.0.0.1",
            self.port,
            cert_reqs="CERT_REQUIRED",
            ca_certs=DEFAULT_CA,
            ssl_minimum_version=self.tls_version(),
        ) as https_pool:
            with pytest.raises(MaxRetryError) as e:
                https_pool.request("GET", "/", retries=0)
            assert isinstance(e.value.reason, SSLError)
            assert "doesn't match" in str(
                e.value.reason
            ) or "certificate verify failed" in str(e.value.reason)

    def test_verified_with_bad_ca_certs(self) -> None:
        with HTTPSConnectionPool(
            self.host,
            self.port,
            cert_reqs="CERT_REQUIRED",
            ca_certs=self.bad_ca_path,
            ssl_minimum_version=self.tls_version(),
        ) as https_pool:
            with pytest.raises(MaxRetryError) as e:
                https_pool.request("GET", "/")
            assert isinstance(e.value.reason, SSLError)
            assert (
                "certificate verify failed" in str(e.value.reason)
                # PyPy is more specific
                or "self signed certificate in certificate chain" in str(e.value.reason)
            ), f"Expected 'certificate verify failed', instead got: {e.value.reason!r}"

    def test_wrap_socket_failure_resource_leak(self) -> None:
        with HTTPSConnectionPool(
            self.host,
            self.port,
            cert_reqs="CERT_REQUIRED",
            ca_certs=self.bad_ca_path,
            ssl_minimum_version=self.tls_version(),
        ) as https_pool:
            with contextlib.closing(https_pool._get_conn()) as conn:
                with pytest.raises(ssl.SSLError):
                    conn.connect()

                assert conn.sock is not None  # type: ignore[attr-defined]

    def test_verified_without_ca_certs(self) -> None:
        # default is cert_reqs=None which is ssl.CERT_NONE
        with HTTPSConnectionPool(
            self.host,
            self.port,
            cert_reqs="CERT_REQUIRED",
            ssl_minimum_version=self.tls_version(),
        ) as https_pool:
            with pytest.raises(MaxRetryError) as e:
                https_pool.request("GET", "/")
            assert isinstance(e.value.reason, SSLError)
            # there is a different error message depending on whether or
            # not pyopenssl is injected
            assert (
                "No root certificates specified" in str(e.value.reason)
                # PyPy is more specific
                or "self signed certificate in certificate chain" in str(e.value.reason)
                # PyPy sometimes uses all-caps here
                or "certificate verify failed" in str(e.value.reason).lower()
                or "invalid certificate chain" in str(e.value.reason)
            ), (
                "Expected 'No root certificates specified',  "
                "'certificate verify failed', or "
                "'invalid certificate chain', "
                "instead got: %r" % e.value.reason
            )

    def test_no_ssl(self) -> None:
        with HTTPSConnectionPool(self.host, self.port) as pool:
            pool.ConnectionCls = None  # type: ignore[assignment]
            with pytest.raises(ImportError):
                pool._new_conn()
            with pytest.raises(ImportError):
                pool.request("GET", "/", retries=0)

    def test_unverified_ssl(self) -> None:
        """Test that bare HTTPSConnection can connect, make requests"""
        with HTTPSConnectionPool(
            self.host,
            self.port,
            cert_reqs=ssl.CERT_NONE,
            ssl_minimum_version=self.tls_version(),
        ) as pool:
            with mock.patch("warnings.warn") as warn:
                r = pool.request("GET", "/")
                assert r.status == 200
                assert warn.called

                # Modern versions of Python, or systems using PyOpenSSL, only emit
                # the unverified warning. Older systems may also emit other
                # warnings, which we want to ignore here.
                calls = warn.call_args_list
                assert InsecureRequestWarning in [x[0][1] for x in calls]

    def test_ssl_unverified_with_ca_certs(self) -> None:
        with HTTPSConnectionPool(
            self.host,
            self.port,
            cert_reqs="CERT_NONE",
            ca_certs=self.bad_ca_path,
            ssl_minimum_version=self.tls_version(),
        ) as pool:
            with mock.patch("warnings.warn") as warn:
                r = pool.request("GET", "/")
                assert r.status == 200
                assert warn.called

                # Modern versions of Python, or systems using PyOpenSSL, only emit
                # the unverified warning. Older systems may also emit other
                # warnings, which we want to ignore here.
                calls = warn.call_args_list

                category = calls[0][0][1]
                assert category == InsecureRequestWarning

    def test_assert_hostname_false(self) -> None:
        with HTTPSConnectionPool(
            "localhost",
            self.port,
            cert_reqs="CERT_REQUIRED",
            ca_certs=DEFAULT_CA,
            ssl_minimum_version=self.tls_version(),
        ) as https_pool:
            https_pool.assert_hostname = False
            https_pool.request("GET", "/")

    def test_assert_specific_hostname(self) -> None:
        with HTTPSConnectionPool(
            "localhost",
            self.port,
            cert_reqs="CERT_REQUIRED",
            ca_certs=DEFAULT_CA,
            ssl_minimum_version=self.tls_version(),
        ) as https_pool:
            https_pool.assert_hostname = "localhost"
            https_pool.request("GET", "/")

    def test_server_hostname(self) -> None:
        with HTTPSConnectionPool(
            "127.0.0.1",
            self.port,
            cert_reqs="CERT_REQUIRED",
            ca_certs=DEFAULT_CA,
            server_hostname="localhost",
            ssl_minimum_version=self.tls_version(),
        ) as https_pool:
            with contextlib.closing(https_pool._new_conn()) as conn:
                conn.request("GET", "/")

                # Assert the wrapping socket is using the passed-through SNI name.
                # pyopenssl doesn't let you pull the server_hostname back off the
                # socket, so only add this assertion if the attribute is there (i.e.
                # the python ssl module).
                if hasattr(conn.sock, "server_hostname"):  # type: ignore[attr-defined]
                    assert conn.sock.server_hostname == "localhost"  # type: ignore[attr-defined]

    def test_assert_fingerprint_md5(self) -> None:
        with HTTPSConnectionPool(
            "localhost",
            self.port,
            cert_reqs="CERT_REQUIRED",
            ca_certs=DEFAULT_CA,
            ssl_minimum_version=self.tls_version(),
        ) as https_pool:
            https_pool.assert_fingerprint = (
                "55:39:BF:70:05:12:43:FA:1F:D1:BF:4E:E8:1B:07:1D"
            )

            https_pool.request("GET", "/")

    def test_assert_fingerprint_sha1(self) -> None:
        with HTTPSConnectionPool(
            "localhost",
            self.port,
            cert_reqs="CERT_REQUIRED",
            ca_certs=DEFAULT_CA,
            ssl_minimum_version=self.tls_version(),
        ) as https_pool:
            https_pool.assert_fingerprint = (
                "72:8B:55:4C:9A:FC:1E:88:A1:1C:AD:1B:B2:E7:CC:3E:DB:C8:F9:8A"
            )
            https_pool.request("GET", "/")

    def test_assert_fingerprint_sha256(self) -> None:
        with HTTPSConnectionPool(
            "localhost",
            self.port,
            cert_reqs="CERT_REQUIRED",
            ca_certs=DEFAULT_CA,
            ssl_minimum_version=self.tls_version(),
        ) as https_pool:
            https_pool.assert_fingerprint = (
                "E3:59:8E:69:FF:C5:9F:C7:88:87:44:58:22:7F:90:8D:D9:BC:12:C4:90:79:D5:"
                "DC:A8:5D:4F:60:40:1E:A6:D2"
            )
            https_pool.request("GET", "/")

    def test_assert_invalid_fingerprint(self) -> None:
        def _test_request(pool: HTTPSConnectionPool) -> SSLError:
            with pytest.raises(MaxRetryError) as cm:
                pool.request("GET", "/", retries=0)
            assert isinstance(cm.value.reason, SSLError)
            return cm.value.reason

        with HTTPSConnectionPool(
            self.host,
            self.port,
            cert_reqs="CERT_REQUIRED",
            ca_certs=DEFAULT_CA,
            ssl_minimum_version=self.tls_version(),
        ) as https_pool:
            https_pool.assert_fingerprint = (
                "AA:AA:AA:AA:AA:AAAA:AA:AAAA:AA:AA:AA:AA:AA:AA:AA:AA:AA:AA"
            )
            e = _test_request(https_pool)
            expected = "aaaaaaaaaaaaaaaaaaaaaaaaaaaaaaaaaaaaaaaa"
            got = "728b554c9afc1e88a11cad1bb2e7cc3edbc8f98a"
            assert (
                str(e)
                == f'Fingerprints did not match. Expected "{expected}", got "{got}"'
            )

            # Uneven length
            https_pool.assert_fingerprint = "AA:A"
            e = _test_request(https_pool)
            assert "Fingerprint of invalid length:" in str(e)

            # Invalid length
            https_pool.assert_fingerprint = "AA"
            e = _test_request(https_pool)
            assert "Fingerprint of invalid length:" in str(e)

    def test_verify_none_and_bad_fingerprint(self) -> None:
        with HTTPSConnectionPool(
            "127.0.0.1", self.port, cert_reqs="CERT_NONE", ca_certs=self.bad_ca_path
        ) as https_pool:
            https_pool.assert_fingerprint = (
                "AA:AA:AA:AA:AA:AAAA:AA:AAAA:AA:AA:AA:AA:AA:AA:AA:AA:AA:AA"
            )
            with pytest.raises(MaxRetryError) as cm:
                https_pool.request("GET", "/", retries=0)
            assert isinstance(cm.value.reason, SSLError)

    def test_verify_none_and_good_fingerprint(self) -> None:
        with HTTPSConnectionPool(
            "127.0.0.1",
            self.port,
            cert_reqs="CERT_NONE",
            ca_certs=self.bad_ca_path,
            ssl_minimum_version=self.tls_version(),
        ) as https_pool:
            https_pool.assert_fingerprint = (
                "72:8B:55:4C:9A:FC:1E:88:A1:1C:AD:1B:B2:E7:CC:3E:DB:C8:F9:8A"
            )
            https_pool.request("GET", "/")

    @notSecureTransport()
    def test_good_fingerprint_and_hostname_mismatch(self) -> None:
        # This test doesn't run with SecureTransport because we don't turn off
        # hostname validation without turning off all validation, which this
        # test doesn't do (deliberately). We should revisit this if we make
        # new decisions.
        with HTTPSConnectionPool(
            "127.0.0.1",
            self.port,
            cert_reqs="CERT_REQUIRED",
            ca_certs=DEFAULT_CA,
            ssl_minimum_version=self.tls_version(),
        ) as https_pool:
            https_pool.assert_fingerprint = (
                "72:8B:55:4C:9A:FC:1E:88:A1:1C:AD:1B:B2:E7:CC:3E:DB:C8:F9:8A"
            )
            https_pool.request("GET", "/")

    @requires_network()
    def test_https_timeout(self) -> None:
        timeout = Timeout(total=None, connect=SHORT_TIMEOUT)
        with HTTPSConnectionPool(
            TARPIT_HOST,
            self.port,
            timeout=timeout,
            retries=False,
            cert_reqs="CERT_REQUIRED",
            ssl_minimum_version=self.tls_version(),
        ) as https_pool:
            with pytest.raises(ConnectTimeoutError):
                https_pool.request("GET", "/")

        timeout = Timeout(read=0.01)
        with HTTPSConnectionPool(
            self.host,
            self.port,
            timeout=timeout,
            retries=False,
            cert_reqs="CERT_REQUIRED",
            ssl_minimum_version=self.tls_version(),
        ) as https_pool:
            https_pool.ca_certs = DEFAULT_CA
            https_pool.assert_fingerprint = (
                "72:8B:55:4C:9A:FC:1E:88:A1:1C:AD:1B:B2:E7:CC:3E:DB:C8:F9:8A"
            )

        timeout = Timeout(total=None)
        with HTTPSConnectionPool(
            self.host,
            self.port,
            timeout=timeout,
            cert_reqs="CERT_NONE",
            ssl_minimum_version=self.tls_version(),
        ) as https_pool:
            https_pool.request("GET", "/")

    def test_tunnel(self) -> None:
        """test the _tunnel behavior"""
        timeout = Timeout(total=None)
        with HTTPSConnectionPool(
            self.host,
            self.port,
            timeout=timeout,
            cert_reqs="CERT_NONE",
            ssl_minimum_version=self.tls_version(),
        ) as https_pool:
            with contextlib.closing(https_pool._new_conn()) as conn:
                conn.set_tunnel(self.host, self.port)
                with mock.patch.object(
                    conn, "_tunnel", create=True, return_value=None
                ) as conn_tunnel:
                    https_pool._make_request(conn, "GET", "/")
                conn_tunnel.assert_called_once_with()

    @requires_network()
    def test_enhanced_timeout(self) -> None:
        with HTTPSConnectionPool(
            TARPIT_HOST,
            self.port,
            timeout=Timeout(connect=SHORT_TIMEOUT),
            retries=False,
            cert_reqs="CERT_REQUIRED",
        ) as https_pool:
            with contextlib.closing(https_pool._new_conn()) as conn:
                with pytest.raises(ConnectTimeoutError):
                    https_pool.request("GET", "/")
                with pytest.raises(ConnectTimeoutError):
                    https_pool._make_request(conn, "GET", "/")

        with HTTPSConnectionPool(
            TARPIT_HOST,
            self.port,
            timeout=Timeout(connect=LONG_TIMEOUT),
            retries=False,
            cert_reqs="CERT_REQUIRED",
        ) as https_pool:
            with pytest.raises(ConnectTimeoutError):
                https_pool.request("GET", "/", timeout=Timeout(connect=SHORT_TIMEOUT))

        with HTTPSConnectionPool(
            TARPIT_HOST,
            self.port,
            timeout=Timeout(total=None),
            retries=False,
            cert_reqs="CERT_REQUIRED",
        ) as https_pool:
            with contextlib.closing(https_pool._new_conn()) as conn:
                with pytest.raises(ConnectTimeoutError):
                    https_pool.request(
                        "GET", "/", timeout=Timeout(total=None, connect=SHORT_TIMEOUT)
                    )

    def test_enhanced_ssl_connection(self) -> None:
        fingerprint = "72:8B:55:4C:9A:FC:1E:88:A1:1C:AD:1B:B2:E7:CC:3E:DB:C8:F9:8A"

        with HTTPSConnectionPool(
            self.host,
            self.port,
            cert_reqs="CERT_REQUIRED",
            ca_certs=DEFAULT_CA,
            assert_fingerprint=fingerprint,
            ssl_minimum_version=self.tls_version(),
        ) as https_pool:
            r = https_pool.request("GET", "/")
            assert r.status == 200

    def test_ssl_correct_system_time(self) -> None:
        with HTTPSConnectionPool(
            self.host,
            self.port,
            ca_certs=DEFAULT_CA,
            ssl_minimum_version=self.tls_version(),
        ) as https_pool:
            https_pool.cert_reqs = "CERT_REQUIRED"
            https_pool.ca_certs = DEFAULT_CA

            w = self._request_without_resource_warnings("GET", "/")
            assert [] == w

    def test_ssl_wrong_system_time(self) -> None:
        with HTTPSConnectionPool(
            self.host,
            self.port,
            ca_certs=DEFAULT_CA,
            ssl_minimum_version=self.tls_version(),
        ) as https_pool:
            https_pool.cert_reqs = "CERT_REQUIRED"
            https_pool.ca_certs = DEFAULT_CA
            with mock.patch("urllib3.connection.datetime") as mock_date:
                mock_date.date.today.return_value = datetime.date(1970, 1, 1)

                w = self._request_without_resource_warnings("GET", "/")

                assert len(w) == 1
                warning = w[0]

                assert SystemTimeWarning == warning.category
                assert isinstance(warning.message, Warning)
                assert str(RECENT_DATE) in warning.message.args[0]

    def _request_without_resource_warnings(
        self, method: str, url: str
    ) -> list[warnings.WarningMessage]:
        with warnings.catch_warnings(record=True) as w:
            warnings.simplefilter("always")
            with HTTPSConnectionPool(
                self.host,
                self.port,
                ca_certs=DEFAULT_CA,
                ssl_minimum_version=self.tls_version(),
            ) as https_pool:
                https_pool.request(method, url)

        w = [x for x in w if not isinstance(x.message, ResourceWarning)]

        return w

    def test_set_ssl_version_to_tls_version(self) -> None:
        if self.tls_protocol_name is None:
            pytest.skip("Skipping base test class")

        with HTTPSConnectionPool(
            self.host, self.port, ca_certs=DEFAULT_CA
        ) as https_pool:
            https_pool.ssl_version = ssl_version = self.certs["ssl_version"]
            if ssl_version is getattr(ssl, "PROTOCOL_TLS", object()):
                cmgr: contextlib.AbstractContextManager[
                    object
                ] = contextlib.nullcontext()
            else:
                cmgr = pytest.warns(
                    DeprecationWarning,
                    match=r"'ssl_version' option is deprecated and will be removed "
                    r"in urllib3 v2\.1\.0\. Instead use 'ssl_minimum_version'",
                )
            with cmgr:
                r = https_pool.request("GET", "/")
            assert r.status == 200, r.data

    def test_set_cert_default_cert_required(self) -> None:
        conn = VerifiedHTTPSConnection(self.host, self.port)
        with pytest.warns(DeprecationWarning) as w:
            conn.set_cert()
        assert conn.cert_reqs == ssl.CERT_REQUIRED
        assert len(w) == 1 and str(w[0].message) == (
            "HTTPSConnection.set_cert() is deprecated and will be removed in urllib3 v2.1.0. "
            "Instead provide the parameters to the HTTPSConnection constructor."
        )

    @pytest.mark.parametrize("verify_mode", [ssl.CERT_NONE, ssl.CERT_REQUIRED])
    def test_set_cert_inherits_cert_reqs_from_ssl_context(
        self, verify_mode: int
    ) -> None:
        ssl_context = urllib3.util.ssl_.create_urllib3_context(cert_reqs=verify_mode)
        assert ssl_context.verify_mode == verify_mode

        conn = HTTPSConnection(self.host, self.port, ssl_context=ssl_context)
        with pytest.warns(DeprecationWarning) as w:
            conn.set_cert()

        assert conn.cert_reqs == verify_mode
        assert (
            conn.ssl_context is not None and conn.ssl_context.verify_mode == verify_mode
        )
        assert len(w) == 1 and str(w[0].message) == (
            "HTTPSConnection.set_cert() is deprecated and will be removed in urllib3 v2.1.0. "
            "Instead provide the parameters to the HTTPSConnection constructor."
        )

    def test_tls_protocol_name_of_socket(self) -> None:
        if self.tls_protocol_name is None:
            pytest.skip("Skipping base test class")

        with HTTPSConnectionPool(
            self.host,
            self.port,
            ca_certs=DEFAULT_CA,
            ssl_minimum_version=self.tls_version(),
        ) as https_pool:
            with contextlib.closing(https_pool._get_conn()) as conn:
                conn.connect()
                if not hasattr(conn.sock, "version"):  # type: ignore[attr-defined]
                    pytest.skip("SSLSocket.version() not available")
                assert conn.sock.version() == self.tls_protocol_name  # type: ignore[attr-defined]

    def test_ssl_version_is_deprecated(self) -> None:
        if self.tls_protocol_name is None:
            pytest.skip("Skipping base test class")

        with HTTPSConnectionPool(
            self.host, self.port, ca_certs=DEFAULT_CA, ssl_version=self.ssl_version()
        ) as https_pool:
<<<<<<< HEAD
            with contextlib.closing(https_pool._get_conn()) as conn:
                with warnings.catch_warnings(record=True) as w:
=======
            conn = https_pool._get_conn()
            try:
                with pytest.warns(DeprecationWarning) as w:
>>>>>>> 26013d00
                    conn.connect()

        assert len(w) >= 1
        assert any(x.category == DeprecationWarning for x in w)
        assert any(
            str(x.message)
            == (
                "'ssl_version' option is deprecated and will be removed in "
                "urllib3 v2.1.0. Instead use 'ssl_minimum_version'"
            )
            for x in w
        )

    @pytest.mark.parametrize(
        "ssl_version", [None, ssl.PROTOCOL_TLS, ssl.PROTOCOL_TLS_CLIENT]
    )
    def test_ssl_version_with_protocol_tls_or_client_not_deprecated(
        self, ssl_version: int | None
    ) -> None:
        if self.tls_protocol_name is None:
            pytest.skip("Skipping base test class")
        if self.tls_protocol_not_default():
            pytest.skip(
                f"Skipping because '{self.tls_protocol_name}' isn't set by default"
            )

        with HTTPSConnectionPool(
            self.host, self.port, ca_certs=DEFAULT_CA, ssl_version=ssl_version
        ) as https_pool:
            with contextlib.closing(https_pool._get_conn()) as conn:
                with warnings.catch_warnings(record=True) as w:
                    conn.connect()

        assert [str(wm) for wm in w if wm.category != ResourceWarning] == []

    def test_no_tls_version_deprecation_with_ssl_context(self) -> None:
        if self.tls_protocol_name is None:
            pytest.skip("Skipping base test class")

        ctx = util.ssl_.create_urllib3_context(ssl_minimum_version=self.tls_version())

        with HTTPSConnectionPool(
            self.host,
            self.port,
            ca_certs=DEFAULT_CA,
            ssl_context=ctx,
        ) as https_pool:
            with contextlib.closing(https_pool._get_conn()) as conn:
                with warnings.catch_warnings(record=True) as w:
                    conn.connect()

        assert [str(wm) for wm in w if wm.category != ResourceWarning] == []

    def test_tls_version_maximum_and_minimum(self) -> None:
        if self.tls_protocol_name is None:
            pytest.skip("Skipping base test class")

        from ssl import TLSVersion

        min_max_versions = [
            (self.tls_version(), self.tls_version()),
            (TLSVersion.MINIMUM_SUPPORTED, self.tls_version()),
            (TLSVersion.MINIMUM_SUPPORTED, TLSVersion.MAXIMUM_SUPPORTED),
        ]

        for minimum_version, maximum_version in min_max_versions:
            with HTTPSConnectionPool(
                self.host,
                self.port,
                ca_certs=DEFAULT_CA,
                ssl_minimum_version=minimum_version,
                ssl_maximum_version=maximum_version,
            ) as https_pool:
                with contextlib.closing(https_pool._get_conn()) as conn:
                    conn.connect()
                    assert conn.sock.version() == self.tls_protocol_name  # type: ignore[attr-defined]

    @pytest.mark.skipif(sys.version_info < (3, 8), reason="requires python 3.8+")
    def test_sslkeylogfile(
        self, tmp_path: Path, monkeypatch: pytest.MonkeyPatch
    ) -> None:
        if not hasattr(util.SSLContext, "keylog_filename"):
            pytest.skip("requires OpenSSL 1.1.1+")

        keylog_file = tmp_path / "keylogfile.txt"
        monkeypatch.setenv("SSLKEYLOGFILE", str(keylog_file))

        with HTTPSConnectionPool(
            self.host,
            self.port,
            ca_certs=DEFAULT_CA,
            ssl_minimum_version=self.tls_version(),
        ) as https_pool:
            r = https_pool.request("GET", "/")
            assert r.status == 200, r.data
            assert keylog_file.is_file(), "keylogfile '%s' should exist" % str(
                keylog_file
            )
            assert keylog_file.read_text().startswith(
                "# TLS secrets log file"
            ), "keylogfile '%s' should start with '# TLS secrets log file'" % str(
                keylog_file
            )

    @pytest.mark.parametrize("sslkeylogfile", [None, ""])
    def test_sslkeylogfile_empty(
        self, monkeypatch: pytest.MonkeyPatch, sslkeylogfile: str | None
    ) -> None:
        # Assert that an HTTPS connection doesn't error out when given
        # no SSLKEYLOGFILE or an empty value (ie 'SSLKEYLOGFILE=')
        if sslkeylogfile is not None:
            monkeypatch.setenv("SSLKEYLOGFILE", sslkeylogfile)
        else:
            monkeypatch.delenv("SSLKEYLOGFILE", raising=False)
        with HTTPSConnectionPool(
            self.host,
            self.port,
            ca_certs=DEFAULT_CA,
            ssl_minimum_version=self.tls_version(),
        ) as pool:
            r = pool.request("GET", "/")
            assert r.status == 200, r.data

    def test_alpn_default(self) -> None:
        """Default ALPN protocols are sent by default."""
        if not has_alpn() or not has_alpn(ssl.SSLContext):
            pytest.skip("ALPN-support not available")
        with HTTPSConnectionPool(
            self.host,
            self.port,
            ca_certs=DEFAULT_CA,
            ssl_minimum_version=self.tls_version(),
        ) as pool:
            r = pool.request("GET", "/alpn_protocol", retries=0)
            assert r.status == 200
            assert r.data.decode("utf-8") == util.ALPN_PROTOCOLS[0]

    def test_default_ssl_context_ssl_min_max_versions(self) -> None:
        ctx = urllib3.util.ssl_.create_urllib3_context()
        assert ctx.minimum_version == ssl.TLSVersion.TLSv1_2
        # urllib3 sets a default maximum version only when it is
        # injected with PyOpenSSL- or SecureTransport-backed
        # SSL-support.
        # Otherwise, the default maximum version is set by Python's
        # `ssl.SSLContext`. The value respects OpenSSL configuration and
        # can be different from `ssl.TLSVersion.MAXIMUM_SUPPORTED`.
        # https://github.com/urllib3/urllib3/issues/2477#issuecomment-1151452150
        if util.IS_PYOPENSSL or util.IS_SECURETRANSPORT:
            expected_maximum_version = ssl.TLSVersion.MAXIMUM_SUPPORTED
        else:
            expected_maximum_version = ssl.SSLContext(
                ssl.PROTOCOL_TLS_CLIENT
            ).maximum_version
        assert ctx.maximum_version == expected_maximum_version

    def test_ssl_context_ssl_version_uses_ssl_min_max_versions(self) -> None:
        with pytest.warns(
            DeprecationWarning,
            match=r"'ssl_version' option is deprecated and will be removed in "
            r"urllib3 v2\.1\.0\. Instead use 'ssl_minimum_version'",
        ):
            ctx = urllib3.util.ssl_.create_urllib3_context(
                ssl_version=self.ssl_version()
            )
        assert ctx.minimum_version == self.tls_version()
        assert ctx.maximum_version == self.tls_version()


@pytest.mark.usefixtures("requires_tlsv1")
class TestHTTPS_TLSv1(TestHTTPS):
    tls_protocol_name = "TLSv1"
    certs = TLSv1_CERTS


@pytest.mark.usefixtures("requires_tlsv1_1")
class TestHTTPS_TLSv1_1(TestHTTPS):
    tls_protocol_name = "TLSv1.1"
    certs = TLSv1_1_CERTS


@pytest.mark.usefixtures("requires_tlsv1_2")
class TestHTTPS_TLSv1_2(TestHTTPS):
    tls_protocol_name = "TLSv1.2"
    certs = TLSv1_2_CERTS


@pytest.mark.usefixtures("requires_tlsv1_3")
class TestHTTPS_TLSv1_3(TestHTTPS):
    tls_protocol_name = "TLSv1.3"
    certs = TLSv1_3_CERTS


class TestHTTPS_Hostname:
    def test_can_validate_san(self, san_server: ServerConfig) -> None:
        """Ensure that urllib3 can validate SANs with IP addresses in them."""
        with HTTPSConnectionPool(
            san_server.host,
            san_server.port,
            cert_reqs="CERT_REQUIRED",
            ca_certs=san_server.ca_certs,
        ) as https_pool:
            r = https_pool.request("GET", "/")
            assert r.status == 200

    def test_common_name_without_san_fails(self, no_san_server: ServerConfig) -> None:
        with HTTPSConnectionPool(
            no_san_server.host,
            no_san_server.port,
            cert_reqs="CERT_REQUIRED",
            ca_certs=no_san_server.ca_certs,
        ) as https_pool:
            with pytest.raises(
                MaxRetryError,
            ) as e:
                https_pool.request("GET", "/")
            assert "mismatch, certificate is not valid" in str(
                e.value
            ) or "no appropriate subjectAltName" in str(e.value)

    def test_common_name_without_san_with_different_common_name(
        self, no_san_server_with_different_commmon_name: ServerConfig
    ) -> None:
        ctx = urllib3.util.ssl_.create_urllib3_context()
        try:
            ctx.hostname_checks_common_name = True
        except AttributeError:
            pytest.skip("Couldn't set 'SSLContext.hostname_checks_common_name'")

        with HTTPSConnectionPool(
            no_san_server_with_different_commmon_name.host,
            no_san_server_with_different_commmon_name.port,
            cert_reqs="CERT_REQUIRED",
            ca_certs=no_san_server_with_different_commmon_name.ca_certs,
            ssl_context=ctx,
        ) as https_pool:
            with pytest.raises(MaxRetryError) as e:
                https_pool.request("GET", "/")
            assert "mismatch, certificate is not valid for 'localhost'" in str(
                e.value
            ) or "hostname 'localhost' doesn't match 'example.com'" in str(e.value)

    @pytest.mark.parametrize("use_assert_hostname", [True, False])
    def test_hostname_checks_common_name_respected(
        self, no_san_server: ServerConfig, use_assert_hostname: bool
    ) -> None:
        ctx = urllib3.util.ssl_.create_urllib3_context()
        if not hasattr(ctx, "hostname_checks_common_name"):
            pytest.skip("Test requires 'SSLContext.hostname_checks_common_name'")
        ctx.load_verify_locations(no_san_server.ca_certs)
        try:
            ctx.hostname_checks_common_name = True
        except AttributeError:
            pytest.skip("Couldn't set 'SSLContext.hostname_checks_common_name'")

        err: MaxRetryError | None
        try:
            with HTTPSConnectionPool(
                no_san_server.host,
                no_san_server.port,
                cert_reqs="CERT_REQUIRED",
                ssl_context=ctx,
                assert_hostname=no_san_server.host if use_assert_hostname else None,
            ) as https_pool:
                https_pool.request("GET", "/")
        except MaxRetryError as e:
            err = e
        else:
            err = None

        # commonName is only valid for DNS names, not IP addresses.
        if no_san_server.host == "localhost":
            assert err is None

        # IP addresses should fail for commonName.
        else:
            assert err is not None
            assert type(err.reason) == SSLError
            assert isinstance(
                err.reason.args[0], (ssl.SSLCertVerificationError, CertificateError)
            )


class TestHTTPS_IPV4SAN:
    def test_can_validate_ip_san(self, ipv4_san_server: ServerConfig) -> None:
        """Ensure that urllib3 can validate SANs with IP addresses in them."""
        with HTTPSConnectionPool(
            ipv4_san_server.host,
            ipv4_san_server.port,
            cert_reqs="CERT_REQUIRED",
            ca_certs=ipv4_san_server.ca_certs,
        ) as https_pool:
            r = https_pool.request("GET", "/")
            assert r.status == 200


class TestHTTPS_IPV6SAN:
    @pytest.mark.parametrize("host", ["::1", "[::1]"])
    def test_can_validate_ipv6_san(
        self, ipv6_san_server: ServerConfig, host: str
    ) -> None:
        """Ensure that urllib3 can validate SANs with IPv6 addresses in them."""
        with HTTPSConnectionPool(
            host,
            ipv6_san_server.port,
            cert_reqs="CERT_REQUIRED",
            ca_certs=ipv6_san_server.ca_certs,
        ) as https_pool:
            r = https_pool.request("GET", "/")
            assert r.status == 200<|MERGE_RESOLUTION|>--- conflicted
+++ resolved
@@ -803,14 +803,8 @@
         with HTTPSConnectionPool(
             self.host, self.port, ca_certs=DEFAULT_CA, ssl_version=self.ssl_version()
         ) as https_pool:
-<<<<<<< HEAD
             with contextlib.closing(https_pool._get_conn()) as conn:
-                with warnings.catch_warnings(record=True) as w:
-=======
-            conn = https_pool._get_conn()
-            try:
                 with pytest.warns(DeprecationWarning) as w:
->>>>>>> 26013d00
                     conn.connect()
 
         assert len(w) >= 1
