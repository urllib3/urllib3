--- conflicted
+++ resolved
@@ -651,17 +651,7 @@
 class TestHTTPS_TLSv1_3(TestHTTPS):
     tls_protocol_name = 'TLSv1.3'
 
-<<<<<<< HEAD
-
-=======
-    @classmethod
-    def certs(cls):
-        certs = DEFAULT_CERTS.copy()
-        certs['ssl_version'] = ssl.PROTOCOL_TLS  # No dedicated TLS 1.3 Protocol
-        return certs
-
-      
->>>>>>> 38175030
+
 class TestHTTPS_NoSAN(HTTPSDummyServerTestCase):
     certs = NO_SAN_CERTS
 
