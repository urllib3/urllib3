--- conflicted
+++ resolved
@@ -36,16 +36,12 @@
 )
 from dummyserver.testcase import HTTPSDummyServerTestCase
 from urllib3 import HTTPSConnectionPool
-<<<<<<< HEAD
 from urllib3.connection import (
     HTTPSConnection,
     VerifiedHTTPSConnection,
     RECENT_DATE,
     SSL_OP_NO_TICKET,
 )
-=======
-from urllib3.connection import RECENT_DATE, VerifiedHTTPSConnection
->>>>>>> b1f05ae1
 from urllib3.exceptions import (
     ConnectTimeoutError,
     InsecurePlatformWarning,
