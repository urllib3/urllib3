import datetime
import json
import logging
import ssl
import sys
import unittest
import warnings

import mock
import pytest

from dummyserver.testcase import (
    HTTPSDummyServerTestCase, IPV6HTTPSDummyServerTestCase
)
from dummyserver.server import (DEFAULT_CA, DEFAULT_CA_BAD, DEFAULT_CERTS,
                                DEFAULT_CLIENT_CERTS,
                                DEFAULT_CLIENT_NO_INTERMEDIATE_CERTS,
                                NO_SAN_CERTS, NO_SAN_CA, DEFAULT_CA_DIR,
                                IPV6_ADDR_CERTS, IPV6_ADDR_CA, HAS_IPV6,
<<<<<<< HEAD
                                IP_SAN_CERTS, IPV6_SAN_CERTS, IPV6_SAN_CA)
=======
                                IP_SAN_CERTS, PASSWORD_CLIENT_KEYFILE)
>>>>>>> c2a96c69

from test import (
    onlyPy279OrNewer,
    notSecureTransport,
    notOpenSSL098,
    requires_network,
    requires_ssl_context_keyfile_password,
    fails_on_travis_gce,
    TARPIT_HOST,
)
from urllib3 import HTTPSConnectionPool
from urllib3.connection import (
    VerifiedHTTPSConnection,
    RECENT_DATE,
)
from urllib3.exceptions import (
    SSLError,
    ConnectTimeoutError,
    InsecureRequestWarning,
    SystemTimeWarning,
    InsecurePlatformWarning,
    MaxRetryError,
    ProtocolError,
)
from urllib3.packages import six
from urllib3.util.timeout import Timeout
import urllib3.util as util


ResourceWarning = getattr(
        six.moves.builtins,
        'ResourceWarning', type('ResourceWarning', (), {}))


log = logging.getLogger('urllib3.connectionpool')
log.setLevel(logging.NOTSET)
log.addHandler(logging.StreamHandler(sys.stdout))


class TestHTTPS(HTTPSDummyServerTestCase):
    def setUp(self):
        self._pool = HTTPSConnectionPool(self.host, self.port, ca_certs=DEFAULT_CA)
        self.addCleanup(self._pool.close)

    def test_simple(self):
        r = self._pool.request('GET', '/')
        self.assertEqual(r.status, 200, r.data)

    @fails_on_travis_gce
    def test_dotted_fqdn(self):
        pool = HTTPSConnectionPool(self.host + '.', self.port, ca_certs=DEFAULT_CA)
        r = pool.request('GET', '/')
        self.assertEqual(r.status, 200, r.data)

    def test_client_intermediate(self):
        client_cert, client_key = (
            DEFAULT_CLIENT_CERTS['certfile'],
            DEFAULT_CLIENT_CERTS['keyfile'],
        )
        https_pool = HTTPSConnectionPool(self.host, self.port,
                                         key_file=client_key,
                                         cert_file=client_cert,
                                         ca_certs=DEFAULT_CA)
        r = https_pool.request('GET', '/certificate')
        subject = json.loads(r.data.decode('utf-8'))
        assert subject['organizationalUnitName'].startswith(
            'Testing server cert')

    def test_client_no_intermediate(self):
        client_cert, client_key = (
            DEFAULT_CLIENT_NO_INTERMEDIATE_CERTS['certfile'],
            DEFAULT_CLIENT_NO_INTERMEDIATE_CERTS['keyfile']
        )
        https_pool = HTTPSConnectionPool(self.host, self.port,
                                         cert_file=client_cert,
                                         key_file=client_key,
                                         ca_certs=DEFAULT_CA)
        try:
            https_pool.request('GET', '/certificate', retries=False)
        except SSLError as e:
            if not ('alert unknown ca' in str(e) or
                    'invalid certificate chain' in str(e) or
                    'unknown Cert Authority' in str(e) or
                    # https://github.com/urllib3/urllib3/issues/1422
                    'connection closed via error' in str(e) or
                    'WSAECONNRESET' in str(e)):
                raise
        except ProtocolError as e:
            # https://github.com/urllib3/urllib3/issues/1422
            if not ('An existing connection was forcibly closed by the remote host' in str(e)):
                raise

    @requires_ssl_context_keyfile_password
    def test_client_key_password(self):
        client_cert, client_key = (
            DEFAULT_CLIENT_CERTS['certfile'],
            PASSWORD_CLIENT_KEYFILE,
        )
        https_pool = HTTPSConnectionPool(self.host, self.port,
                                         ca_certs=DEFAULT_CA,
                                         key_file=client_key,
                                         cert_file=client_cert,
                                         key_password="letmein")
        r = https_pool.request('GET', '/certificate')
        subject = json.loads(r.data.decode('utf-8'))
        assert subject['organizationalUnitName'].startswith(
            'Testing server cert')

    @requires_ssl_context_keyfile_password
    def test_client_encrypted_key_requires_password(self):
        client_cert, client_key = (
            DEFAULT_CLIENT_CERTS['certfile'],
            PASSWORD_CLIENT_KEYFILE,
        )
        https_pool = HTTPSConnectionPool(self.host, self.port,
                                         key_file=client_key,
                                         cert_file=client_cert,
                                         key_password=None)

        with pytest.raises(MaxRetryError) as e:
            https_pool.request('GET', '/certificate')

        assert 'password is required' in str(e.value)
        assert isinstance(e.value.reason, SSLError)

    def test_verified(self):
        https_pool = HTTPSConnectionPool(self.host, self.port,
                                         cert_reqs='CERT_REQUIRED',
                                         ca_certs=DEFAULT_CA)
        self.addCleanup(https_pool.close)

        conn = https_pool._new_conn()
        self.assertEqual(conn.__class__, VerifiedHTTPSConnection)

        with mock.patch('warnings.warn') as warn:
            r = https_pool.request('GET', '/')
            self.assertEqual(r.status, 200)

            # Modern versions of Python, or systems using PyOpenSSL, don't
            # emit warnings.
            if sys.version_info >= (2, 7, 9) or util.IS_PYOPENSSL \
                    or util.IS_SECURETRANSPORT:
                self.assertFalse(warn.called, warn.call_args_list)
            else:
                self.assertTrue(warn.called)
                if util.HAS_SNI:
                    call = warn.call_args_list[0]
                else:
                    call = warn.call_args_list[1]
                error = call[0][1]
                self.assertEqual(error, InsecurePlatformWarning)

    def test_verified_with_context(self):
        ctx = util.ssl_.create_urllib3_context(cert_reqs=ssl.CERT_REQUIRED)
        ctx.load_verify_locations(cafile=DEFAULT_CA)
        https_pool = HTTPSConnectionPool(self.host, self.port,
                                         ssl_context=ctx)
        self.addCleanup(https_pool.close)

        conn = https_pool._new_conn()
        self.assertEqual(conn.__class__, VerifiedHTTPSConnection)

        with mock.patch('warnings.warn') as warn:
            r = https_pool.request('GET', '/')
            self.assertEqual(r.status, 200)

            # Modern versions of Python, or systems using PyOpenSSL, don't
            # emit warnings.
            if sys.version_info >= (2, 7, 9) or util.IS_PYOPENSSL \
                    or util.IS_SECURETRANSPORT:
                self.assertFalse(warn.called, warn.call_args_list)
            else:
                self.assertTrue(warn.called)
                if util.HAS_SNI:
                    call = warn.call_args_list[0]
                else:
                    call = warn.call_args_list[1]
                error = call[0][1]
                self.assertEqual(error, InsecurePlatformWarning)

    def test_context_combines_with_ca_certs(self):
        ctx = util.ssl_.create_urllib3_context(cert_reqs=ssl.CERT_REQUIRED)
        https_pool = HTTPSConnectionPool(self.host, self.port,
                                         ca_certs=DEFAULT_CA,
                                         ssl_context=ctx)
        self.addCleanup(https_pool.close)

        conn = https_pool._new_conn()
        self.assertEqual(conn.__class__, VerifiedHTTPSConnection)

        with mock.patch('warnings.warn') as warn:
            r = https_pool.request('GET', '/')
            self.assertEqual(r.status, 200)

            # Modern versions of Python, or systems using PyOpenSSL, don't
            # emit warnings.
            if sys.version_info >= (2, 7, 9) or util.IS_PYOPENSSL \
                    or util.IS_SECURETRANSPORT:
                self.assertFalse(warn.called, warn.call_args_list)
            else:
                self.assertTrue(warn.called)
                if util.HAS_SNI:
                    call = warn.call_args_list[0]
                else:
                    call = warn.call_args_list[1]
                error = call[0][1]
                self.assertEqual(error, InsecurePlatformWarning)

    @onlyPy279OrNewer
    @notSecureTransport  # SecureTransport does not support cert directories
    @notOpenSSL098  # OpenSSL 0.9.8 does not support cert directories
    def test_ca_dir_verified(self):
        https_pool = HTTPSConnectionPool(self.host, self.port,
                                         cert_reqs='CERT_REQUIRED',
                                         ca_cert_dir=DEFAULT_CA_DIR)
        self.addCleanup(https_pool.close)

        conn = https_pool._new_conn()
        self.assertEqual(conn.__class__, VerifiedHTTPSConnection)

        with mock.patch('warnings.warn') as warn:
            r = https_pool.request('GET', '/')
            self.assertEqual(r.status, 200)
            self.assertFalse(warn.called, warn.call_args_list)

    def test_invalid_common_name(self):
        https_pool = HTTPSConnectionPool('127.0.0.1', self.port,
                                         cert_reqs='CERT_REQUIRED',
                                         ca_certs=DEFAULT_CA)
        self.addCleanup(https_pool.close)

        try:
            https_pool.request('GET', '/')
            self.fail("Didn't raise SSL invalid common name")
        except MaxRetryError as e:
            self.assertIsInstance(e.reason, SSLError)
            self.assertTrue(
                "doesn't match" in str(e.reason) or
                "certificate verify failed" in str(e.reason)
            )

    def test_verified_with_bad_ca_certs(self):
        https_pool = HTTPSConnectionPool(self.host, self.port,
                                         cert_reqs='CERT_REQUIRED',
                                         ca_certs=DEFAULT_CA_BAD)
        self.addCleanup(https_pool.close)

        try:
            https_pool.request('GET', '/')
            self.fail("Didn't raise SSL error with bad CA certs")
        except MaxRetryError as e:
            self.assertIsInstance(e.reason, SSLError)
            self.assertIn('certificate verify failed', str(e.reason),
                          "Expected 'certificate verify failed',"
                          "instead got: %r" % e.reason)

    def test_verified_without_ca_certs(self):
        # default is cert_reqs=None which is ssl.CERT_NONE
        https_pool = HTTPSConnectionPool(self.host, self.port,
                                         cert_reqs='CERT_REQUIRED')
        self.addCleanup(https_pool.close)

        try:
            https_pool.request('GET', '/')
            self.fail("Didn't raise SSL error with no CA certs when"
                      "CERT_REQUIRED is set")
        except MaxRetryError as e:
            self.assertIsInstance(e.reason, SSLError)
            # there is a different error message depending on whether or
            # not pyopenssl is injected
            self.assertTrue('No root certificates specified' in str(e.reason) or
                            'certificate verify failed' in str(e.reason) or
                            'invalid certificate chain' in str(e.reason),
                            "Expected 'No root certificates specified',  "
                            "'certificate verify failed', or "
                            "'invalid certificate chain', "
                            "instead got: %r" % e.reason)

    def test_no_ssl(self):
        pool = HTTPSConnectionPool(self.host, self.port)
        pool.ConnectionCls = None
        self.addCleanup(pool.close)
        self.assertRaises(SSLError, pool._new_conn)
        with self.assertRaises(MaxRetryError) as cm:
            pool.request('GET', '/', retries=0)
        self.assertIsInstance(cm.exception.reason, SSLError)

    def test_unverified_ssl(self):
        """ Test that bare HTTPSConnection can connect, make requests """
        pool = HTTPSConnectionPool(self.host, self.port, cert_reqs=ssl.CERT_NONE)
        self.addCleanup(pool.close)

        with mock.patch('warnings.warn') as warn:
            r = pool.request('GET', '/')
            self.assertEqual(r.status, 200)
            self.assertTrue(warn.called)

            # Modern versions of Python, or systems using PyOpenSSL, only emit
            # the unverified warning. Older systems may also emit other
            # warnings, which we want to ignore here.
            calls = warn.call_args_list
            self.assertIn(InsecureRequestWarning, [x[0][1] for x in calls])

    def test_ssl_unverified_with_ca_certs(self):
        pool = HTTPSConnectionPool(self.host, self.port,
                                   cert_reqs='CERT_NONE',
                                   ca_certs=DEFAULT_CA_BAD)
        self.addCleanup(pool.close)

        with mock.patch('warnings.warn') as warn:
            r = pool.request('GET', '/')
            self.assertEqual(r.status, 200)
            self.assertTrue(warn.called)

            # Modern versions of Python, or systems using PyOpenSSL, only emit
            # the unverified warning. Older systems may also emit other
            # warnings, which we want to ignore here.
            calls = warn.call_args_list
            if sys.version_info >= (2, 7, 9) or util.IS_PYOPENSSL \
                    or util.IS_SECURETRANSPORT:
                category = calls[0][0][1]
            elif util.HAS_SNI:
                category = calls[1][0][1]
            else:
                category = calls[2][0][1]
            self.assertEqual(category, InsecureRequestWarning)

    def test_assert_hostname_false(self):
        https_pool = HTTPSConnectionPool('localhost', self.port,
                                         cert_reqs='CERT_REQUIRED',
                                         ca_certs=DEFAULT_CA)
        self.addCleanup(https_pool.close)

        https_pool.assert_hostname = False
        https_pool.request('GET', '/')

    def test_assert_specific_hostname(self):
        https_pool = HTTPSConnectionPool('localhost', self.port,
                                         cert_reqs='CERT_REQUIRED',
                                         ca_certs=DEFAULT_CA)
        self.addCleanup(https_pool.close)

        https_pool.assert_hostname = 'localhost'
        https_pool.request('GET', '/')

    def test_server_hostname(self):
        https_pool = HTTPSConnectionPool('127.0.0.1', self.port,
                                         cert_reqs='CERT_REQUIRED',
                                         ca_certs=DEFAULT_CA,
                                         server_hostname='localhost')
        self.addCleanup(https_pool.close)

        conn = https_pool._new_conn()
        conn.request('GET', '/')

        # Assert the wrapping socket is using the passed-through SNI name.
        # pyopenssl doesn't let you pull the server_hostname back off the
        # socket, so only add this assertion if the attribute is there (i.e.
        # the python ssl module).
        if hasattr(conn.sock, 'server_hostname'):
            self.assertEqual(conn.sock.server_hostname, "localhost")

    def test_assert_fingerprint_md5(self):
        https_pool = HTTPSConnectionPool('localhost', self.port,
                                         cert_reqs='CERT_REQUIRED',
                                         ca_certs=DEFAULT_CA)
        self.addCleanup(https_pool.close)

        https_pool.assert_fingerprint = 'F2:06:5A:42:10:3F:45:1C:17:FE:E6:' \
                                        '07:1E:8A:86:E5'

        https_pool.request('GET', '/')

    def test_assert_fingerprint_sha1(self):
        https_pool = HTTPSConnectionPool('localhost', self.port,
                                         cert_reqs='CERT_REQUIRED',
                                         ca_certs=DEFAULT_CA)
        self.addCleanup(https_pool.close)

        https_pool.assert_fingerprint = '92:81:FE:85:F7:0C:26:60:EC:D6:B3:' \
                                        'BF:93:CF:F9:71:CC:07:7D:0A'
        https_pool.request('GET', '/')

    def test_assert_fingerprint_sha256(self):
        https_pool = HTTPSConnectionPool('localhost', self.port,
                                         cert_reqs='CERT_REQUIRED',
                                         ca_certs=DEFAULT_CA)
        self.addCleanup(https_pool.close)

        https_pool.assert_fingerprint = ('C5:4D:0B:83:84:89:2E:AE:B4:58:BB:12:'
                                         'F7:A6:C4:76:05:03:88:D8:57:65:51:F3:'
                                         '1E:60:B0:8B:70:18:64:E6')
        https_pool.request('GET', '/')

    def test_assert_invalid_fingerprint(self):
        https_pool = HTTPSConnectionPool('127.0.0.1', self.port,
                                         cert_reqs='CERT_REQUIRED',
                                         ca_certs=DEFAULT_CA)
        self.addCleanup(https_pool.close)

        https_pool.assert_fingerprint = 'AA:AA:AA:AA:AA:AAAA:AA:AAAA:AA:' \
                                        'AA:AA:AA:AA:AA:AA:AA:AA:AA'

        def _test_request(pool):
            with self.assertRaises(MaxRetryError) as cm:
                pool.request('GET', '/', retries=0)
            self.assertIsInstance(cm.exception.reason, SSLError)

        _test_request(https_pool)
        https_pool._get_conn()

        # Uneven length
        https_pool.assert_fingerprint = 'AA:A'
        _test_request(https_pool)
        https_pool._get_conn()

        # Invalid length
        https_pool.assert_fingerprint = 'AA'
        _test_request(https_pool)

    def test_verify_none_and_bad_fingerprint(self):
        https_pool = HTTPSConnectionPool('127.0.0.1', self.port,
                                         cert_reqs='CERT_NONE',
                                         ca_certs=DEFAULT_CA_BAD)
        self.addCleanup(https_pool.close)

        https_pool.assert_fingerprint = 'AA:AA:AA:AA:AA:AAAA:AA:AAAA:AA:' \
                                        'AA:AA:AA:AA:AA:AA:AA:AA:AA'
        with self.assertRaises(MaxRetryError) as cm:
            https_pool.request('GET', '/', retries=0)
        self.assertIsInstance(cm.exception.reason, SSLError)

    def test_verify_none_and_good_fingerprint(self):
        https_pool = HTTPSConnectionPool('127.0.0.1', self.port,
                                         cert_reqs='CERT_NONE',
                                         ca_certs=DEFAULT_CA_BAD)
        self.addCleanup(https_pool.close)

        https_pool.assert_fingerprint = '92:81:FE:85:F7:0C:26:60:EC:D6:B3:' \
                                        'BF:93:CF:F9:71:CC:07:7D:0A'
        https_pool.request('GET', '/')

    @notSecureTransport
    def test_good_fingerprint_and_hostname_mismatch(self):
        # This test doesn't run with SecureTransport because we don't turn off
        # hostname validation without turning off all validation, which this
        # test doesn't do (deliberately). We should revisit this if we make
        # new decisions.
        https_pool = HTTPSConnectionPool('127.0.0.1', self.port,
                                         cert_reqs='CERT_REQUIRED',
                                         ca_certs=DEFAULT_CA)
        self.addCleanup(https_pool.close)

        https_pool.assert_fingerprint = '92:81:FE:85:F7:0C:26:60:EC:D6:B3:' \
                                        'BF:93:CF:F9:71:CC:07:7D:0A'
        https_pool.request('GET', '/')

    @requires_network
    def test_https_timeout(self):
        timeout = Timeout(connect=0.001)
        https_pool = HTTPSConnectionPool(TARPIT_HOST, self.port,
                                         timeout=timeout, retries=False,
                                         cert_reqs='CERT_REQUIRED')
        self.addCleanup(https_pool.close)

        timeout = Timeout(total=None, connect=0.001)
        https_pool = HTTPSConnectionPool(TARPIT_HOST, self.port,
                                         timeout=timeout, retries=False,
                                         cert_reqs='CERT_REQUIRED')
        self.addCleanup(https_pool.close)
        self.assertRaises(ConnectTimeoutError, https_pool.request, 'GET', '/')

        timeout = Timeout(read=0.001)
        https_pool = HTTPSConnectionPool(self.host, self.port,
                                         timeout=timeout, retries=False,
                                         cert_reqs='CERT_REQUIRED')
        self.addCleanup(https_pool.close)
        https_pool.ca_certs = DEFAULT_CA
        https_pool.assert_fingerprint = '92:81:FE:85:F7:0C:26:60:EC:D6:B3:' \
                                        'BF:93:CF:F9:71:CC:07:7D:0A'

        timeout = Timeout(total=None)
        https_pool = HTTPSConnectionPool(self.host, self.port, timeout=timeout,
                                         cert_reqs='CERT_NONE')
        self.addCleanup(https_pool.close)
        https_pool.request('GET', '/')

    def test_tunnel(self):
        """ test the _tunnel behavior """
        timeout = Timeout(total=None)
        https_pool = HTTPSConnectionPool(self.host, self.port, timeout=timeout,
                                         cert_reqs='CERT_NONE')
        self.addCleanup(https_pool.close)
        conn = https_pool._new_conn()
        self.addCleanup(conn.close)
        conn.set_tunnel(self.host, self.port)
        conn._tunnel = mock.Mock()
        https_pool._make_request(conn, 'GET', '/')
        conn._tunnel.assert_called_once_with()

    @requires_network
    def test_enhanced_timeout(self):
        def new_pool(timeout, cert_reqs='CERT_REQUIRED'):
            https_pool = HTTPSConnectionPool(TARPIT_HOST, self.port,
                                             timeout=timeout,
                                             retries=False,
                                             cert_reqs=cert_reqs)
            self.addCleanup(https_pool.close)
            return https_pool

        https_pool = new_pool(Timeout(connect=0.001))
        conn = https_pool._new_conn()
        self.assertRaises(ConnectTimeoutError, https_pool.request, 'GET', '/')
        self.assertRaises(ConnectTimeoutError, https_pool._make_request, conn,
                          'GET', '/')

        https_pool = new_pool(Timeout(connect=5))
        self.assertRaises(ConnectTimeoutError, https_pool.request, 'GET', '/',
                          timeout=Timeout(connect=0.001))

        t = Timeout(total=None)
        https_pool = new_pool(t)
        conn = https_pool._new_conn()
        self.assertRaises(ConnectTimeoutError, https_pool.request, 'GET', '/',
                          timeout=Timeout(total=None, connect=0.001))

    def test_enhanced_ssl_connection(self):
        fingerprint = '92:81:FE:85:F7:0C:26:60:EC:D6:B3:BF:93:CF:F9:71:CC:07:7D:0A'

        https_pool = HTTPSConnectionPool(self.host, self.port,
                                         cert_reqs='CERT_REQUIRED',
                                         ca_certs=DEFAULT_CA,
                                         assert_fingerprint=fingerprint)
        self.addCleanup(https_pool.close)

        r = https_pool.request('GET', '/')
        assert r.status == 200

    @onlyPy279OrNewer
    def test_ssl_correct_system_time(self):
        self._pool.cert_reqs = 'CERT_REQUIRED'
        self._pool.ca_certs = DEFAULT_CA

        w = self._request_without_resource_warnings('GET', '/')
        self.assertEqual([], w)

    @onlyPy279OrNewer
    def test_ssl_wrong_system_time(self):
        self._pool.cert_reqs = 'CERT_REQUIRED'
        self._pool.ca_certs = DEFAULT_CA
        with mock.patch('urllib3.connection.datetime') as mock_date:
            mock_date.date.today.return_value = datetime.date(1970, 1, 1)

            w = self._request_without_resource_warnings('GET', '/')

            self.assertEqual(len(w), 1)
            warning = w[0]

            self.assertEqual(SystemTimeWarning, warning.category)
            self.assertIn(str(RECENT_DATE), warning.message.args[0])

    def _request_without_resource_warnings(self, method, url):
        with warnings.catch_warnings(record=True) as w:
            warnings.simplefilter('always')
            self._pool.request(method, url)

        return [x for x in w if not isinstance(x.message, ResourceWarning)]


class TestHTTPS_TLSVersion(TestHTTPS):
    tls_protocol_name = None

    @classmethod
    def certs(cls):
        return pytest.skip('Don\'t run parent version.')

    def test_set_ssl_version_to_tls_version(self):
        self._pool.ssl_version = self.certs()['ssl_version']
        r = self._pool.request('GET', '/')
        self.assertEqual(r.status, 200, r.data)

<<<<<<< HEAD
    def test_tls_protocol_name_of_socket(self):
        conn = self._pool._get_conn()
        conn.connect()

        if not hasattr(conn.sock, 'version'):
            pytest.skip('SSLSocket.version() not available')

        self.assertEqual(conn.sock.version(), self.tls_protocol_name)


@pytest.mark.skipif(not hasattr(ssl, "PROTOCOL_TLSv1"), reason="Requires TLSv1 support")
class TestHTTPS_TLSv1(TestHTTPS_TLSVersion):
    tls_protocol_name = 'TLSv1'

    @classmethod
    def certs(cls):
        certs = DEFAULT_CERTS.copy()
        certs['ssl_version'] = ssl.PROTOCOL_TLSv1
        return certs


@pytest.mark.skipif(not hasattr(ssl, "PROTOCOL_TLSv1_1"), reason="Requires TLSv1.1 support")
class TestHTTPS_TLSv1_1(TestHTTPS_TLSVersion):
    tls_protocol_name = 'TLSv1.1'

    @classmethod
    def certs(cls):
        certs = DEFAULT_CERTS.copy()
        certs['ssl_version'] = ssl.PROTOCOL_TLSv1_1
        return certs


@pytest.mark.skipif(not hasattr(ssl, "PROTOCOL_TLSv1_2"), reason="Requires TLSv1.2 support")
class TestHTTPS_TLSv1_2(TestHTTPS_TLSVersion):
    tls_protocol_name = 'TLSv1.2'

    @classmethod
    def certs(cls):
        certs = DEFAULT_CERTS.copy()
        certs['ssl_version'] = ssl.PROTOCOL_TLSv1_2
        return certs


@pytest.mark.skipif(not getattr(ssl, "HAS_TLSv1_3", False), reason="Requires TLSv1.3 support")
class TestHTTPS_TLSv1_3(TestHTTPS_TLSVersion):
    tls_protocol_name = 'TLSv1.3'

    @classmethod
    def certs(cls):
        certs = DEFAULT_CERTS.copy()
        certs['ssl_version'] = ssl.PROTOCOL_TLS  # No dedicated TLS 1.3 Protocol
        return certs
=======
    def test_set_cert_default_cert_required(self):
        conn = VerifiedHTTPSConnection(self.host, self.port)
        conn.set_cert()
        self.assertEqual(conn.cert_reqs, ssl.CERT_REQUIRED)
>>>>>>> c2a96c69


class TestHTTPS_NoSAN(HTTPSDummyServerTestCase):
    @classmethod
    def certs(cls):
        return NO_SAN_CERTS

    def test_warning_for_certs_without_a_san(self):
        """Ensure that a warning is raised when the cert from the server has
        no Subject Alternative Name."""
        with mock.patch('warnings.warn') as warn:
            https_pool = HTTPSConnectionPool(self.host, self.port,
                                             cert_reqs='CERT_REQUIRED',
                                             ca_certs=NO_SAN_CA)
            self.addCleanup(https_pool.close)
            r = https_pool.request('GET', '/')
            self.assertEqual(r.status, 200)
            self.assertTrue(warn.called)


class TestHTTPS_IPSAN(HTTPSDummyServerTestCase):
    @classmethod
    def certs(cls):
        return IP_SAN_CERTS

    def test_can_validate_ip_san(self):
        """Ensure that urllib3 can validate SANs with IP addresses in them."""
        try:
            import ipaddress  # noqa: F401
        except ImportError:
            pytest.skip("Only runs on systems with an ipaddress module")

        https_pool = HTTPSConnectionPool('127.0.0.1', self.port,
                                         cert_reqs='CERT_REQUIRED',
                                         ca_certs=DEFAULT_CA)
        self.addCleanup(https_pool.close)
        r = https_pool.request('GET', '/')
        self.assertEqual(r.status, 200)


class TestHTTPS_IPv6Addr(IPV6HTTPSDummyServerTestCase):
    @classmethod
    def certs(cls):
        return IPV6_ADDR_CERTS

    @pytest.mark.skipif(not HAS_IPV6, reason='Only runs on IPv6 systems')
    def test_strip_square_brackets_before_validating(self):
        """Test that the fix for #760 works."""
        https_pool = HTTPSConnectionPool('[::1]', self.port,
                                         cert_reqs='CERT_REQUIRED',
                                         ca_certs=IPV6_ADDR_CA)
        self.addCleanup(https_pool.close)
        r = https_pool.request('GET', '/')
        self.assertEqual(r.status, 200)


class TestHTTPS_IPV6SAN(IPV6HTTPSDummyServerTestCase):
    @classmethod
    def certs(cls):
        return IPV6_SAN_CERTS

    def test_can_validate_ipv6_san(self):
        """Ensure that urllib3 can validate SANs with IPv6 addresses in them."""
        try:
            import ipaddress  # noqa: F401
        except ImportError:
            pytest.skip("Only runs on systems with an ipaddress module")

        https_pool = HTTPSConnectionPool('[::1]', self.port,
                                         cert_reqs='CERT_REQUIRED',
                                         ca_certs=IPV6_SAN_CA)
        self.addCleanup(https_pool.close)
        r = https_pool.request('GET', '/')
        self.assertEqual(r.status, 200)


if __name__ == '__main__':
    unittest.main()<|MERGE_RESOLUTION|>--- conflicted
+++ resolved
@@ -17,11 +17,8 @@
                                 DEFAULT_CLIENT_NO_INTERMEDIATE_CERTS,
                                 NO_SAN_CERTS, NO_SAN_CA, DEFAULT_CA_DIR,
                                 IPV6_ADDR_CERTS, IPV6_ADDR_CA, HAS_IPV6,
-<<<<<<< HEAD
-                                IP_SAN_CERTS, IPV6_SAN_CERTS, IPV6_SAN_CA)
-=======
-                                IP_SAN_CERTS, PASSWORD_CLIENT_KEYFILE)
->>>>>>> c2a96c69
+                                IP_SAN_CERTS, IPV6_SAN_CERTS, IPV6_SAN_CA,
+                                PASSWORD_CLIENT_KEYFILE)
 
 from test import (
     onlyPy279OrNewer,
@@ -602,68 +599,66 @@
         self._pool.ssl_version = self.certs()['ssl_version']
         r = self._pool.request('GET', '/')
         self.assertEqual(r.status, 200, r.data)
-
-<<<<<<< HEAD
-    def test_tls_protocol_name_of_socket(self):
-        conn = self._pool._get_conn()
-        conn.connect()
-
-        if not hasattr(conn.sock, 'version'):
-            pytest.skip('SSLSocket.version() not available')
-
-        self.assertEqual(conn.sock.version(), self.tls_protocol_name)
-
-
-@pytest.mark.skipif(not hasattr(ssl, "PROTOCOL_TLSv1"), reason="Requires TLSv1 support")
-class TestHTTPS_TLSv1(TestHTTPS_TLSVersion):
-    tls_protocol_name = 'TLSv1'
-
-    @classmethod
-    def certs(cls):
-        certs = DEFAULT_CERTS.copy()
-        certs['ssl_version'] = ssl.PROTOCOL_TLSv1
-        return certs
-
-
-@pytest.mark.skipif(not hasattr(ssl, "PROTOCOL_TLSv1_1"), reason="Requires TLSv1.1 support")
-class TestHTTPS_TLSv1_1(TestHTTPS_TLSVersion):
-    tls_protocol_name = 'TLSv1.1'
-
-    @classmethod
-    def certs(cls):
-        certs = DEFAULT_CERTS.copy()
-        certs['ssl_version'] = ssl.PROTOCOL_TLSv1_1
-        return certs
-
-
-@pytest.mark.skipif(not hasattr(ssl, "PROTOCOL_TLSv1_2"), reason="Requires TLSv1.2 support")
-class TestHTTPS_TLSv1_2(TestHTTPS_TLSVersion):
-    tls_protocol_name = 'TLSv1.2'
-
-    @classmethod
-    def certs(cls):
-        certs = DEFAULT_CERTS.copy()
-        certs['ssl_version'] = ssl.PROTOCOL_TLSv1_2
-        return certs
-
-
-@pytest.mark.skipif(not getattr(ssl, "HAS_TLSv1_3", False), reason="Requires TLSv1.3 support")
-class TestHTTPS_TLSv1_3(TestHTTPS_TLSVersion):
-    tls_protocol_name = 'TLSv1.3'
-
-    @classmethod
-    def certs(cls):
-        certs = DEFAULT_CERTS.copy()
-        certs['ssl_version'] = ssl.PROTOCOL_TLS  # No dedicated TLS 1.3 Protocol
-        return certs
-=======
+        
     def test_set_cert_default_cert_required(self):
         conn = VerifiedHTTPSConnection(self.host, self.port)
         conn.set_cert()
         self.assertEqual(conn.cert_reqs, ssl.CERT_REQUIRED)
->>>>>>> c2a96c69
-
-
+
+    def test_tls_protocol_name_of_socket(self):
+        conn = self._pool._get_conn()
+        conn.connect()
+
+        if not hasattr(conn.sock, 'version'):
+            pytest.skip('SSLSocket.version() not available')
+
+        self.assertEqual(conn.sock.version(), self.tls_protocol_name)
+
+
+@pytest.mark.skipif(not hasattr(ssl, "PROTOCOL_TLSv1"), reason="Requires TLSv1 support")
+class TestHTTPS_TLSv1(TestHTTPS_TLSVersion):
+    tls_protocol_name = 'TLSv1'
+
+    @classmethod
+    def certs(cls):
+        certs = DEFAULT_CERTS.copy()
+        certs['ssl_version'] = ssl.PROTOCOL_TLSv1
+        return certs
+
+
+@pytest.mark.skipif(not hasattr(ssl, "PROTOCOL_TLSv1_1"), reason="Requires TLSv1.1 support")
+class TestHTTPS_TLSv1_1(TestHTTPS_TLSVersion):
+    tls_protocol_name = 'TLSv1.1'
+
+    @classmethod
+    def certs(cls):
+        certs = DEFAULT_CERTS.copy()
+        certs['ssl_version'] = ssl.PROTOCOL_TLSv1_1
+        return certs
+
+
+@pytest.mark.skipif(not hasattr(ssl, "PROTOCOL_TLSv1_2"), reason="Requires TLSv1.2 support")
+class TestHTTPS_TLSv1_2(TestHTTPS_TLSVersion):
+    tls_protocol_name = 'TLSv1.2'
+
+    @classmethod
+    def certs(cls):
+        certs = DEFAULT_CERTS.copy()
+        certs['ssl_version'] = ssl.PROTOCOL_TLSv1_2
+        return certs
+
+
+@pytest.mark.skipif(not getattr(ssl, "HAS_TLSv1_3", False), reason="Requires TLSv1.3 support")
+class TestHTTPS_TLSv1_3(TestHTTPS_TLSVersion):
+    tls_protocol_name = 'TLSv1.3'
+
+    @classmethod
+    def certs(cls):
+        certs = DEFAULT_CERTS.copy()
+        certs['ssl_version'] = ssl.PROTOCOL_TLS  # No dedicated TLS 1.3 Protocol
+        return certs
+
+      
 class TestHTTPS_NoSAN(HTTPSDummyServerTestCase):
     @classmethod
     def certs(cls):
