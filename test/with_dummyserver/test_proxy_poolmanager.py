import json
import socket
import unittest

import pytest

from dummyserver.testcase import HTTPDummyProxyTestCase, IPv6HTTPDummyProxyTestCase
from dummyserver.server import DEFAULT_CA, DEFAULT_CA_BAD, get_unreachable_address
from .. import TARPIT_HOST, requires_network

from urllib3._collections import HTTPHeaderDict
from urllib3.poolmanager import proxy_from_url, ProxyManager
from urllib3.exceptions import MaxRetryError, SSLError, ProxyError, ConnectTimeoutError
from urllib3.connectionpool import connection_from_url, VerifiedHTTPSConnection


class TestHTTPProxyManager(HTTPDummyProxyTestCase):
    def setUp(self):
        self.http_url = "http://%s:%d" % (self.http_host, self.http_port)
        self.http_url_alt = "http://%s:%d" % (self.http_host_alt, self.http_port)
        self.https_url = "https://%s:%d" % (self.https_host, self.https_port)
        self.https_url_alt = "https://%s:%d" % (self.https_host_alt, self.https_port)
        self.proxy_url = "http://%s:%d" % (self.proxy_host, self.proxy_port)

    def test_basic_proxy(self):
        http = proxy_from_url(self.proxy_url, ca_certs=DEFAULT_CA)
        self.addCleanup(http.clear)

<<<<<<< HEAD
        r = http.request('GET', '%s/' % self.http_url)
        assert r.status == 200

        r = http.request('GET', '%s/' % self.https_url)
        assert r.status == 200
=======
        r = http.request("GET", "%s/" % self.http_url)
        self.assertEqual(r.status, 200)

        r = http.request("GET", "%s/" % self.https_url)
        self.assertEqual(r.status, 200)
>>>>>>> f7a4bed0

    def test_nagle_proxy(self):
        """ Test that proxy connections do not have TCP_NODELAY turned on """
        http = proxy_from_url(self.proxy_url)
        self.addCleanup(http.clear)
        hc2 = http.connection_from_host(self.http_host, self.http_port)
        conn = hc2._get_conn()
        self.addCleanup(conn.close)
<<<<<<< HEAD
        hc2._make_request(conn, 'GET', '/')
        tcp_nodelay_setting = conn.sock.getsockopt(socket.IPPROTO_TCP, socket.TCP_NODELAY)
        assert tcp_nodelay_setting == 0, \
            ("Expected TCP_NODELAY for proxies to be set "
             "to zero, instead was %s" % tcp_nodelay_setting)
=======
        hc2._make_request(conn, "GET", "/")
        tcp_nodelay_setting = conn.sock.getsockopt(
            socket.IPPROTO_TCP, socket.TCP_NODELAY
        )
        self.assertEqual(
            tcp_nodelay_setting,
            0,
            (
                "Expected TCP_NODELAY for proxies to be set "
                "to zero, instead was %s" % tcp_nodelay_setting
            ),
        )
>>>>>>> f7a4bed0

    def test_proxy_conn_fail(self):
        host, port = get_unreachable_address()
        http = proxy_from_url("http://%s:%s/" % (host, port), retries=1, timeout=0.05)
        self.addCleanup(http.clear)
<<<<<<< HEAD
        with pytest.raises(MaxRetryError):
            http.request('GET',
                         '%s/' % self.https_url)
        with pytest.raises(MaxRetryError):
            http.request('GET',
                         '%s/' % self.http_url)
=======
        self.assertRaises(MaxRetryError, http.request, "GET", "%s/" % self.https_url)
        self.assertRaises(MaxRetryError, http.request, "GET", "%s/" % self.http_url)
>>>>>>> f7a4bed0

        try:
            http.request("GET", "%s/" % self.http_url)
            self.fail("Failed to raise retry error.")
        except MaxRetryError as e:
            assert type(e.reason) == ProxyError

    def test_oldapi(self):
        http = ProxyManager(connection_from_url(self.proxy_url), ca_certs=DEFAULT_CA)
        self.addCleanup(http.clear)

<<<<<<< HEAD
        r = http.request('GET', '%s/' % self.http_url)
        assert r.status == 200

        r = http.request('GET', '%s/' % self.https_url)
        assert r.status == 200
=======
        r = http.request("GET", "%s/" % self.http_url)
        self.assertEqual(r.status, 200)

        r = http.request("GET", "%s/" % self.https_url)
        self.assertEqual(r.status, 200)
>>>>>>> f7a4bed0

    def test_proxy_verified(self):
        http = proxy_from_url(
            self.proxy_url, cert_reqs="REQUIRED", ca_certs=DEFAULT_CA_BAD
        )
        self.addCleanup(http.clear)
        https_pool = http._new_pool("https", self.https_host, self.https_port)
        try:
            https_pool.request("GET", "/", retries=0)
            self.fail("Didn't raise SSL error with wrong CA")
        except MaxRetryError as e:
<<<<<<< HEAD
            assert isinstance(e.reason, SSLError)
            assert 'certificate verify failed' in str(e.reason), \
                "Expected 'certificate verify failed'," \
                "instead got: %r" % e.reason
=======
            self.assertIsInstance(e.reason, SSLError)
            self.assertIn(
                "certificate verify failed",
                str(e.reason),
                "Expected 'certificate verify failed'," "instead got: %r" % e.reason,
            )
>>>>>>> f7a4bed0

        http = proxy_from_url(self.proxy_url, cert_reqs="REQUIRED", ca_certs=DEFAULT_CA)
        https_pool = http._new_pool("https", self.https_host, self.https_port)

        conn = https_pool._new_conn()
<<<<<<< HEAD
        assert conn.__class__ == VerifiedHTTPSConnection
        https_pool.request('GET', '/')  # Should succeed without exceptions.
=======
        self.assertEqual(conn.__class__, VerifiedHTTPSConnection)
        https_pool.request("GET", "/")  # Should succeed without exceptions.
>>>>>>> f7a4bed0

        http = proxy_from_url(self.proxy_url, cert_reqs="REQUIRED", ca_certs=DEFAULT_CA)
        https_fail_pool = http._new_pool("https", "127.0.0.1", self.https_port)

        try:
            https_fail_pool.request("GET", "/", retries=0)
            self.fail("Didn't raise SSL invalid common name")
        except MaxRetryError as e:
            assert isinstance(e.reason, SSLError)
            assert "doesn't match" in str(e.reason)

    def test_redirect(self):
        http = proxy_from_url(self.proxy_url)
        self.addCleanup(http.clear)

        r = http.request(
            "GET",
            "%s/redirect" % self.http_url,
            fields={"target": "%s/" % self.http_url},
            redirect=False,
        )

        assert r.status == 303

        r = http.request(
            "GET",
            "%s/redirect" % self.http_url,
            fields={"target": "%s/" % self.http_url},
        )

<<<<<<< HEAD
        assert r.status == 200
        assert r.data == b'Dummy server!'
=======
        self.assertEqual(r.status, 200)
        self.assertEqual(r.data, b"Dummy server!")
>>>>>>> f7a4bed0

    def test_cross_host_redirect(self):
        http = proxy_from_url(self.proxy_url)
        self.addCleanup(http.clear)

        cross_host_location = "%s/echo?a=b" % self.http_url_alt
        try:
            http.request(
                "GET",
                "%s/redirect" % self.http_url,
                fields={"target": cross_host_location},
                timeout=1,
                retries=0,
            )
            self.fail("We don't want to follow redirects here.")

        except MaxRetryError:
            pass

<<<<<<< HEAD
        r = http.request('GET', '%s/redirect' % self.http_url,
                         fields={'target': '%s/echo?a=b' % self.http_url_alt},
                         timeout=1, retries=1)
        assert r._pool.host != self.http_host_alt
=======
        r = http.request(
            "GET",
            "%s/redirect" % self.http_url,
            fields={"target": "%s/echo?a=b" % self.http_url_alt},
            timeout=1,
            retries=1,
        )
        self.assertNotEqual(r._pool.host, self.http_host_alt)
>>>>>>> f7a4bed0

    def test_cross_protocol_redirect(self):
        http = proxy_from_url(self.proxy_url, ca_certs=DEFAULT_CA)
        self.addCleanup(http.clear)

        cross_protocol_location = "%s/echo?a=b" % self.https_url
        try:
            http.request(
                "GET",
                "%s/redirect" % self.http_url,
                fields={"target": cross_protocol_location},
                timeout=1,
                retries=0,
            )
            self.fail("We don't want to follow redirects here.")

        except MaxRetryError:
            pass

<<<<<<< HEAD
        r = http.request('GET', '%s/redirect' % self.http_url,
                         fields={'target': '%s/echo?a=b' % self.https_url},
                         timeout=1, retries=1)
        assert r._pool.host == self.https_host
=======
        r = http.request(
            "GET",
            "%s/redirect" % self.http_url,
            fields={"target": "%s/echo?a=b" % self.https_url},
            timeout=1,
            retries=1,
        )
        self.assertEqual(r._pool.host, self.https_host)
>>>>>>> f7a4bed0

    def test_headers(self):
        http = proxy_from_url(
            self.proxy_url,
            headers={"Foo": "bar"},
            proxy_headers={"Hickory": "dickory"},
            ca_certs=DEFAULT_CA,
        )
        self.addCleanup(http.clear)

        r = http.request_encode_url("GET", "%s/headers" % self.http_url)
        returned_headers = json.loads(r.data.decode())
<<<<<<< HEAD
        assert returned_headers.get('Foo') == 'bar'
        assert returned_headers.get('Hickory') == 'dickory'
        assert returned_headers.get('Host') == \
            '%s:%s' % (self.http_host, self.http_port)
=======
        self.assertEqual(returned_headers.get("Foo"), "bar")
        self.assertEqual(returned_headers.get("Hickory"), "dickory")
        self.assertEqual(
            returned_headers.get("Host"), "%s:%s" % (self.http_host, self.http_port)
        )
>>>>>>> f7a4bed0

        r = http.request_encode_url("GET", "%s/headers" % self.http_url_alt)
        returned_headers = json.loads(r.data.decode())
<<<<<<< HEAD
        assert returned_headers.get('Foo') == 'bar'
        assert returned_headers.get('Hickory') == 'dickory'
        assert returned_headers.get('Host') == \
            '%s:%s' % (self.http_host_alt, self.http_port)
=======
        self.assertEqual(returned_headers.get("Foo"), "bar")
        self.assertEqual(returned_headers.get("Hickory"), "dickory")
        self.assertEqual(
            returned_headers.get("Host"), "%s:%s" % (self.http_host_alt, self.http_port)
        )
>>>>>>> f7a4bed0

        r = http.request_encode_url("GET", "%s/headers" % self.https_url)
        returned_headers = json.loads(r.data.decode())
<<<<<<< HEAD
        assert returned_headers.get('Foo') == 'bar'
        assert returned_headers.get('Hickory') is None
        assert returned_headers.get('Host') == \
            '%s:%s' % (self.https_host, self.https_port)
=======
        self.assertEqual(returned_headers.get("Foo"), "bar")
        self.assertIsNone(returned_headers.get("Hickory"))
        self.assertEqual(
            returned_headers.get("Host"), "%s:%s" % (self.https_host, self.https_port)
        )
>>>>>>> f7a4bed0

        r = http.request_encode_body("POST", "%s/headers" % self.http_url)
        returned_headers = json.loads(r.data.decode())
<<<<<<< HEAD
        assert returned_headers.get('Foo') == 'bar'
        assert returned_headers.get('Hickory') == 'dickory'
        assert returned_headers.get('Host') == \
            '%s:%s' % (self.http_host, self.http_port)

        r = http.request_encode_url('GET', '%s/headers' % self.http_url, headers={'Baz': 'quux'})
        returned_headers = json.loads(r.data.decode())
        assert returned_headers.get('Foo') is None
        assert returned_headers.get('Baz') == 'quux'
        assert returned_headers.get('Hickory') == 'dickory'
        assert returned_headers.get('Host') == \
            '%s:%s' % (self.http_host, self.http_port)

        r = http.request_encode_url('GET', '%s/headers' % self.https_url, headers={'Baz': 'quux'})
        returned_headers = json.loads(r.data.decode())
        assert returned_headers.get('Foo') is None
        assert returned_headers.get('Baz') == 'quux'
        assert returned_headers.get('Hickory') is None
        assert returned_headers.get('Host') == \
            '%s:%s' % (self.https_host, self.https_port)

        r = http.request_encode_body('GET', '%s/headers' % self.http_url, headers={'Baz': 'quux'})
        returned_headers = json.loads(r.data.decode())
        assert returned_headers.get('Foo') is None
        assert returned_headers.get('Baz') == 'quux'
        assert returned_headers.get('Hickory') == 'dickory'
        assert returned_headers.get('Host') == \
            '%s:%s' % (self.http_host, self.http_port)

        r = http.request_encode_body('GET', '%s/headers' % self.https_url, headers={'Baz': 'quux'})
        returned_headers = json.loads(r.data.decode())
        assert returned_headers.get('Foo') is None
        assert returned_headers.get('Baz') == 'quux'
        assert returned_headers.get('Hickory') is None
        assert returned_headers.get('Host') == \
            '%s:%s' % (self.https_host, self.https_port)
=======
        self.assertEqual(returned_headers.get("Foo"), "bar")
        self.assertEqual(returned_headers.get("Hickory"), "dickory")
        self.assertEqual(
            returned_headers.get("Host"), "%s:%s" % (self.http_host, self.http_port)
        )

        r = http.request_encode_url(
            "GET", "%s/headers" % self.http_url, headers={"Baz": "quux"}
        )
        returned_headers = json.loads(r.data.decode())
        self.assertIsNone(returned_headers.get("Foo"))
        self.assertEqual(returned_headers.get("Baz"), "quux")
        self.assertEqual(returned_headers.get("Hickory"), "dickory")
        self.assertEqual(
            returned_headers.get("Host"), "%s:%s" % (self.http_host, self.http_port)
        )

        r = http.request_encode_url(
            "GET", "%s/headers" % self.https_url, headers={"Baz": "quux"}
        )
        returned_headers = json.loads(r.data.decode())
        self.assertIsNone(returned_headers.get("Foo"))
        self.assertEqual(returned_headers.get("Baz"), "quux")
        self.assertIsNone(returned_headers.get("Hickory"))
        self.assertEqual(
            returned_headers.get("Host"), "%s:%s" % (self.https_host, self.https_port)
        )

        r = http.request_encode_body(
            "GET", "%s/headers" % self.http_url, headers={"Baz": "quux"}
        )
        returned_headers = json.loads(r.data.decode())
        self.assertIsNone(returned_headers.get("Foo"))
        self.assertEqual(returned_headers.get("Baz"), "quux")
        self.assertEqual(returned_headers.get("Hickory"), "dickory")
        self.assertEqual(
            returned_headers.get("Host"), "%s:%s" % (self.http_host, self.http_port)
        )

        r = http.request_encode_body(
            "GET", "%s/headers" % self.https_url, headers={"Baz": "quux"}
        )
        returned_headers = json.loads(r.data.decode())
        self.assertIsNone(returned_headers.get("Foo"))
        self.assertEqual(returned_headers.get("Baz"), "quux")
        self.assertIsNone(returned_headers.get("Hickory"))
        self.assertEqual(
            returned_headers.get("Host"), "%s:%s" % (self.https_host, self.https_port)
        )
>>>>>>> f7a4bed0

    def test_headerdict(self):
        default_headers = HTTPHeaderDict(a="b")
        proxy_headers = HTTPHeaderDict()
        proxy_headers.add("foo", "bar")

        http = proxy_from_url(
            self.proxy_url, headers=default_headers, proxy_headers=proxy_headers
        )
        self.addCleanup(http.clear)

        request_headers = HTTPHeaderDict(baz="quux")
        r = http.request("GET", "%s/headers" % self.http_url, headers=request_headers)
        returned_headers = json.loads(r.data.decode())
<<<<<<< HEAD
        assert returned_headers.get('Foo') == 'bar'
        assert returned_headers.get('Baz') == 'quux'
=======
        self.assertEqual(returned_headers.get("Foo"), "bar")
        self.assertEqual(returned_headers.get("Baz"), "quux")
>>>>>>> f7a4bed0

    def test_proxy_pooling(self):
        http = proxy_from_url(self.proxy_url, cert_reqs="NONE")
        self.addCleanup(http.clear)

        for x in range(2):
<<<<<<< HEAD
            http.urlopen('GET', self.http_url)
        assert len(http.pools) == 1

        for x in range(2):
            http.urlopen('GET', self.http_url_alt)
        assert len(http.pools) == 1

        for x in range(2):
            http.urlopen('GET', self.https_url)
        assert len(http.pools) == 2

        for x in range(2):
            http.urlopen('GET', self.https_url_alt)
        assert len(http.pools) == 3
=======
            http.urlopen("GET", self.http_url)
        self.assertEqual(len(http.pools), 1)

        for x in range(2):
            http.urlopen("GET", self.http_url_alt)
        self.assertEqual(len(http.pools), 1)

        for x in range(2):
            http.urlopen("GET", self.https_url)
        self.assertEqual(len(http.pools), 2)

        for x in range(2):
            http.urlopen("GET", self.https_url_alt)
        self.assertEqual(len(http.pools), 3)
>>>>>>> f7a4bed0

    def test_proxy_pooling_ext(self):
        http = proxy_from_url(self.proxy_url)
        self.addCleanup(http.clear)

        hc1 = http.connection_from_url(self.http_url)
        hc2 = http.connection_from_host(self.http_host, self.http_port)
        hc3 = http.connection_from_url(self.http_url_alt)
        hc4 = http.connection_from_host(self.http_host_alt, self.http_port)
        assert hc1 == hc2
        assert hc2 == hc3
        assert hc3 == hc4

        sc1 = http.connection_from_url(self.https_url)
        sc2 = http.connection_from_host(
            self.https_host, self.https_port, scheme="https"
        )
        sc3 = http.connection_from_url(self.https_url_alt)
<<<<<<< HEAD
        sc4 = http.connection_from_host(self.https_host_alt,
                                        self.https_port, scheme='https')
        assert sc1 == sc2
        assert sc2 != sc3
        assert sc3 == sc4
=======
        sc4 = http.connection_from_host(
            self.https_host_alt, self.https_port, scheme="https"
        )
        self.assertEqual(sc1, sc2)
        self.assertNotEqual(sc2, sc3)
        self.assertEqual(sc3, sc4)
>>>>>>> f7a4bed0

    @pytest.mark.timeout(0.5)
    @requires_network
    def test_https_proxy_timeout(self):
        https = proxy_from_url("https://{host}".format(host=TARPIT_HOST))
        self.addCleanup(https.clear)
        try:
            https.request("GET", self.http_url, timeout=0.001)
            self.fail("Failed to raise retry error.")
        except MaxRetryError as e:
            assert type(e.reason) == ConnectTimeoutError

    @pytest.mark.timeout(0.5)
    @requires_network
    def test_https_proxy_pool_timeout(self):
        https = proxy_from_url("https://{host}".format(host=TARPIT_HOST), timeout=0.001)
        self.addCleanup(https.clear)
        try:
            https.request("GET", self.http_url)
            self.fail("Failed to raise retry error.")
        except MaxRetryError as e:
            assert type(e.reason) == ConnectTimeoutError

    def test_scheme_host_case_insensitive(self):
        """Assert that upper-case schemes and hosts are normalized."""
        http = proxy_from_url(self.proxy_url.upper(), ca_certs=DEFAULT_CA)
        self.addCleanup(http.clear)

<<<<<<< HEAD
        r = http.request('GET', '%s/' % self.http_url.upper())
        assert r.status == 200

        r = http.request('GET', '%s/' % self.https_url.upper())
        assert r.status == 200
=======
        r = http.request("GET", "%s/" % self.http_url.upper())
        self.assertEqual(r.status, 200)

        r = http.request("GET", "%s/" % self.https_url.upper())
        self.assertEqual(r.status, 200)
>>>>>>> f7a4bed0


class TestIPv6HTTPProxyManager(IPv6HTTPDummyProxyTestCase):
    def setUp(self):
        self.http_url = "http://%s:%d" % (self.http_host, self.http_port)
        self.http_url_alt = "http://%s:%d" % (self.http_host_alt, self.http_port)
        self.https_url = "https://%s:%d" % (self.https_host, self.https_port)
        self.https_url_alt = "https://%s:%d" % (self.https_host_alt, self.https_port)
        self.proxy_url = "http://[%s]:%d" % (self.proxy_host, self.proxy_port)

    def test_basic_ipv6_proxy(self):
        http = proxy_from_url(self.proxy_url, ca_certs=DEFAULT_CA)
        self.addCleanup(http.clear)

<<<<<<< HEAD
        r = http.request('GET', '%s/' % self.http_url)
        assert r.status == 200

        r = http.request('GET', '%s/' % self.https_url)
        assert r.status == 200
=======
        r = http.request("GET", "%s/" % self.http_url)
        self.assertEqual(r.status, 200)

        r = http.request("GET", "%s/" % self.https_url)
        self.assertEqual(r.status, 200)
>>>>>>> f7a4bed0


if __name__ == "__main__":
    unittest.main()<|MERGE_RESOLUTION|>--- conflicted
+++ resolved
@@ -26,19 +26,11 @@
         http = proxy_from_url(self.proxy_url, ca_certs=DEFAULT_CA)
         self.addCleanup(http.clear)
 
-<<<<<<< HEAD
-        r = http.request('GET', '%s/' % self.http_url)
-        assert r.status == 200
-
-        r = http.request('GET', '%s/' % self.https_url)
-        assert r.status == 200
-=======
         r = http.request("GET", "%s/" % self.http_url)
-        self.assertEqual(r.status, 200)
+        assert r.status == 200
 
         r = http.request("GET", "%s/" % self.https_url)
-        self.assertEqual(r.status, 200)
->>>>>>> f7a4bed0
+        assert r.status == 200
 
     def test_nagle_proxy(self):
         """ Test that proxy connections do not have TCP_NODELAY turned on """
@@ -47,42 +39,23 @@
         hc2 = http.connection_from_host(self.http_host, self.http_port)
         conn = hc2._get_conn()
         self.addCleanup(conn.close)
-<<<<<<< HEAD
-        hc2._make_request(conn, 'GET', '/')
-        tcp_nodelay_setting = conn.sock.getsockopt(socket.IPPROTO_TCP, socket.TCP_NODELAY)
-        assert tcp_nodelay_setting == 0, \
-            ("Expected TCP_NODELAY for proxies to be set "
-             "to zero, instead was %s" % tcp_nodelay_setting)
-=======
         hc2._make_request(conn, "GET", "/")
         tcp_nodelay_setting = conn.sock.getsockopt(
             socket.IPPROTO_TCP, socket.TCP_NODELAY
         )
-        self.assertEqual(
-            tcp_nodelay_setting,
-            0,
-            (
-                "Expected TCP_NODELAY for proxies to be set "
-                "to zero, instead was %s" % tcp_nodelay_setting
-            ),
-        )
->>>>>>> f7a4bed0
+        assert tcp_nodelay_setting == 0, (
+            "Expected TCP_NODELAY for proxies to be set "
+            "to zero, instead was %s" % tcp_nodelay_setting
+        )
 
     def test_proxy_conn_fail(self):
         host, port = get_unreachable_address()
         http = proxy_from_url("http://%s:%s/" % (host, port), retries=1, timeout=0.05)
         self.addCleanup(http.clear)
-<<<<<<< HEAD
         with pytest.raises(MaxRetryError):
-            http.request('GET',
-                         '%s/' % self.https_url)
+            http.request("GET", "%s/" % self.https_url)
         with pytest.raises(MaxRetryError):
-            http.request('GET',
-                         '%s/' % self.http_url)
-=======
-        self.assertRaises(MaxRetryError, http.request, "GET", "%s/" % self.https_url)
-        self.assertRaises(MaxRetryError, http.request, "GET", "%s/" % self.http_url)
->>>>>>> f7a4bed0
+            http.request("GET", "%s/" % self.http_url)
 
         try:
             http.request("GET", "%s/" % self.http_url)
@@ -94,19 +67,11 @@
         http = ProxyManager(connection_from_url(self.proxy_url), ca_certs=DEFAULT_CA)
         self.addCleanup(http.clear)
 
-<<<<<<< HEAD
-        r = http.request('GET', '%s/' % self.http_url)
-        assert r.status == 200
-
-        r = http.request('GET', '%s/' % self.https_url)
-        assert r.status == 200
-=======
         r = http.request("GET", "%s/" % self.http_url)
-        self.assertEqual(r.status, 200)
+        assert r.status == 200
 
         r = http.request("GET", "%s/" % self.https_url)
-        self.assertEqual(r.status, 200)
->>>>>>> f7a4bed0
+        assert r.status == 200
 
     def test_proxy_verified(self):
         http = proxy_from_url(
@@ -118,31 +83,17 @@
             https_pool.request("GET", "/", retries=0)
             self.fail("Didn't raise SSL error with wrong CA")
         except MaxRetryError as e:
-<<<<<<< HEAD
             assert isinstance(e.reason, SSLError)
-            assert 'certificate verify failed' in str(e.reason), \
-                "Expected 'certificate verify failed'," \
-                "instead got: %r" % e.reason
-=======
-            self.assertIsInstance(e.reason, SSLError)
-            self.assertIn(
-                "certificate verify failed",
-                str(e.reason),
-                "Expected 'certificate verify failed'," "instead got: %r" % e.reason,
+            assert "certificate verify failed" in str(e.reason), (
+                "Expected 'certificate verify failed'," "instead got: %r" % e.reason
             )
->>>>>>> f7a4bed0
 
         http = proxy_from_url(self.proxy_url, cert_reqs="REQUIRED", ca_certs=DEFAULT_CA)
         https_pool = http._new_pool("https", self.https_host, self.https_port)
 
         conn = https_pool._new_conn()
-<<<<<<< HEAD
         assert conn.__class__ == VerifiedHTTPSConnection
-        https_pool.request('GET', '/')  # Should succeed without exceptions.
-=======
-        self.assertEqual(conn.__class__, VerifiedHTTPSConnection)
         https_pool.request("GET", "/")  # Should succeed without exceptions.
->>>>>>> f7a4bed0
 
         http = proxy_from_url(self.proxy_url, cert_reqs="REQUIRED", ca_certs=DEFAULT_CA)
         https_fail_pool = http._new_pool("https", "127.0.0.1", self.https_port)
@@ -173,13 +124,8 @@
             fields={"target": "%s/" % self.http_url},
         )
 
-<<<<<<< HEAD
-        assert r.status == 200
-        assert r.data == b'Dummy server!'
-=======
-        self.assertEqual(r.status, 200)
-        self.assertEqual(r.data, b"Dummy server!")
->>>>>>> f7a4bed0
+        assert r.status == 200
+        assert r.data == b"Dummy server!"
 
     def test_cross_host_redirect(self):
         http = proxy_from_url(self.proxy_url)
@@ -199,12 +145,6 @@
         except MaxRetryError:
             pass
 
-<<<<<<< HEAD
-        r = http.request('GET', '%s/redirect' % self.http_url,
-                         fields={'target': '%s/echo?a=b' % self.http_url_alt},
-                         timeout=1, retries=1)
-        assert r._pool.host != self.http_host_alt
-=======
         r = http.request(
             "GET",
             "%s/redirect" % self.http_url,
@@ -212,8 +152,7 @@
             timeout=1,
             retries=1,
         )
-        self.assertNotEqual(r._pool.host, self.http_host_alt)
->>>>>>> f7a4bed0
+        assert r._pool.host != self.http_host_alt
 
     def test_cross_protocol_redirect(self):
         http = proxy_from_url(self.proxy_url, ca_certs=DEFAULT_CA)
@@ -233,12 +172,6 @@
         except MaxRetryError:
             pass
 
-<<<<<<< HEAD
-        r = http.request('GET', '%s/redirect' % self.http_url,
-                         fields={'target': '%s/echo?a=b' % self.https_url},
-                         timeout=1, retries=1)
-        assert r._pool.host == self.https_host
-=======
         r = http.request(
             "GET",
             "%s/redirect" % self.http_url,
@@ -246,8 +179,7 @@
             timeout=1,
             retries=1,
         )
-        self.assertEqual(r._pool.host, self.https_host)
->>>>>>> f7a4bed0
+        assert r._pool.host == self.https_host
 
     def test_headers(self):
         http = proxy_from_url(
@@ -260,139 +192,87 @@
 
         r = http.request_encode_url("GET", "%s/headers" % self.http_url)
         returned_headers = json.loads(r.data.decode())
-<<<<<<< HEAD
-        assert returned_headers.get('Foo') == 'bar'
-        assert returned_headers.get('Hickory') == 'dickory'
-        assert returned_headers.get('Host') == \
-            '%s:%s' % (self.http_host, self.http_port)
-=======
-        self.assertEqual(returned_headers.get("Foo"), "bar")
-        self.assertEqual(returned_headers.get("Hickory"), "dickory")
-        self.assertEqual(
-            returned_headers.get("Host"), "%s:%s" % (self.http_host, self.http_port)
-        )
->>>>>>> f7a4bed0
+        assert returned_headers.get("Foo") == "bar"
+        assert returned_headers.get("Hickory") == "dickory"
+        assert returned_headers.get("Host") == "%s:%s" % (
+            self.http_host,
+            self.http_port,
+        )
 
         r = http.request_encode_url("GET", "%s/headers" % self.http_url_alt)
         returned_headers = json.loads(r.data.decode())
-<<<<<<< HEAD
-        assert returned_headers.get('Foo') == 'bar'
-        assert returned_headers.get('Hickory') == 'dickory'
-        assert returned_headers.get('Host') == \
-            '%s:%s' % (self.http_host_alt, self.http_port)
-=======
-        self.assertEqual(returned_headers.get("Foo"), "bar")
-        self.assertEqual(returned_headers.get("Hickory"), "dickory")
-        self.assertEqual(
-            returned_headers.get("Host"), "%s:%s" % (self.http_host_alt, self.http_port)
-        )
->>>>>>> f7a4bed0
+        assert returned_headers.get("Foo") == "bar"
+        assert returned_headers.get("Hickory") == "dickory"
+        assert returned_headers.get("Host") == "%s:%s" % (
+            self.http_host_alt,
+            self.http_port,
+        )
 
         r = http.request_encode_url("GET", "%s/headers" % self.https_url)
         returned_headers = json.loads(r.data.decode())
-<<<<<<< HEAD
-        assert returned_headers.get('Foo') == 'bar'
-        assert returned_headers.get('Hickory') is None
-        assert returned_headers.get('Host') == \
-            '%s:%s' % (self.https_host, self.https_port)
-=======
-        self.assertEqual(returned_headers.get("Foo"), "bar")
-        self.assertIsNone(returned_headers.get("Hickory"))
-        self.assertEqual(
-            returned_headers.get("Host"), "%s:%s" % (self.https_host, self.https_port)
-        )
->>>>>>> f7a4bed0
+        assert returned_headers.get("Foo") == "bar"
+        assert returned_headers.get("Hickory") is None
+        assert returned_headers.get("Host") == "%s:%s" % (
+            self.https_host,
+            self.https_port,
+        )
 
         r = http.request_encode_body("POST", "%s/headers" % self.http_url)
         returned_headers = json.loads(r.data.decode())
-<<<<<<< HEAD
-        assert returned_headers.get('Foo') == 'bar'
-        assert returned_headers.get('Hickory') == 'dickory'
-        assert returned_headers.get('Host') == \
-            '%s:%s' % (self.http_host, self.http_port)
-
-        r = http.request_encode_url('GET', '%s/headers' % self.http_url, headers={'Baz': 'quux'})
-        returned_headers = json.loads(r.data.decode())
-        assert returned_headers.get('Foo') is None
-        assert returned_headers.get('Baz') == 'quux'
-        assert returned_headers.get('Hickory') == 'dickory'
-        assert returned_headers.get('Host') == \
-            '%s:%s' % (self.http_host, self.http_port)
-
-        r = http.request_encode_url('GET', '%s/headers' % self.https_url, headers={'Baz': 'quux'})
-        returned_headers = json.loads(r.data.decode())
-        assert returned_headers.get('Foo') is None
-        assert returned_headers.get('Baz') == 'quux'
-        assert returned_headers.get('Hickory') is None
-        assert returned_headers.get('Host') == \
-            '%s:%s' % (self.https_host, self.https_port)
-
-        r = http.request_encode_body('GET', '%s/headers' % self.http_url, headers={'Baz': 'quux'})
-        returned_headers = json.loads(r.data.decode())
-        assert returned_headers.get('Foo') is None
-        assert returned_headers.get('Baz') == 'quux'
-        assert returned_headers.get('Hickory') == 'dickory'
-        assert returned_headers.get('Host') == \
-            '%s:%s' % (self.http_host, self.http_port)
-
-        r = http.request_encode_body('GET', '%s/headers' % self.https_url, headers={'Baz': 'quux'})
-        returned_headers = json.loads(r.data.decode())
-        assert returned_headers.get('Foo') is None
-        assert returned_headers.get('Baz') == 'quux'
-        assert returned_headers.get('Hickory') is None
-        assert returned_headers.get('Host') == \
-            '%s:%s' % (self.https_host, self.https_port)
-=======
-        self.assertEqual(returned_headers.get("Foo"), "bar")
-        self.assertEqual(returned_headers.get("Hickory"), "dickory")
-        self.assertEqual(
-            returned_headers.get("Host"), "%s:%s" % (self.http_host, self.http_port)
+        assert returned_headers.get("Foo") == "bar"
+        assert returned_headers.get("Hickory") == "dickory"
+        assert returned_headers.get("Host") == "%s:%s" % (
+            self.http_host,
+            self.http_port,
         )
 
         r = http.request_encode_url(
             "GET", "%s/headers" % self.http_url, headers={"Baz": "quux"}
         )
         returned_headers = json.loads(r.data.decode())
-        self.assertIsNone(returned_headers.get("Foo"))
-        self.assertEqual(returned_headers.get("Baz"), "quux")
-        self.assertEqual(returned_headers.get("Hickory"), "dickory")
-        self.assertEqual(
-            returned_headers.get("Host"), "%s:%s" % (self.http_host, self.http_port)
+        assert returned_headers.get("Foo") is None
+        assert returned_headers.get("Baz") == "quux"
+        assert returned_headers.get("Hickory") == "dickory"
+        assert returned_headers.get("Host") == "%s:%s" % (
+            self.http_host,
+            self.http_port,
         )
 
         r = http.request_encode_url(
             "GET", "%s/headers" % self.https_url, headers={"Baz": "quux"}
         )
         returned_headers = json.loads(r.data.decode())
-        self.assertIsNone(returned_headers.get("Foo"))
-        self.assertEqual(returned_headers.get("Baz"), "quux")
-        self.assertIsNone(returned_headers.get("Hickory"))
-        self.assertEqual(
-            returned_headers.get("Host"), "%s:%s" % (self.https_host, self.https_port)
+        assert returned_headers.get("Foo") is None
+        assert returned_headers.get("Baz") == "quux"
+        assert returned_headers.get("Hickory") is None
+        assert returned_headers.get("Host") == "%s:%s" % (
+            self.https_host,
+            self.https_port,
         )
 
         r = http.request_encode_body(
             "GET", "%s/headers" % self.http_url, headers={"Baz": "quux"}
         )
         returned_headers = json.loads(r.data.decode())
-        self.assertIsNone(returned_headers.get("Foo"))
-        self.assertEqual(returned_headers.get("Baz"), "quux")
-        self.assertEqual(returned_headers.get("Hickory"), "dickory")
-        self.assertEqual(
-            returned_headers.get("Host"), "%s:%s" % (self.http_host, self.http_port)
+        assert returned_headers.get("Foo") is None
+        assert returned_headers.get("Baz") == "quux"
+        assert returned_headers.get("Hickory") == "dickory"
+        assert returned_headers.get("Host") == "%s:%s" % (
+            self.http_host,
+            self.http_port,
         )
 
         r = http.request_encode_body(
             "GET", "%s/headers" % self.https_url, headers={"Baz": "quux"}
         )
         returned_headers = json.loads(r.data.decode())
-        self.assertIsNone(returned_headers.get("Foo"))
-        self.assertEqual(returned_headers.get("Baz"), "quux")
-        self.assertIsNone(returned_headers.get("Hickory"))
-        self.assertEqual(
-            returned_headers.get("Host"), "%s:%s" % (self.https_host, self.https_port)
-        )
->>>>>>> f7a4bed0
+        assert returned_headers.get("Foo") is None
+        assert returned_headers.get("Baz") == "quux"
+        assert returned_headers.get("Hickory") is None
+        assert returned_headers.get("Host") == "%s:%s" % (
+            self.https_host,
+            self.https_port,
+        )
 
     def test_headerdict(self):
         default_headers = HTTPHeaderDict(a="b")
@@ -407,50 +287,28 @@
         request_headers = HTTPHeaderDict(baz="quux")
         r = http.request("GET", "%s/headers" % self.http_url, headers=request_headers)
         returned_headers = json.loads(r.data.decode())
-<<<<<<< HEAD
-        assert returned_headers.get('Foo') == 'bar'
-        assert returned_headers.get('Baz') == 'quux'
-=======
-        self.assertEqual(returned_headers.get("Foo"), "bar")
-        self.assertEqual(returned_headers.get("Baz"), "quux")
->>>>>>> f7a4bed0
+        assert returned_headers.get("Foo") == "bar"
+        assert returned_headers.get("Baz") == "quux"
 
     def test_proxy_pooling(self):
         http = proxy_from_url(self.proxy_url, cert_reqs="NONE")
         self.addCleanup(http.clear)
 
         for x in range(2):
-<<<<<<< HEAD
-            http.urlopen('GET', self.http_url)
+            http.urlopen("GET", self.http_url)
         assert len(http.pools) == 1
-
-        for x in range(2):
-            http.urlopen('GET', self.http_url_alt)
-        assert len(http.pools) == 1
-
-        for x in range(2):
-            http.urlopen('GET', self.https_url)
-        assert len(http.pools) == 2
-
-        for x in range(2):
-            http.urlopen('GET', self.https_url_alt)
-        assert len(http.pools) == 3
-=======
-            http.urlopen("GET", self.http_url)
-        self.assertEqual(len(http.pools), 1)
 
         for x in range(2):
             http.urlopen("GET", self.http_url_alt)
-        self.assertEqual(len(http.pools), 1)
+        assert len(http.pools) == 1
 
         for x in range(2):
             http.urlopen("GET", self.https_url)
-        self.assertEqual(len(http.pools), 2)
+        assert len(http.pools) == 2
 
         for x in range(2):
             http.urlopen("GET", self.https_url_alt)
-        self.assertEqual(len(http.pools), 3)
->>>>>>> f7a4bed0
+        assert len(http.pools) == 3
 
     def test_proxy_pooling_ext(self):
         http = proxy_from_url(self.proxy_url)
@@ -469,20 +327,12 @@
             self.https_host, self.https_port, scheme="https"
         )
         sc3 = http.connection_from_url(self.https_url_alt)
-<<<<<<< HEAD
-        sc4 = http.connection_from_host(self.https_host_alt,
-                                        self.https_port, scheme='https')
+        sc4 = http.connection_from_host(
+            self.https_host_alt, self.https_port, scheme="https"
+        )
         assert sc1 == sc2
         assert sc2 != sc3
         assert sc3 == sc4
-=======
-        sc4 = http.connection_from_host(
-            self.https_host_alt, self.https_port, scheme="https"
-        )
-        self.assertEqual(sc1, sc2)
-        self.assertNotEqual(sc2, sc3)
-        self.assertEqual(sc3, sc4)
->>>>>>> f7a4bed0
 
     @pytest.mark.timeout(0.5)
     @requires_network
@@ -511,19 +361,11 @@
         http = proxy_from_url(self.proxy_url.upper(), ca_certs=DEFAULT_CA)
         self.addCleanup(http.clear)
 
-<<<<<<< HEAD
-        r = http.request('GET', '%s/' % self.http_url.upper())
-        assert r.status == 200
-
-        r = http.request('GET', '%s/' % self.https_url.upper())
-        assert r.status == 200
-=======
         r = http.request("GET", "%s/" % self.http_url.upper())
-        self.assertEqual(r.status, 200)
+        assert r.status == 200
 
         r = http.request("GET", "%s/" % self.https_url.upper())
-        self.assertEqual(r.status, 200)
->>>>>>> f7a4bed0
+        assert r.status == 200
 
 
 class TestIPv6HTTPProxyManager(IPv6HTTPDummyProxyTestCase):
@@ -538,19 +380,11 @@
         http = proxy_from_url(self.proxy_url, ca_certs=DEFAULT_CA)
         self.addCleanup(http.clear)
 
-<<<<<<< HEAD
-        r = http.request('GET', '%s/' % self.http_url)
-        assert r.status == 200
-
-        r = http.request('GET', '%s/' % self.https_url)
-        assert r.status == 200
-=======
         r = http.request("GET", "%s/" % self.http_url)
-        self.assertEqual(r.status, 200)
+        assert r.status == 200
 
         r = http.request("GET", "%s/" % self.https_url)
-        self.assertEqual(r.status, 200)
->>>>>>> f7a4bed0
+        assert r.status == 200
 
 
 if __name__ == "__main__":
