--- conflicted
+++ resolved
@@ -2,10 +2,6 @@
 import socket
 import unittest
 
-<<<<<<< HEAD
-=======
-from nose.tools import timed
->>>>>>> be5165ff
 import pytest
 
 from dummyserver.testcase import HTTPDummyProxyTestCase, IPv6HTTPDummyProxyTestCase
@@ -298,12 +294,8 @@
         self.assertNotEqual(sc2, sc3)
         self.assertEqual(sc3, sc4)
 
-<<<<<<< HEAD
+    @pytest.mark.xfail
     @pytest.mark.timeout(0.5)
-=======
-    @pytest.mark.xfail
-    @timed(0.5)
->>>>>>> be5165ff
     @requires_network
     def test_https_proxy_timeout(self):
         https = proxy_from_url('https://{host}'.format(host=TARPIT_HOST))
@@ -314,12 +306,8 @@
         except MaxRetryError as e:
             self.assertEqual(type(e.reason), ConnectTimeoutError)
 
-<<<<<<< HEAD
+    @pytest.mark.xfail
     @pytest.mark.timeout(0.5)
-=======
-    @pytest.mark.xfail
-    @timed(0.5)
->>>>>>> be5165ff
     @requires_network
     def test_https_proxy_pool_timeout(self):
         https = proxy_from_url('https://{host}'.format(host=TARPIT_HOST),
