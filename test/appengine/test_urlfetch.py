--- conflicted
+++ resolved
@@ -37,18 +37,11 @@
         fetch_patch = patch("google.appengine.api.urlfetch.fetch", return_value=resp)
         with fetch_patch as fetch_mock:
             import urllib3
-<<<<<<< HEAD
-            pool = urllib3.HTTPConnectionPool('www.google.com', '80')
-            r = pool.request('GET', '/')
-            assert r.status == 200, r.data
-            assert fetch_mock.call_count == 1
-=======
 
             pool = urllib3.HTTPConnectionPool("www.google.com", "80")
             r = pool.request("GET", "/")
-            self.assertEqual(r.status, 200, r.data)
-            self.assertEqual(fetch_mock.call_count, 1)
->>>>>>> f7a4bed0
+            assert r.status == 200, r.data
+            assert fetch_mock.call_count == 1
 
 
 @pytest.mark.usefixtures("sandbox")
@@ -70,12 +63,6 @@
 
             pool = urllib3.HTTPSConnectionPool("www.google.com", "443")
             pool.ConnectionCls = urllib3.connection.UnverifiedHTTPSConnection
-<<<<<<< HEAD
-            r = pool.request('GET', '/')
+            r = pool.request("GET", "/")
             assert r.status == 200, r.data
-            assert fetch_mock.call_count == 1
-=======
-            r = pool.request("GET", "/")
-            self.assertEqual(r.status, 200, r.data)
-            self.assertEqual(fetch_mock.call_count, 1)
->>>>>>> f7a4bed0
+            assert fetch_mock.call_count == 1