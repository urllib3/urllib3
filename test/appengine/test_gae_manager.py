--- conflicted
+++ resolved
@@ -45,71 +45,28 @@
 
     def test_exceptions(self):
         # DeadlineExceededError -> TimeoutError
-<<<<<<< HEAD
         with pytest.raises(urllib3.exceptions.TimeoutError):
-            self.pool.request('GET', '/sleep?seconds=0.005', timeout=0.001)
+            self.pool.request("GET", "/sleep?seconds=0.005", timeout=0.001)
 
         # InvalidURLError -> ProtocolError
         with pytest.raises(urllib3.exceptions.ProtocolError):
-            self.manager.request('GET', 'ftp://invalid/url')
+            self.manager.request("GET", "ftp://invalid/url")
 
         # DownloadError -> ProtocolError
         with pytest.raises(urllib3.exceptions.ProtocolError):
-            self.manager.request('GET', 'http://0.0.0.0')
+            self.manager.request("GET", "http://0.0.0.0")
 
         # ResponseTooLargeError -> AppEnginePlatformError
         with pytest.raises(appengine.AppEnginePlatformError):
-            self.pool.request('GET', '/nbytes?length=33554433')  # One byte over 32 megabtyes.
-
-        # URLFetch reports the request too large error as a InvalidURLError,
-        # which maps to a AppEnginePlatformError.
-        body = b'1' * 10485761  # One byte over 10 megabytes.
-        with pytest.raises(appengine.AppEnginePlatformError):
-            self.manager.request('POST', '/', body=body)
-=======
-        self.assertRaises(
-            urllib3.exceptions.TimeoutError,
-            self.pool.request,
-            "GET",
-            "/sleep?seconds=0.005",
-            timeout=0.001,
-        )
-
-        # InvalidURLError -> ProtocolError
-        self.assertRaises(
-            urllib3.exceptions.ProtocolError,
-            self.manager.request,
-            "GET",
-            "ftp://invalid/url",
-        )
-
-        # DownloadError -> ProtocolError
-        self.assertRaises(
-            urllib3.exceptions.ProtocolError,
-            self.manager.request,
-            "GET",
-            "http://0.0.0.0",
-        )
-
-        # ResponseTooLargeError -> AppEnginePlatformError
-        self.assertRaises(
-            appengine.AppEnginePlatformError,
-            self.pool.request,
-            "GET",
-            "/nbytes?length=33554433",
-        )  # One byte over 32 megabtyes.
+            self.pool.request(
+                "GET", "/nbytes?length=33554433"
+            )  # One byte over 32 megabtyes.
 
         # URLFetch reports the request too large error as a InvalidURLError,
         # which maps to a AppEnginePlatformError.
         body = b"1" * 10485761  # One byte over 10 megabytes.
-        self.assertRaises(
-            appengine.AppEnginePlatformError,
-            self.manager.request,
-            "POST",
-            "/",
-            body=body,
-        )
->>>>>>> f7a4bed0
+        with pytest.raises(appengine.AppEnginePlatformError):
+            self.manager.request("POST", "/", body=body)
 
     # Re-used tests below this line.
     # Subsumed tests
@@ -156,12 +113,8 @@
         # SSLCertificateError -> SSLError
         # SSLError is raised with dummyserver because URLFetch doesn't allow
         # self-signed certs.
-<<<<<<< HEAD
         with pytest.raises(urllib3.exceptions.SSLError):
-            self.pool.request('GET', '/')
-=======
-        self.assertRaises(urllib3.exceptions.SSLError, self.pool.request, "GET", "/")
->>>>>>> f7a4bed0
+            self.pool.request("GET", "/")
 
 
 @pytest.mark.usefixtures("testbed")
@@ -175,50 +128,27 @@
         retry = urllib3.util.retry.Retry(total=1, status_forcelist=[418])
         # Use HEAD instead of OPTIONS, as URLFetch doesn't support OPTIONS
         resp = self.pool.request(
-<<<<<<< HEAD
-            'HEAD', '/successful_retry',
-            headers={'test-name': 'test_default_whitelist'},
-            retries=retry)
-        assert resp.status == 200
-=======
             "HEAD",
             "/successful_retry",
             headers={"test-name": "test_default_whitelist"},
             retries=retry,
         )
-        self.assertEqual(resp.status, 200)
->>>>>>> f7a4bed0
+        assert resp.status == 200
 
     def test_retry_return_in_response(self):
         headers = {"test-name": "test_retry_return_in_response"}
         retry = urllib3.util.retry.Retry(total=2, status_forcelist=[418])
-<<<<<<< HEAD
-        resp = self.pool.request('GET', '/successful_retry',
-                                 headers=headers, retries=retry)
+        resp = self.pool.request(
+            "GET", "/successful_retry", headers=headers, retries=retry
+        )
         assert resp.status == 200
         assert resp.retries.total == 1
         # URLFetch use absolute urls.
-        assert resp.retries.history == \
-            (urllib3.util.retry.RequestHistory(
-                'GET',
-                self.pool._absolute_url('/successful_retry'),
-                None, 418, None),)
-=======
-        resp = self.pool.request(
-            "GET", "/successful_retry", headers=headers, retries=retry
-        )
-        self.assertEqual(resp.status, 200)
-        self.assertEqual(resp.retries.total, 1)
-        # URLFetch use absolute urls.
-        self.assertEqual(
-            resp.retries.history,
-            (
-                urllib3.util.retry.RequestHistory(
-                    "GET", self.pool._absolute_url("/successful_retry"), None, 418, None
-                ),
+        assert resp.retries.history == (
+            urllib3.util.retry.RequestHistory(
+                "GET", self.pool._absolute_url("/successful_retry"), None, 418, None
             ),
         )
->>>>>>> f7a4bed0
 
     # test_max_retry = None
     # test_disabled_retry = None
