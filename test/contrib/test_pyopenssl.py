--- conflicted
+++ resolved
@@ -2,11 +2,8 @@
 import contextlib
 import inspect
 import os
-<<<<<<< HEAD
 import socket
 import unittest
-=======
->>>>>>> eee53a69
 
 import mock
 import pytest
