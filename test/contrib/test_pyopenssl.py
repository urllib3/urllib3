--- conflicted
+++ resolved
@@ -94,10 +94,5 @@
 
         assert get_subj_alt_name(cert) == []
 
-<<<<<<< HEAD
         assert mock_warning.call_count == 1
-        assert isinstance(mock_warning.call_args[0][1], x509.DuplicateExtension)
-=======
-        self.assertEqual(mock_warning.call_count, 1)
-        self.assertIsInstance(mock_warning.call_args[0][1], x509.DuplicateExtension)
->>>>>>> f7a4bed0
+        assert isinstance(mock_warning.call_args[0][1], x509.DuplicateExtension)