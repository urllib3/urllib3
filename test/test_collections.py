--- conflicted
+++ resolved
@@ -340,45 +340,4 @@
         with pytest.raises(Exception):
             del d[3]
         with pytest.raises(Exception):
-<<<<<<< HEAD
-            HTTPHeaderDict({3: 3})
-=======
-            HTTPHeaderDict({3: 3})
-
-    @pytest.mark.skipif(
-        six.PY3, reason="python3 has a different internal header implementation"
-    )
-    def test_from_httplib_py2(self):
-        msg = """
-Server: nginx
-Content-Type: text/html; charset=windows-1251
-Connection: keep-alive
-X-Some-Multiline: asdf
- asdf\t
-\t asdf
-Set-Cookie: bb_lastvisit=1348253375; expires=Sat, 21-Sep-2013 18:49:35 GMT; path=/
-Set-Cookie: bb_lastactivity=0; expires=Sat, 21-Sep-2013 18:49:35 GMT; path=/
-www-authenticate: asdf
-www-authenticate: bla
-
-"""
-        buffer = six.moves.StringIO(msg.lstrip().replace("\n", "\r\n"))
-        msg = six.moves.http_client.HTTPMessage(buffer)
-        d = HTTPHeaderDict.from_httplib(msg)
-        assert d["server"] == "nginx"
-        cookies = d.getlist("set-cookie")
-        assert len(cookies) == 2
-        assert cookies[0].startswith("bb_lastvisit")
-        assert cookies[1].startswith("bb_lastactivity")
-        assert d["x-some-multiline"] == "asdf asdf asdf"
-        assert d["www-authenticate"] == "asdf, bla"
-        assert d.getlist("www-authenticate") == ["asdf", "bla"]
-        with_invalid_multiline = """\tthis-is-not-a-header: but it has a pretend value
-Authorization: Bearer 123
-
-"""
-        buffer = six.moves.StringIO(with_invalid_multiline.replace("\n", "\r\n"))
-        msg = six.moves.http_client.HTTPMessage(buffer)
-        with pytest.raises(InvalidHeader):
-            HTTPHeaderDict.from_httplib(msg)
->>>>>>> f7a4bed0
+            HTTPHeaderDict({3: 3})