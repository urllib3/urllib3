--- conflicted
+++ resolved
@@ -347,18 +347,16 @@
         with pytest.raises(LocationParseError):
             parse_url("https://www.google.com:-80/")
 
-<<<<<<< HEAD
+    def test_parse_url_remove_leading_zeros(self):
+        url = parse_url("https://example.com:0000000000080")
+        assert url.port == 80
+        
     def test_parse_url_only_zeros(self):
         url = parse_url("https://example.com:0")
         assert url.port == 0
 
         url = parse_url("https://example.com:000000000000")
         assert url.port == 0
-=======
-    def test_parse_url_remove_leading_zeros(self):
-        url = parse_url("https://example.com:0000000000080")
-        assert url.port == 80
->>>>>>> 61e86ea7
 
     def test_Url_str(self):
         U = Url("http", host="google.com")
