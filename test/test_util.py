--- conflicted
+++ resolved
@@ -294,14 +294,24 @@
          Url("http", host="127.0.0.1%0d%0aconnection%3a%20keep-alive")),
 
         # NodeJS unicode -> double dot
-<<<<<<< HEAD
-        (u"http://google.com/\uff2e\uff2e/abc", Url(u"http",
-                                                    host=u"google.com",
-                                                    path=u'/%EF%BC%AE%EF%BC%AE/abc')),
+        (u"http://google.com/\uff2e\uff2e/abc", Url("http",
+                                                    host="google.com",
+                                                    path='/%EF%BC%AE%EF%BC%AE/abc')),
 
         # Scheme without ://
-        ("javascript:a='@google.com:12345/';alert(0)", Url(scheme="javascript",
-                                                           path="a='@google.com:12345/';alert(0)")),
+        ("javascript:a='@google.com:12345/';alert(0)",
+         Url(scheme="javascript",
+             path="a='@google.com:12345/';alert(0)")),
+
+        ("//google.com/a/b/c", Url(host="google.com", path="/a/b/c")),
+
+        # International URLs
+        (u'http://ヒ:キ@ヒ.abc.ニ/ヒ?キ#ワ', Url(u'http',
+                                              host=u'xn--pdk.abc.xn--idk',
+                                              auth=u'%E3%83%92:%E3%82%AD',
+                                              path=u'/%E3%83%92',
+                                              query=u'%E3%82%AD',
+                                              fragment=u'%E3%83%AF')),
 
         # Injected headers (CVE-2016-5699, CVE-2019-9740, CVE-2019-9947)
         ("10.251.0.83:7777?a=1 HTTP/1.1\r\nX-injected: header", Url(host='10.251.0.83',
@@ -314,26 +324,6 @@
                                                                                    port=6379,
                                                                                    path='',
                                                                                    query='%0D%0ASET%20test%20failure12%0D%0A:8080/test/?test=a')),
-=======
-        (u"http://google.com/\uff2e\uff2e/abc", Url("http",
-                                                    host="google.com",
-                                                    path='/%EF%BC%AE%EF%BC%AE/abc')),
-
-        # Scheme without ://
-        ("javascript:a='@google.com:12345/';alert(0)",
-         Url(scheme="javascript",
-             path="a='@google.com:12345/';alert(0)")),
-
-        ("//google.com/a/b/c", Url(host="google.com", path="/a/b/c")),
-
-        # International URLs
-        (u'http://ヒ:キ@ヒキワリ.ナットウ.ニホン/ヒ?キ#ワ', Url(u'http',
-                                                host=u'ヒキワリ.ナットウ.ニホン',
-                                                auth=u'ヒ:キ',
-                                                path=u'/%E3%83%92',
-                                                query=u'%E3%82%AD',
-                                                fragment=u'%E3%83%AF')),
->>>>>>> 0ef8b819
     ]
 
     @pytest.mark.parametrize("url, expected_url", url_vulnerabilities)
