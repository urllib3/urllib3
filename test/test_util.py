import io
import logging
import socket
import ssl
import sys
import warnings
from itertools import chain
from test import ImportBlocker, ModuleStash, notBrotli, onlyBrotli
from typing import TYPE_CHECKING, Dict, Optional, Tuple, Union
from unittest import mock
from unittest.mock import MagicMock, Mock, patch

import pytest

from urllib3 import add_stderr_logger, disable_warnings, util
from urllib3.connection import ProxyConfig
from urllib3.exceptions import (
    InsecureRequestWarning,
    LocationParseError,
    SNIMissingWarning,
    TimeoutStateError,
    UnrewindableBodyError,
)
from urllib3.util import is_fp_closed
from urllib3.util.connection import _has_ipv6, allowed_gai_family, create_connection
from urllib3.util.proxy import connection_requires_http_tunnel, create_proxy_ssl_context
from urllib3.util.request import _FAILEDTELL, make_headers, rewind_body
from urllib3.util.response import assert_header_parsing
from urllib3.util.ssl_ import (
    _TYPE_VERSION_INFO,
    _is_has_never_check_common_name_reliable,
    resolve_cert_reqs,
    resolve_ssl_version,
    ssl_wrap_socket,
)
from urllib3.util.timeout import Timeout
from urllib3.util.url import Url, _encode_invalid_chars, parse_url
from urllib3.util.util import to_bytes, to_str

from . import clear_warnings

if TYPE_CHECKING:
    from typing_extensions import Literal

# This number represents a time in seconds, it doesn't mean anything in
# isolation. Setting to a high-ish value to avoid conflicts with the smaller
# numbers used for timeouts
TIMEOUT_EPOCH = 1000


class TestUtil:

    url_host_map = [
        # Hosts
        ("http://google.com/mail", ("http", "google.com", None)),
        ("http://google.com/mail/", ("http", "google.com", None)),
        ("google.com/mail", ("http", "google.com", None)),
        ("http://google.com/", ("http", "google.com", None)),
        ("http://google.com", ("http", "google.com", None)),
        ("http://www.google.com", ("http", "www.google.com", None)),
        ("http://mail.google.com", ("http", "mail.google.com", None)),
        ("http://google.com:8000/mail/", ("http", "google.com", 8000)),
        ("http://google.com:8000", ("http", "google.com", 8000)),
        ("https://google.com", ("https", "google.com", None)),
        ("https://google.com:8000", ("https", "google.com", 8000)),
        ("http://user:password@127.0.0.1:1234", ("http", "127.0.0.1", 1234)),
        ("http://google.com/foo=http://bar:42/baz", ("http", "google.com", None)),
        ("http://google.com?foo=http://bar:42/baz", ("http", "google.com", None)),
        ("http://google.com#foo=http://bar:42/baz", ("http", "google.com", None)),
        # IPv4
        ("173.194.35.7", ("http", "173.194.35.7", None)),
        ("http://173.194.35.7", ("http", "173.194.35.7", None)),
        ("http://173.194.35.7/test", ("http", "173.194.35.7", None)),
        ("http://173.194.35.7:80", ("http", "173.194.35.7", 80)),
        ("http://173.194.35.7:80/test", ("http", "173.194.35.7", 80)),
        # IPv6
        ("[2a00:1450:4001:c01::67]", ("http", "[2a00:1450:4001:c01::67]", None)),
        ("http://[2a00:1450:4001:c01::67]", ("http", "[2a00:1450:4001:c01::67]", None)),
        (
            "http://[2a00:1450:4001:c01::67]/test",
            ("http", "[2a00:1450:4001:c01::67]", None),
        ),
        (
            "http://[2a00:1450:4001:c01::67]:80",
            ("http", "[2a00:1450:4001:c01::67]", 80),
        ),
        (
            "http://[2a00:1450:4001:c01::67]:80/test",
            ("http", "[2a00:1450:4001:c01::67]", 80),
        ),
        # More IPv6 from http://www.ietf.org/rfc/rfc2732.txt
        (
            "http://[fedc:ba98:7654:3210:fedc:ba98:7654:3210]:8000/index.html",
            ("http", "[fedc:ba98:7654:3210:fedc:ba98:7654:3210]", 8000),
        ),
        (
            "http://[1080:0:0:0:8:800:200c:417a]/index.html",
            ("http", "[1080:0:0:0:8:800:200c:417a]", None),
        ),
        ("http://[3ffe:2a00:100:7031::1]", ("http", "[3ffe:2a00:100:7031::1]", None)),
        (
            "http://[1080::8:800:200c:417a]/foo",
            ("http", "[1080::8:800:200c:417a]", None),
        ),
        ("http://[::192.9.5.5]/ipng", ("http", "[::192.9.5.5]", None)),
        (
            "http://[::ffff:129.144.52.38]:42/index.html",
            ("http", "[::ffff:129.144.52.38]", 42),
        ),
        (
            "http://[2010:836b:4179::836b:4179]",
            ("http", "[2010:836b:4179::836b:4179]", None),
        ),
        # Hosts
        ("HTTP://GOOGLE.COM/mail/", ("http", "google.com", None)),
        ("GOogle.COM/mail", ("http", "google.com", None)),
        ("HTTP://GoOgLe.CoM:8000/mail/", ("http", "google.com", 8000)),
        ("HTTP://user:password@EXAMPLE.COM:1234", ("http", "example.com", 1234)),
        ("173.194.35.7", ("http", "173.194.35.7", None)),
        ("HTTP://173.194.35.7", ("http", "173.194.35.7", None)),
        (
            "HTTP://[2a00:1450:4001:c01::67]:80/test",
            ("http", "[2a00:1450:4001:c01::67]", 80),
        ),
        (
            "HTTP://[FEDC:BA98:7654:3210:FEDC:BA98:7654:3210]:8000/index.html",
            ("http", "[fedc:ba98:7654:3210:fedc:ba98:7654:3210]", 8000),
        ),
        (
            "HTTPS://[1080:0:0:0:8:800:200c:417A]/index.html",
            ("https", "[1080:0:0:0:8:800:200c:417a]", None),
        ),
        ("abOut://eXamPlE.com?info=1", ("about", "eXamPlE.com", None)),
        (
            "http+UNIX://%2fvar%2frun%2fSOCKET/path",
            ("http+unix", "%2fvar%2frun%2fSOCKET", None),
        ),
        ("https:///www.attacker.com/a/b", ("https", "www.attacker.com", None)),
        ("https:/www.attacker.com/a/b", ("https", "www.attacker.com", None)),
        ("https:\www.attacker.com/a/b", ("https", "www.attacker.com", None)),
    ]

    @pytest.mark.parametrize(["url", "scheme_host_port"], url_host_map)
    def test_scheme_host_port(
        self, url: str, scheme_host_port: Tuple[str, str, Optional[int]]
    ) -> None:
        parsed_url = parse_url(url)
        scheme, host, port = scheme_host_port

        assert (parsed_url.scheme or "http") == scheme
        assert parsed_url.hostname == parsed_url.host == host
        assert parsed_url.port == port

    def test_encode_invalid_chars_none(self) -> None:
        assert _encode_invalid_chars(None, set()) is None

    @pytest.mark.parametrize(
        "url",
        [
            "http://google.com:foo",
            "http://::1/",
            "http://::1:80/",
            "http://google.com:-80",
            "http://google.com:65536",
            "http://google.com:\xb2\xb2",  # \xb2 = ^2
            # Invalid IDNA labels
            "http://\uD7FF.com",
            "http://❤️",
            # Unicode surrogates
            "http://\uD800.com",
            "http://\uDC00.com",
        ],
    )
    def test_invalid_url(self, url: str) -> None:
        with pytest.raises(LocationParseError):
            parse_url(url)

    @pytest.mark.parametrize(
        "url, expected_normalized_url",
        [
            ("HTTP://GOOGLE.COM/MAIL/", "http://google.com/MAIL/"),
            (
                "http://user@domain.com:password@example.com/~tilde@?@",
                "http://user%40domain.com:password@example.com/~tilde@?@",
            ),
            (
                "HTTP://JeremyCline:Hunter2@Example.com:8080/",
                "http://JeremyCline:Hunter2@example.com:8080/",
            ),
            ("HTTPS://Example.Com/?Key=Value", "https://example.com/?Key=Value"),
            ("Https://Example.Com/#Fragment", "https://example.com/#Fragment"),
            ("[::1%25]", "[::1%25]"),
            ("[::Ff%etH0%Ff]/%ab%Af", "[::ff%etH0%FF]/%AB%AF"),
            (
                "http://user:pass@[AaAa::Ff%25etH0%Ff]/%ab%Af",
                "http://user:pass@[aaaa::ff%etH0%FF]/%AB%AF",
            ),
            # Invalid characters for the query/fragment getting encoded
            (
                'http://google.com/p[]?parameter[]="hello"#fragment#',
                "http://google.com/p%5B%5D?parameter%5B%5D=%22hello%22#fragment%23",
            ),
            # Percent encoding isn't applied twice despite '%' being invalid
            # but the percent encoding is still normalized.
            (
                "http://google.com/p%5B%5d?parameter%5b%5D=%22hello%22#fragment%23",
                "http://google.com/p%5B%5D?parameter%5B%5D=%22hello%22#fragment%23",
            ),
        ],
    )
    def test_parse_url_normalization(
        self, url: str, expected_normalized_url: str
    ) -> None:
        """Assert parse_url normalizes the scheme/host, and only the scheme/host"""
        actual_normalized_url = parse_url(url).url
        assert actual_normalized_url == expected_normalized_url

    @pytest.mark.parametrize("char", [chr(i) for i in range(0x00, 0x21)] + ["\x7F"])
    def test_control_characters_are_percent_encoded(self, char: str) -> None:
        percent_char = "%" + (hex(ord(char))[2:].zfill(2).upper())
        url = parse_url(
            f"http://user{char}@example.com/path{char}?query{char}#fragment{char}"
        )

        assert url == Url(
            "http",
            auth="user" + percent_char,
            host="example.com",
            path="/path" + percent_char,
            query="query" + percent_char,
            fragment="fragment" + percent_char,
        )

    parse_url_host_map = [
        ("http://google.com/mail", Url("http", host="google.com", path="/mail")),
        ("http://google.com/mail/", Url("http", host="google.com", path="/mail/")),
        ("http://google.com/mail", Url("http", host="google.com", path="mail")),
        ("google.com/mail", Url(host="google.com", path="/mail")),
        ("http://google.com/", Url("http", host="google.com", path="/")),
        ("http://google.com", Url("http", host="google.com")),
        ("http://google.com?foo", Url("http", host="google.com", path="", query="foo")),
        # Path/query/fragment
        ("", Url()),
        ("/", Url(path="/")),
        ("#?/!google.com/?foo", Url(path="", fragment="?/!google.com/?foo")),
        ("/foo", Url(path="/foo")),
        ("/foo?bar=baz", Url(path="/foo", query="bar=baz")),
        (
            "/foo?bar=baz#banana?apple/orange",
            Url(path="/foo", query="bar=baz", fragment="banana?apple/orange"),
        ),
        (
            "/redirect?target=http://localhost:61020/",
            Url(path="redirect", query="target=http://localhost:61020/"),
        ),
        # Port
        ("http://google.com/", Url("http", host="google.com", path="/")),
        ("http://google.com:80/", Url("http", host="google.com", port=80, path="/")),
        ("http://google.com:80", Url("http", host="google.com", port=80)),
        # Auth
        (
            "http://foo:bar@localhost/",
            Url("http", auth="foo:bar", host="localhost", path="/"),
        ),
        ("http://foo@localhost/", Url("http", auth="foo", host="localhost", path="/")),
        (
            "http://foo:bar@localhost/",
            Url("http", auth="foo:bar", host="localhost", path="/"),
        ),
    ]

    non_round_tripping_parse_url_host_map = [
        # Path/query/fragment
        ("?", Url(path="", query="")),
        ("#", Url(path="", fragment="")),
        # Path normalization
        ("/abc/../def", Url(path="/def")),
        # Empty Port
        ("http://google.com:", Url("http", host="google.com")),
        ("http://google.com:/", Url("http", host="google.com", path="/")),
        # Uppercase IRI
        (
            "http://Königsgäßchen.de/straße",
            Url("http", host="xn--knigsgchen-b4a3dun.de", path="/stra%C3%9Fe"),
        ),
        # Percent-encode in userinfo
        (
            "http://user@email.com:password@example.com/",
            Url("http", auth="user%40email.com:password", host="example.com", path="/"),
        ),
        (
            'http://user":quoted@example.com/',
            Url("http", auth="user%22:quoted", host="example.com", path="/"),
        ),
        # Unicode Surrogates
        ("http://google.com/\uD800", Url("http", host="google.com", path="%ED%A0%80")),
        (
            "http://google.com?q=\uDC00",
            Url("http", host="google.com", path="", query="q=%ED%B0%80"),
        ),
        (
            "http://google.com#\uDC00",
            Url("http", host="google.com", path="", fragment="%ED%B0%80"),
        ),
    ]

    @pytest.mark.parametrize(
        "url, expected_url",
        chain(parse_url_host_map, non_round_tripping_parse_url_host_map),
    )
    def test_parse_url(self, url: str, expected_url: Url) -> None:
        returned_url = parse_url(url)
        assert returned_url == expected_url
        assert returned_url.hostname == returned_url.host == expected_url.host

    @pytest.mark.parametrize("url, expected_url", parse_url_host_map)
    def test_unparse_url(self, url: str, expected_url: Url) -> None:
        assert url == expected_url.url

    @pytest.mark.parametrize(
        ["url", "expected_url"],
        [
            # RFC 3986 5.2.4
            ("/abc/../def", Url(path="/def")),
            ("/..", Url(path="/")),
            ("/./abc/./def/", Url(path="/abc/def/")),
            ("/.", Url(path="/")),
            ("/./", Url(path="/")),
            ("/abc/./.././d/././e/.././f/./../../ghi", Url(path="/ghi")),
        ],
    )
    def test_parse_and_normalize_url_paths(self, url: str, expected_url: Url) -> None:
        actual_url = parse_url(url)
        assert actual_url == expected_url
        assert actual_url.url == expected_url.url

    def test_parse_url_invalid_IPv6(self) -> None:
        with pytest.raises(LocationParseError):
            parse_url("[::1")

    def test_parse_url_negative_port(self) -> None:
        with pytest.raises(LocationParseError):
            parse_url("https://www.google.com:-80/")

    def test_Url_str(self) -> None:
        U = Url("http", host="google.com")
        assert str(U) == U.url

    request_uri_map = [
        ("http://google.com/mail", "/mail"),
        ("http://google.com/mail/", "/mail/"),
        ("http://google.com/", "/"),
        ("http://google.com", "/"),
        ("", "/"),
        ("/", "/"),
        ("?", "/?"),
        ("#", "/"),
        ("/foo?bar=baz", "/foo?bar=baz"),
    ]

    @pytest.mark.parametrize("url, expected_request_uri", request_uri_map)
    def test_request_uri(self, url: str, expected_request_uri: str) -> None:
        returned_url = parse_url(url)
        assert returned_url.request_uri == expected_request_uri

    url_netloc_map = [
        ("http://google.com/mail", "google.com"),
        ("http://google.com:80/mail", "google.com:80"),
        ("google.com/foobar", "google.com"),
        ("google.com:12345", "google.com:12345"),
        ("/", None),
    ]

    @pytest.mark.parametrize("url, expected_netloc", url_netloc_map)
    def test_netloc(self, url: str, expected_netloc: Optional[str]) -> None:
        assert parse_url(url).netloc == expected_netloc

    url_vulnerabilities = [
        # urlparse doesn't follow RFC 3986 Section 3.2
        (
            "http://google.com#@evil.com/",
            Url("http", host="google.com", path="", fragment="@evil.com/"),
        ),
        # CVE-2016-5699
        (
            "http://127.0.0.1%0d%0aConnection%3a%20keep-alive",
            Url("http", host="127.0.0.1%0d%0aconnection%3a%20keep-alive"),
        ),
        # NodeJS unicode -> double dot
        (
            "http://google.com/\uff2e\uff2e/abc",
            Url("http", host="google.com", path="/%EF%BC%AE%EF%BC%AE/abc"),
        ),
        # Scheme without ://
        (
            "javascript:a='@google.com:12345/';alert(0)",
            Url(scheme="javascript", path="a='@google.com:12345/';alert(0)"),
        ),
        ("//google.com/a/b/c", Url(host="google.com", path="/a/b/c")),
        # International URLs
        (
            "http://ヒ:キ@ヒ.abc.ニ/ヒ?キ#ワ",
            Url(
                "http",
                host="xn--pdk.abc.xn--idk",
                auth="%E3%83%92:%E3%82%AD",
                path="/%E3%83%92",
                query="%E3%82%AD",
                fragment="%E3%83%AF",
            ),
        ),
        # Injected headers (CVE-2016-5699, CVE-2019-9740, CVE-2019-9947)
        (
            "10.251.0.83:7777?a=1 HTTP/1.1\r\nX-injected: header",
            Url(
                host="10.251.0.83",
                port=7777,
                path="",
                query="a=1%20HTTP/1.1%0D%0AX-injected:%20header",
            ),
        ),
        (
            "http://127.0.0.1:6379?\r\nSET test failure12\r\n:8080/test/?test=a",
            Url(
                scheme="http",
                host="127.0.0.1",
                port=6379,
                path="",
                query="%0D%0ASET%20test%20failure12%0D%0A:8080/test/?test=a",
            ),
        ),
        # See https://bugs.xdavidhu.me/google/2020/03/08/the-unexpected-google-wide-domain-check-bypass/
        (
            "https://user:pass@xdavidhu.me\\test.corp.google.com:8080/path/to/something?param=value#hash",
            Url(
                scheme="https",
                auth="user:pass",
                host="xdavidhu.me",
                path="/%5Ctest.corp.google.com:8080/path/to/something",
                query="param=value",
                fragment="hash",
            ),
        ),
        # Tons of '@' causing backtracking
        ("https://" + ("@" * 10000) + "[", False),
        (
            "https://user:" + ("@" * 10000) + "example.com",
            Url(
                scheme="https",
                auth="user:" + ("%40" * 9999),
                host="example.com",
            ),
        ),
    ]

    @pytest.mark.parametrize("url, expected_url", url_vulnerabilities)
    def test_url_vulnerabilities(
        self, url: str, expected_url: Union["Literal[False]", Url]
    ) -> None:
        if expected_url is False:
            with pytest.raises(LocationParseError):
                parse_url(url)
        else:
            assert parse_url(url) == expected_url

    def test_parse_url_bytes_type_error(self) -> None:
        with pytest.raises(TypeError):
            parse_url(b"https://www.google.com/")  # type: ignore[arg-type]

    @pytest.mark.parametrize(
        "kwargs, expected",
        [
            pytest.param(
                {"accept_encoding": True},
                {"accept-encoding": "gzip,deflate,br"},
                marks=onlyBrotli(),  # type: ignore[arg-type]
            ),
            pytest.param(
                {"accept_encoding": True},
                {"accept-encoding": "gzip,deflate"},
                marks=notBrotli(),  # type: ignore[arg-type]
            ),
            ({"accept_encoding": "foo,bar"}, {"accept-encoding": "foo,bar"}),
            ({"accept_encoding": ["foo", "bar"]}, {"accept-encoding": "foo,bar"}),
            pytest.param(
                {"accept_encoding": True, "user_agent": "banana"},
                {"accept-encoding": "gzip,deflate,br", "user-agent": "banana"},
                marks=onlyBrotli(),  # type: ignore[arg-type]
            ),
            pytest.param(
                {"accept_encoding": True, "user_agent": "banana"},
                {"accept-encoding": "gzip,deflate", "user-agent": "banana"},
                marks=notBrotli(),  # type: ignore[arg-type]
            ),
            ({"user_agent": "banana"}, {"user-agent": "banana"}),
            ({"keep_alive": True}, {"connection": "keep-alive"}),
            ({"basic_auth": "foo:bar"}, {"authorization": "Basic Zm9vOmJhcg=="}),
            (
                {"proxy_basic_auth": "foo:bar"},
                {"proxy-authorization": "Basic Zm9vOmJhcg=="},
            ),
            ({"disable_cache": True}, {"cache-control": "no-cache"}),
        ],
    )
    def test_make_headers(
        self, kwargs: Dict[str, Union[bool, str]], expected: Dict[str, str]
    ) -> None:
        assert make_headers(**kwargs) == expected  # type: ignore[arg-type]

    def test_rewind_body(self) -> None:
        body = io.BytesIO(b"test data")
        assert body.read() == b"test data"

        # Assert the file object has been consumed
        assert body.read() == b""

        # Rewind it back to just be b'data'
        rewind_body(body, 5)
        assert body.read() == b"data"

    def test_rewind_body_failed_tell(self) -> None:
        body = io.BytesIO(b"test data")
        body.read()  # Consume body

        # Simulate failed tell()
        body_pos = _FAILEDTELL
        with pytest.raises(UnrewindableBodyError):
            rewind_body(body, body_pos)

    def test_rewind_body_bad_position(self) -> None:
        body = io.BytesIO(b"test data")
        body.read()  # Consume body

        # Pass non-integer position
        with pytest.raises(ValueError):
            rewind_body(body, body_pos=None)
        with pytest.raises(ValueError):
            rewind_body(body, body_pos=object())

    def test_rewind_body_failed_seek(self) -> None:
        class BadSeek(io.StringIO):
            def seek(self, offset: int, whence: int = 0) -> int:
                raise OSError

        with pytest.raises(UnrewindableBodyError):
            rewind_body(BadSeek(), body_pos=2)

    def test_add_stderr_logger(self) -> None:
        handler = add_stderr_logger(level=logging.INFO)  # Don't actually print debug
        logger = logging.getLogger("urllib3")
        assert handler in logger.handlers

        logger.debug("Testing add_stderr_logger")
        logger.removeHandler(handler)

    def test_disable_warnings(self) -> None:
        with warnings.catch_warnings(record=True) as w:
            clear_warnings()
            warnings.warn("This is a test.", InsecureRequestWarning)
            assert len(w) == 1
            disable_warnings()
            warnings.warn("This is a test.", InsecureRequestWarning)
            assert len(w) == 1

<<<<<<< HEAD
    def _make_time_pass(self, seconds, timeout, time_mock):
=======
    def _make_time_pass(
        self, seconds: int, timeout: Timeout, time_mock: Mock
    ) -> Timeout:
>>>>>>> 327f871f
        """Make some time pass for the timeout object"""
        time_mock.return_value = TIMEOUT_EPOCH
        timeout.start_connect()
        time_mock.return_value = TIMEOUT_EPOCH + seconds
        return timeout

    @pytest.mark.parametrize(
        "kwargs, message",
        [
            ({"total": -1}, "less than"),
            ({"connect": 2, "total": -1}, "less than"),
            ({"read": -1}, "less than"),
            ({"connect": False}, "cannot be a boolean"),
            ({"read": True}, "cannot be a boolean"),
            ({"connect": 0}, "less than or equal"),
            ({"read": "foo"}, "int, float or None"),
            ({"read": "1.0"}, "int, float or None"),
        ],
    )
    def test_invalid_timeouts(
        self, kwargs: Dict[str, Union[int, bool]], message: str
    ) -> None:
        with pytest.raises(ValueError, match=message):
            Timeout(**kwargs)

    @patch("time.monotonic")
    def test_timeout(self, time_monotonic: MagicMock) -> None:
        timeout = Timeout(total=3)

        # make 'no time' elapse
        timeout = self._make_time_pass(
            seconds=0, timeout=timeout, time_mock=time_monotonic
        )
        assert timeout.read_timeout == 3
        assert timeout.connect_timeout == 3

        timeout = Timeout(total=3, connect=2)
        assert timeout.connect_timeout == 2

        timeout = Timeout()
        assert timeout.connect_timeout == Timeout.DEFAULT_TIMEOUT

        # Connect takes 5 seconds, leaving 5 seconds for read
        timeout = Timeout(total=10, read=7)
        timeout = self._make_time_pass(
            seconds=5, timeout=timeout, time_mock=time_monotonic
        )
        assert timeout.read_timeout == 5

        # Connect takes 2 seconds, read timeout still 7 seconds
        timeout = Timeout(total=10, read=7)
        timeout = self._make_time_pass(
            seconds=2, timeout=timeout, time_mock=time_monotonic
        )
        assert timeout.read_timeout == 7

        timeout = Timeout(total=10, read=7)
        assert timeout.read_timeout == 7

        timeout = Timeout(total=None, read=None, connect=None)
        assert timeout.connect_timeout is None
        assert timeout.read_timeout is None
        assert timeout.total is None

        timeout = Timeout(5)
        assert timeout.total == 5

    def test_timeout_str(self) -> None:
        timeout = Timeout(connect=1, read=2, total=3)
        assert str(timeout) == "Timeout(connect=1, read=2, total=3)"
        timeout = Timeout(connect=1, read=None, total=3)
        assert str(timeout) == "Timeout(connect=1, read=None, total=3)"

    @patch("time.monotonic")
    def test_timeout_elapsed(self, time_monotonic: MagicMock) -> None:
        time_monotonic.return_value = TIMEOUT_EPOCH
        timeout = Timeout(total=3)
        with pytest.raises(TimeoutStateError):
            timeout.get_connect_duration()

        timeout.start_connect()
        with pytest.raises(TimeoutStateError):
            timeout.start_connect()

        time_monotonic.return_value = TIMEOUT_EPOCH + 2
        assert timeout.get_connect_duration() == 2
        time_monotonic.return_value = TIMEOUT_EPOCH + 37
        assert timeout.get_connect_duration() == 37

    def test_is_fp_closed_object_supports_closed(self) -> None:
        class ClosedFile:
            @property
            def closed(self) -> "Literal[True]":
                return True

        assert is_fp_closed(ClosedFile())

    def test_is_fp_closed_object_has_none_fp(self) -> None:
        class NoneFpFile:
            @property
            def fp(self) -> None:
                return None

        assert is_fp_closed(NoneFpFile())

    def test_is_fp_closed_object_has_fp(self) -> None:
        class FpFile:
            @property
            def fp(self) -> "Literal[True]":
                return True

        assert not is_fp_closed(FpFile())

    def test_is_fp_closed_object_has_neither_fp_nor_closed(self) -> None:
        class NotReallyAFile:
            pass

        with pytest.raises(ValueError):
            is_fp_closed(NotReallyAFile())

    def test_has_ipv6_disabled_on_compile(self) -> None:
        with patch("socket.has_ipv6", False):
            assert not _has_ipv6("::1")

    def test_has_ipv6_enabled_but_fails(self) -> None:
        with patch("socket.has_ipv6", True):
            with patch("socket.socket") as mock:
                instance = mock.return_value
                instance.bind = Mock(side_effect=Exception("No IPv6 here!"))
                assert not _has_ipv6("::1")

    def test_has_ipv6_enabled_and_working(self) -> None:
        with patch("socket.has_ipv6", True):
            with patch("socket.socket") as mock:
                instance = mock.return_value
                instance.bind.return_value = True
                assert _has_ipv6("::1")

    def test_ip_family_ipv6_enabled(self) -> None:
        with patch("urllib3.util.connection.HAS_IPV6", True):
            assert allowed_gai_family() == socket.AF_UNSPEC

    def test_ip_family_ipv6_disabled(self) -> None:
        with patch("urllib3.util.connection.HAS_IPV6", False):
            assert allowed_gai_family() == socket.AF_INET

    @pytest.mark.parametrize("headers", [b"foo", None, object])
    def test_assert_header_parsing_throws_typeerror_with_non_headers(
        self, headers: Optional[Union[bytes, object]]
    ) -> None:
        with pytest.raises(TypeError):
            assert_header_parsing(headers)  # type: ignore[arg-type]

    def test_connection_requires_http_tunnel_no_proxy(self) -> None:
        assert not connection_requires_http_tunnel(
            proxy_url=None, proxy_config=None, destination_scheme=None
        )

    def test_connection_requires_http_tunnel_http_proxy(self) -> None:
        proxy = parse_url("http://proxy:8080")
        proxy_config = ProxyConfig(ssl_context=None, use_forwarding_for_https=False)
        destination_scheme = "http"
        assert not connection_requires_http_tunnel(
            proxy, proxy_config, destination_scheme
        )

        destination_scheme = "https"
        assert connection_requires_http_tunnel(proxy, proxy_config, destination_scheme)

    def test_connection_requires_http_tunnel_https_proxy(self) -> None:
        proxy = parse_url("https://proxy:8443")
        proxy_config = ProxyConfig(ssl_context=None, use_forwarding_for_https=False)
        destination_scheme = "http"
        assert not connection_requires_http_tunnel(
            proxy, proxy_config, destination_scheme
        )

    def test_create_proxy_ssl_context(self) -> None:
        ssl_context = create_proxy_ssl_context(ssl_version=None, cert_reqs=None)
        ssl_context.verify_mode = ssl.CERT_REQUIRED

    def test_assert_header_parsing_no_error_on_multipart(self) -> None:
        from http import client

        header_msg = io.BytesIO()
        header_msg.write(
            b'Content-Type: multipart/encrypted;protocol="application/'
            b'HTTP-SPNEGO-session-encrypted";boundary="Encrypted Boundary"'
            b"\nServer: Microsoft-HTTPAPI/2.0\nDate: Fri, 16 Aug 2019 19:28:01 GMT"
            b"\nContent-Length: 1895\n\n\n"
        )
        header_msg.seek(0)
        assert_header_parsing(client.parse_headers(header_msg))

    @pytest.mark.parametrize("host", [".localhost", "...", "t" * 64])
    def test_create_connection_with_invalid_idna_labels(self, host: str) -> None:
        with pytest.raises(
            LocationParseError,
            match=f"Failed to parse: '{host}', label empty or too long",
        ):
            create_connection((host, 80))

    @pytest.mark.parametrize(
        "host",
        [
            "a.example.com",
            "localhost.",
            "[dead::beef]",
            "[dead::beef%en5]",
            "[dead::beef%en5.]",
        ],
    )
    @patch("socket.getaddrinfo")
    @patch("socket.socket")
    def test_create_connection_with_valid_idna_labels(
        self, socket: MagicMock, getaddrinfo: MagicMock, host: str
    ) -> None:
        getaddrinfo.return_value = [(None, None, None, None, None)]
        socket.return_value = Mock()
        create_connection((host, 80))

    @patch("socket.getaddrinfo")
    def test_create_connection_error(self, getaddrinfo: MagicMock) -> None:
        getaddrinfo.return_value = []
        with pytest.raises(OSError, match="getaddrinfo returns an empty list"):
            create_connection(("example.com", 80))

    @patch("socket.getaddrinfo")
    def test_dnsresolver_forced_error(self, getaddrinfo: MagicMock) -> None:
        getaddrinfo.side_effect = socket.gaierror()
        with pytest.raises(socket.gaierror):
            # dns is valid but we force the error just for the sake of the test
            create_connection(("example.com", 80))

    def test_dnsresolver_expected_error(self) -> None:
        with pytest.raises(socket.gaierror):
            # windows: [Errno 11001] getaddrinfo failed in windows
            # linux: [Errno -2] Name or service not known
            # macos: [Errno 8] nodename nor servname provided, or not known
            create_connection(("badhost.invalid", 80))

    @pytest.mark.parametrize(
        "input,params,expected",
        (
            ("test", {}, "test"),  # str input
            (b"test", {}, "test"),  # bytes input
            (b"test", {"encoding": "utf-8"}, "test"),  # bytes input with utf-8
            (b"test", {"encoding": "ascii"}, "test"),  # bytes input with ascii
        ),
    )
    def test_to_str(
        self, input: Union[bytes, str], params: Dict[str, str], expected: str
    ) -> None:
        assert to_str(input, **params) == expected

    def test_to_str_error(self) -> None:
        with pytest.raises(TypeError, match="not expecting type int"):
            to_str(1)  # type: ignore[arg-type]

    @pytest.mark.parametrize(
        "input,params,expected",
        (
            (b"test", {}, b"test"),  # str input
            ("test", {}, b"test"),  # bytes input
            ("é", {}, b"\xc3\xa9"),  # bytes input
            ("test", {"encoding": "utf-8"}, b"test"),  # bytes input with utf-8
            ("test", {"encoding": "ascii"}, b"test"),  # bytes input with ascii
        ),
    )
    def test_to_bytes(
        self, input: Union[bytes, str], params: Dict[str, str], expected: bytes
    ) -> None:
        assert to_bytes(input, **params) == expected

    def test_to_bytes_error(self) -> None:
        with pytest.raises(TypeError, match="not expecting type int"):
            to_bytes(1)  # type: ignore[arg-type]


class TestUtilSSL:
    """Test utils that use an SSL backend."""

    @pytest.mark.parametrize(
        "candidate, requirements",
        [
            (None, ssl.CERT_REQUIRED),
            (ssl.CERT_NONE, ssl.CERT_NONE),
            (ssl.CERT_REQUIRED, ssl.CERT_REQUIRED),
            ("REQUIRED", ssl.CERT_REQUIRED),
            ("CERT_REQUIRED", ssl.CERT_REQUIRED),
        ],
    )
    def test_resolve_cert_reqs(
        self, candidate: Optional[Union[int, str]], requirements: int
    ) -> None:
        assert resolve_cert_reqs(candidate) == requirements

    @pytest.mark.parametrize(
        "candidate, version",
        [
            (ssl.PROTOCOL_TLSv1, ssl.PROTOCOL_TLSv1),
            ("PROTOCOL_TLSv1", ssl.PROTOCOL_TLSv1),
            ("TLSv1", ssl.PROTOCOL_TLSv1),
            (ssl.PROTOCOL_SSLv23, ssl.PROTOCOL_SSLv23),
        ],
    )
    def test_resolve_ssl_version(
        self, candidate: Union[int, str], version: int
    ) -> None:
        assert resolve_ssl_version(candidate) == version

    def test_ssl_wrap_socket_loads_the_cert_chain(self) -> None:
        socket = Mock()
        mock_context = Mock()
        ssl_wrap_socket(
            ssl_context=mock_context, sock=socket, certfile="/path/to/certfile"
        )

        mock_context.load_cert_chain.assert_called_once_with("/path/to/certfile", None)

    @patch("urllib3.util.ssl_.create_urllib3_context")
    def test_ssl_wrap_socket_creates_new_context(
        self, create_urllib3_context: mock.MagicMock
    ) -> None:
        socket = Mock()
        ssl_wrap_socket(socket, cert_reqs=ssl.CERT_REQUIRED)

        create_urllib3_context.assert_called_once_with(None, 2, ciphers=None)

    def test_ssl_wrap_socket_loads_verify_locations(self) -> None:
        socket = Mock()
        mock_context = Mock()
        ssl_wrap_socket(ssl_context=mock_context, ca_certs="/path/to/pem", sock=socket)
        mock_context.load_verify_locations.assert_called_once_with(
            "/path/to/pem", None, None
        )

    def test_ssl_wrap_socket_loads_certificate_directories(self) -> None:
        socket = Mock()
        mock_context = Mock()
        ssl_wrap_socket(
            ssl_context=mock_context, ca_cert_dir="/path/to/pems", sock=socket
        )
        mock_context.load_verify_locations.assert_called_once_with(
            None, "/path/to/pems", None
        )

    def test_ssl_wrap_socket_loads_certificate_data(self) -> None:
        socket = Mock()
        mock_context = Mock()
        ssl_wrap_socket(
            ssl_context=mock_context, ca_cert_data="TOTALLY PEM DATA", sock=socket
        )
        mock_context.load_verify_locations.assert_called_once_with(
            None, None, "TOTALLY PEM DATA"
        )

    def _wrap_socket_and_mock_warn(
        self, sock: socket.socket, server_hostname: Optional[str]
    ) -> Tuple[Mock, MagicMock]:
        mock_context = Mock()
        with patch("warnings.warn") as warn:
            ssl_wrap_socket(
                ssl_context=mock_context,
                sock=sock,
                server_hostname=server_hostname,
            )
        return mock_context, warn

    def test_ssl_wrap_socket_sni_hostname_use_or_warn(self) -> None:
        """Test that either an SNI hostname is used or a warning is made."""
        sock = Mock()
        context, warn = self._wrap_socket_and_mock_warn(sock, "www.google.com")
        if util.HAS_SNI:
            warn.assert_not_called()
            context.wrap_socket.assert_called_once_with(
                sock, server_hostname="www.google.com"
            )
        else:
            assert warn.call_count >= 1
            warnings = [call[0][1] for call in warn.call_args_list]
            assert SNIMissingWarning in warnings
            context.wrap_socket.assert_called_once_with(sock)

    def test_ssl_wrap_socket_sni_ip_address_no_warn(self) -> None:
        """Test that a warning is not made if server_hostname is an IP address."""
        sock = Mock()
        context, warn = self._wrap_socket_and_mock_warn(sock, "8.8.8.8")
        context.wrap_socket.assert_called_once_with(sock, server_hostname="8.8.8.8")
        warn.assert_not_called()

    def test_ssl_wrap_socket_sni_none_no_warn(self) -> None:
        """Test that a warning is not made if server_hostname is not given."""
        sock = Mock()
        context, warn = self._wrap_socket_and_mock_warn(sock, None)
        context.wrap_socket.assert_called_once_with(sock, server_hostname=None)
        warn.assert_not_called()

    @pytest.mark.parametrize(
        "openssl_version, openssl_version_number, implementation_name, version_info, reliable",
        [
            # OpenSSL and Python OK -> reliable
            ("OpenSSL 1.1.1l", 0x101010CF, "cpython", (3, 9, 3), True),
            # Python OK -> reliable
            ("OpenSSL 1.1.1", 0x10101000, "cpython", (3, 9, 3), True),
            ("OpenSSL 1.1.1", 0x10101000, "pypy", (3, 6, 9), True),
            ("LibreSSL 3.3.5", 0x101010CF, "pypy", (3, 6, 9), True),
            # OpenSSL OK -> reliable
            ("OpenSSL", 0x101010CF, "cpython", (3, 9, 2), True),
            # unreliable
            ("OpenSSL", 0x10101000, "cpython", (3, 9, 2), False),
            ("LibreSSL", 0x101010CF, "cpython", (3, 9, 2), False),
        ],
    )
    def test_is_has_never_check_common_name_reliable(
        self,
        openssl_version: str,
        openssl_version_number: int,
        implementation_name: str,
        version_info: _TYPE_VERSION_INFO,
        reliable: bool,
    ) -> None:
        assert (
            _is_has_never_check_common_name_reliable(
                openssl_version,
                openssl_version_number,
                implementation_name,
                version_info,
            )
            == reliable
        )


idna_blocker = ImportBlocker("idna")
module_stash = ModuleStash("urllib3")


class TestUtilWithoutIdna:
    @classmethod
    def setup_class(cls) -> None:
        sys.modules.pop("idna", None)

        module_stash.stash()
        sys.meta_path.insert(0, idna_blocker)

    @classmethod
    def teardown_class(cls) -> None:
        sys.meta_path.remove(idna_blocker)
        module_stash.pop()

    def test_parse_url_without_idna(self) -> None:
        url = "http://\uD7FF.com"
        with pytest.raises(LocationParseError, match=f"Failed to parse: {url}"):
            parse_url(url)<|MERGE_RESOLUTION|>--- conflicted
+++ resolved
@@ -562,13 +562,9 @@
             warnings.warn("This is a test.", InsecureRequestWarning)
             assert len(w) == 1
 
-<<<<<<< HEAD
-    def _make_time_pass(self, seconds, timeout, time_mock):
-=======
-    def _make_time_pass(
+   def _make_time_pass(
         self, seconds: int, timeout: Timeout, time_mock: Mock
     ) -> Timeout:
->>>>>>> 327f871f
         """Make some time pass for the timeout object"""
         time_mock.return_value = TIMEOUT_EPOCH
         timeout.start_connect()
