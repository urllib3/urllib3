--- conflicted
+++ resolved
@@ -78,11 +78,6 @@
 filterwarnings = [
     "error",
     '''default:urllib3 v2.0 only supports OpenSSL 1.1.1+.*''',
-<<<<<<< HEAD
-    '''default:'urllib3\.contrib\.securetransport' module is deprecated and will be removed in urllib3 v2\.1\.0.*:DeprecationWarning''',
-=======
-    '''default:'urllib3\[secure\]' extra is deprecated and will be removed in urllib3 v2\.1\.0.*:DeprecationWarning''',
->>>>>>> 312a47b5
     '''default:No IPv6 support. Falling back to IPv4:urllib3.exceptions.HTTPWarning''',
     '''default:No IPv6 support. skipping:urllib3.exceptions.HTTPWarning''',
     '''default:ssl\.TLSVersion\.TLSv1 is deprecated:DeprecationWarning''',
