--- conflicted
+++ resolved
@@ -9,12 +9,7 @@
     python --version
     python -c "import struct; print(struct.calcsize('P') * 8)"
     pip install .[socks,secure]
-<<<<<<< HEAD
-    # Run the tests
-    pytest --cov urllib3 test {posargs}
-=======
     py.test -r sx --cov urllib3 test {posargs}
->>>>>>> 82c6b850
 setenv =
     PYTHONWARNINGS=always::DeprecationWarning
 passenv = CFLAGS LDFLAGS TRAVIS APPVEYOR CRYPTOGRAPHY_OSX_NO_LINK_FLAGS
@@ -24,11 +19,7 @@
 deps=
     {[testenv]deps}
 commands=
-<<<<<<< HEAD
-    pytest test/appengine {posargs}
-=======
     py.test -r sx test/appengine {posargs}
->>>>>>> 82c6b850
 setenv =
     GAE_SDK_PATH={env:GAE_SDK_PATH:}
     {[testenv]setenv}
