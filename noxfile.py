import os
import shutil
import subprocess

import nox

SOURCE_FILES = [
    "docs/",
    "dummyserver/",
    "src/",
    "test/",
    "noxfile.py",
    "setup.py",
]


def tests_impl(session, extras="socks,secure,brotli"):
    # Install deps and the package itself.
    session.install("-r", "dev-requirements.txt")
    session.install(".[{extras}]".format(extras=extras))

    # Show the pip version.
    session.run("pip", "--version")
    # Print the Python version and bytesize.
    session.run("python", "--version")
    session.run("python", "-c", "import struct; print(struct.calcsize('P') * 8)")
    # Print OpenSSL information.
    session.run("python", "-m", "OpenSSL.debug")

    # Inspired from https://hynek.me/articles/ditch-codecov-python/
    # We use parallel mode and then combine in a later CI step
    session.run(
        "coverage",
        "run",
        "--parallel-mode",
        "-m",
        "pytest",
        "-r",
        "a",
        f"--color={'yes' if 'GITHUB_ACTIONS' in os.environ else 'auto'}",
        "--tb=native",
        "--no-success-flaky-report",
        *(session.posargs or ("test/",)),
        env={"PYTHONWARNINGS": "always::DeprecationWarning"},
    )


<<<<<<< HEAD
@nox.session(python=["2.7", "3.6", "3.7", "3.8", "3.9", "3.10", "pypy"])
=======
@nox.session(python=["2.7", "3.5", "3.6", "3.7", "3.8", "3.9", "3.10", "3.11", "pypy"])
>>>>>>> dc279bd9
def test(session):
    tests_impl(session)


@nox.session(python=["2", "3"])
def google_brotli(session):
    # https://pypi.org/project/Brotli/ is the Google version of brotli, so
    # install it separately and don't install our brotli extra (which installs
    # brotlipy).
    session.install("brotli")
    tests_impl(session, extras="socks,secure")


@nox.session(python="2.7")
def app_engine(session):
    session.install("-r", "dev-requirements.txt")
    session.install(".")
    session.run(
        "coverage",
        "run",
        "--parallel-mode",
        "-m",
        "pytest",
        "-r",
        "sx",
        "test/appengine",
        *session.posargs,
    )


def git_clone(session, git_url):
    session.run("git", "clone", "--depth", "1", git_url, external=True)


@nox.session(python=["3.9"])
def downstream_botocore(session):
    root = os.getcwd()
    tmp_dir = session.create_tmp()

    session.cd(tmp_dir)
    git_clone(session, "https://github.com/boto/botocore")
    session.chdir("botocore")
    session.run("git", "rev-parse", "HEAD", external=True)
    session.run("python", "scripts/ci/install")

    session.cd(root)
    session.install(".", silent=False)
    session.cd(f"{tmp_dir}/botocore")

    session.run("python", "scripts/ci/run-tests")


@nox.session(python=["2.7", "3.9"])
def downstream_requests(session):
    root = os.getcwd()
    tmp_dir = session.create_tmp()

    session.cd(tmp_dir)
    git_clone(session, "https://github.com/psf/requests")
    session.chdir("requests")
    session.run("git", "apply", f"{root}/ci/requests.patch", external=True)
    session.run("git", "rev-parse", "HEAD", external=True)
    session.install(".[socks]", silent=False)
    session.install("-r", "requirements-dev.txt", silent=False)

    session.cd(root)
    session.install(".", silent=False)
    session.cd(f"{tmp_dir}/requests")

    session.run("pytest", "tests")


@nox.session()
def format(session):
    """Run code formatters."""
    session.install("pre-commit")
    session.run("pre-commit", "--version")

    process = subprocess.run(
        ["pre-commit", "run", "--all-files"],
        env=session.env,
        text=True,
        stdout=subprocess.PIPE,
        stderr=subprocess.STDOUT,
    )
    # Ensure that pre-commit itself ran successfully
    assert process.returncode in (0, 1)

    lint(session)


@nox.session
def lint(session):
    session.install("pre-commit")
    session.run("pre-commit", "run", "--all-files")


@nox.session
def docs(session):
    session.install("-r", "docs/requirements.txt")
    session.install(".[socks,secure,brotli]")

    session.chdir("docs")
    if os.path.exists("_build"):
        shutil.rmtree("_build")
    session.run("sphinx-build", "-b", "html", "-W", ".", "_build/html")<|MERGE_RESOLUTION|>--- conflicted
+++ resolved
@@ -45,11 +45,7 @@
     )
 
 
-<<<<<<< HEAD
-@nox.session(python=["2.7", "3.6", "3.7", "3.8", "3.9", "3.10", "pypy"])
-=======
-@nox.session(python=["2.7", "3.5", "3.6", "3.7", "3.8", "3.9", "3.10", "3.11", "pypy"])
->>>>>>> dc279bd9
+@nox.session(python=["2.7", "3.6", "3.7", "3.8", "3.9", "3.10", "3.11", "pypy"])
 def test(session):
     tests_impl(session)
 
