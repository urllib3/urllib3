--- conflicted
+++ resolved
@@ -176,11 +176,8 @@
         "test/with_dummyserver/test_socketlevel.py",
         "test/conftest.py",
         "test/contrib/test_pyopenssl_dependencies.py",
-<<<<<<< HEAD
+        "test/contrib/test_pyopenssl.py",
         "test/contrib/test_securetransport.py",
-=======
-        "test/contrib/test_pyopenssl.py",
->>>>>>> 6eb2d551
         "test/contrib/test_socks.py",
         "test/port_helpers.py",
         "test/test_collections.py",
