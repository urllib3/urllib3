--- conflicted
+++ resolved
@@ -11,14 +11,10 @@
 
 def tests_impl(
     session: nox.Session,
-<<<<<<< HEAD
     # zstd cannot be installed on CPython 3.13 yet because it pins
     # an incompatible CFFI version.
     # https://github.com/indygreg/python-zstandard/issues/210
-    extras: str = "socks,brotli,zstd" if sys.version_info < (3, 13) else "socks,brotli",
-=======
-    extras: str = "socks,brotli,zstd,h2",
->>>>>>> fb6cf2db
+    extras: str = "socks,brotli,zstd,h2" if sys.version_info < (3, 13) else "socks,brotli,h2",
     # hypercorn dependency h2 compares bytes and strings
     # https://github.com/python-hyper/h2/issues/1236
     byte_string_comparisons: bool = False,
