import os
import shutil
import subprocess

import nox

SOURCE_FILES = [
    "docs/",
    "dummyserver/",
    "src/",
    "test/",
    "noxfile.py",
    "setup.py",
]


<<<<<<< HEAD
def tests_impl(session, extras="socks,secure,brotli", byte_string_comparisons=True):
=======
def tests_impl(session: nox.Session, extras: str = "socks,secure,brotli") -> None:
>>>>>>> 0267e766
    # Install deps and the package itself.
    session.install("-r", "dev-requirements.txt")
    session.install(f".[{extras}]")

    # Show the pip version.
    session.run("pip", "--version")
    # Print the Python version and bytesize.
    session.run("python", "--version")
    session.run("python", "-c", "import struct; print(struct.calcsize('P') * 8)")
    # Print OpenSSL information.
    session.run("python", "-m", "OpenSSL.debug")

    # Inspired from https://github.com/pyca/cryptography
    # We use parallel mode and then combine here so that coverage.py will take
    # the paths like .tox/pyXY/lib/pythonX.Y/site-packages/urllib3/__init__.py
    # and collapse them into src/urllib3/__init__.py.

    session.run(
        "python",
        *(("-bb",) if byte_string_comparisons else ()),
        "-m",
        "coverage",
        "run",
        "--parallel-mode",
        "-m",
        "pytest",
        "-r",
        "a",
        "--tb=native",
        "--no-success-flaky-report",
        *(session.posargs or ("test/",)),
        env={"PYTHONWARNINGS": "always::DeprecationWarning"},
    )
    session.run("coverage", "combine")
    session.run("coverage", "report", "-m")
    session.run("coverage", "xml")


@nox.session(python=["3.7", "3.8", "3.9", "3.10", "pypy"])
def test(session: nox.Session) -> None:
    tests_impl(session)


@nox.session(python=["2.7"])
def unsupported_python2(session: nox.Session) -> None:
    # Can't check both returncode and output with session.run
    process = subprocess.run(
        ["python", "setup.py", "install"],
        env={**session.env},
        text=True,
        capture_output=True,
    )
    assert process.returncode == 1
    print(process.stderr)
    assert "Unsupported Python version" in process.stderr


@nox.session(python=["3"])
def test_brotlipy(session: nox.Session) -> None:
    """Check that if 'brotlipy' is installed instead of 'brotli' or
    'brotlicffi' that we still don't blow up.
    """
    session.install("brotlipy")
    tests_impl(session, extras="socks,secure", byte_string_comparisons=False)


def git_clone(session: nox.Session, git_url: str) -> None:
    session.run("git", "clone", "--depth", "1", git_url, external=True)


@nox.session()
def downstream_botocore(session: nox.Session) -> None:
    root = os.getcwd()
    tmp_dir = session.create_tmp()

    session.cd(tmp_dir)
    git_clone(session, "https://github.com/boto/botocore")
    session.chdir("botocore")
    session.run("git", "rev-parse", "HEAD", external=True)
    session.run("python", "scripts/ci/install")

    session.cd(root)
    session.install(".", silent=False)
    session.cd(f"{tmp_dir}/botocore")

    session.run("python", "-c", "import urllib3; print(urllib3.__version__)")
    session.run("python", "scripts/ci/run-tests")


@nox.session()
def downstream_requests(session: nox.Session) -> None:
    root = os.getcwd()
    tmp_dir = session.create_tmp()

    session.cd(tmp_dir)
    git_clone(session, "https://github.com/psf/requests")
    session.chdir("requests")
    session.run("git", "apply", f"{root}/ci/requests.patch", external=True)
    session.run("git", "rev-parse", "HEAD", external=True)
    session.install(".[socks]", silent=False)
    session.install("-r", "requirements-dev.txt", silent=False)

    session.cd(root)
    session.install(".", silent=False)
    session.cd(f"{tmp_dir}/requests")

    session.run("python", "-c", "import urllib3; print(urllib3.__version__)")
    session.run("pytest", "tests")


@nox.session()
def format(session: nox.Session) -> None:
    """Run code formatters."""
    session.install("pre-commit")
    session.run("pre-commit", "--version")

    process = subprocess.run(
        ["pre-commit", "run", "--all-files"],
        env=session.env,
        text=True,
        stdout=subprocess.PIPE,
        stderr=subprocess.STDOUT,
    )
    # Ensure that pre-commit itself ran successfully
    assert process.returncode in (0, 1)

    lint(session)


@nox.session
def lint(session: nox.Session) -> None:
    session.install("pre-commit")
    session.run("pre-commit", "run", "--all-files")

    mypy(session)


@nox.session(python="3.8")
def mypy(session: nox.Session) -> None:
    """Run mypy."""
    session.install("mypy==0.910")
    session.install("idna>=2.0.0")
    session.install("cryptography>=1.3.4")
    session.install("tornado>=6.1")
    session.install("pytest>=6.2")
    session.install("trustme==0.9.0")
    session.install("types-python-dateutil")
    session.install("nox")
    session.run("mypy", "--version")
    session.run(
        "mypy",
        "src/urllib3",
        "dummyserver",
        "noxfile.py",
        "test/__init__.py",
        "test/conftest.py",
        "test/port_helpers.py",
        "test/tz_stub.py",
    )


@nox.session
def docs(session: nox.Session) -> None:
    session.install("-r", "docs/requirements.txt")
    session.install(".[socks,secure,brotli]")

    session.chdir("docs")
    if os.path.exists("_build"):
        shutil.rmtree("_build")
    session.run("sphinx-build", "-b", "html", "-W", ".", "_build/html")<|MERGE_RESOLUTION|>--- conflicted
+++ resolved
@@ -14,11 +14,11 @@
 ]
 
 
-<<<<<<< HEAD
-def tests_impl(session, extras="socks,secure,brotli", byte_string_comparisons=True):
-=======
-def tests_impl(session: nox.Session, extras: str = "socks,secure,brotli") -> None:
->>>>>>> 0267e766
+def tests_impl(
+    session: nox.Session,
+    extras: str = "socks,secure,brotli",
+    byte_string_comparisons: bool = True,
+) -> None:
     # Install deps and the package itself.
     session.install("-r", "dev-requirements.txt")
     session.install(f".[{extras}]")
