import os
import shutil
import subprocess

import nox

SOURCE_FILES = [
    "docs/",
    "dummyserver/",
    "src/",
    "test/",
    "noxfile.py",
    "setup.py",
]


def tests_impl(
    session: nox.Session,
    extras: str = "socks,secure,brotli",
    byte_string_comparisons: bool = True,
) -> None:
    # Install deps and the package itself.
    session.install("-r", "dev-requirements.txt")
    session.install(f".[{extras}]")

    # Show the pip version.
    session.run("pip", "--version")
    # Print the Python version and bytesize.
    session.run("python", "--version")
    session.run("python", "-c", "import struct; print(struct.calcsize('P') * 8)")
    # Print OpenSSL information.
    session.run("python", "-m", "OpenSSL.debug")

    # Inspired from https://github.com/pyca/cryptography
    # We use parallel mode and then combine here so that coverage.py will take
    # the paths like .tox/pyXY/lib/pythonX.Y/site-packages/urllib3/__init__.py
    # and collapse them into src/urllib3/__init__.py.

    session.run(
        "python",
        *(("-bb",) if byte_string_comparisons else ()),
        "-m",
        "coverage",
        "run",
        "--parallel-mode",
        "-m",
        "pytest",
        "-r",
        "a",
        "--tb=native",
        "--no-success-flaky-report",
        *(session.posargs or ("test/",)),
        env={"PYTHONWARNINGS": "always::DeprecationWarning"},
    )
    session.run("coverage", "combine")
    session.run("coverage", "report", "-m")
    session.run("coverage", "xml")


@nox.session(python=["3.7", "3.8", "3.9", "3.10", "pypy"])
def test(session: nox.Session) -> None:
    tests_impl(session)


@nox.session(python=["2.7"])
def unsupported_python2(session: nox.Session) -> None:
    # Can't check both returncode and output with session.run
    process = subprocess.run(
        ["python", "setup.py", "install"],
        env={**session.env},
        text=True,
        capture_output=True,
    )
    assert process.returncode == 1
    print(process.stderr)
    assert "Unsupported Python version" in process.stderr


@nox.session(python=["3"])
def test_brotlipy(session: nox.Session) -> None:
    """Check that if 'brotlipy' is installed instead of 'brotli' or
    'brotlicffi' that we still don't blow up.
    """
    session.install("brotlipy")
    tests_impl(session, extras="socks,secure", byte_string_comparisons=False)


def git_clone(session: nox.Session, git_url: str) -> None:
    session.run("git", "clone", "--depth", "1", git_url, external=True)


@nox.session()
def downstream_botocore(session: nox.Session) -> None:
    root = os.getcwd()
    tmp_dir = session.create_tmp()

    session.cd(tmp_dir)
    git_clone(session, "https://github.com/boto/botocore")
    session.chdir("botocore")
    session.run("git", "rev-parse", "HEAD", external=True)
    session.run("python", "scripts/ci/install")

    session.cd(root)
    session.install(".", silent=False)
    session.cd(f"{tmp_dir}/botocore")

    session.run("python", "-c", "import urllib3; print(urllib3.__version__)")
    session.run("python", "scripts/ci/run-tests")


@nox.session()
def downstream_requests(session: nox.Session) -> None:
    root = os.getcwd()
    tmp_dir = session.create_tmp()

    session.cd(tmp_dir)
    git_clone(session, "https://github.com/psf/requests")
    session.chdir("requests")
    session.run("git", "apply", f"{root}/ci/requests.patch", external=True)
    session.run("git", "rev-parse", "HEAD", external=True)
    session.install(".[socks]", silent=False)
    session.install("-r", "requirements-dev.txt", silent=False)

    session.cd(root)
    session.install(".", silent=False)
    session.cd(f"{tmp_dir}/requests")

    session.run("python", "-c", "import urllib3; print(urllib3.__version__)")
    session.run("pytest", "tests")


@nox.session()
def format(session: nox.Session) -> None:
    """Run code formatters."""
    session.install("pre-commit")
    session.run("pre-commit", "--version")

    process = subprocess.run(
        ["pre-commit", "run", "--all-files"],
        env=session.env,
        text=True,
        stdout=subprocess.PIPE,
        stderr=subprocess.STDOUT,
    )
    # Ensure that pre-commit itself ran successfully
    assert process.returncode in (0, 1)

    lint(session)


@nox.session
def lint(session: nox.Session) -> None:
    session.install("pre-commit")
    session.run("pre-commit", "run", "--all-files")

    mypy(session)


@nox.session(python="3.8")
def mypy(session: nox.Session) -> None:
    """Run mypy."""
    session.install("-r", "mypy-requirements.txt")
    session.run("mypy", "--version")
    session.run(
        "mypy",
        "src/urllib3",
        "dummyserver",
        "noxfile.py",
        "test/__init__.py",
        "test/conftest.py",
        "test/port_helpers.py",
<<<<<<< HEAD
        "test/test_exceptions.py",
=======
        "test/test_fields.py",
>>>>>>> 2ef4c3d6
        "test/test_retry.py",
        "test/test_wait.py",
        "test/tz_stub.py",
    )


@nox.session
def docs(session: nox.Session) -> None:
    session.install("-r", "docs/requirements.txt")
    session.install(".[socks,secure,brotli]")

    session.chdir("docs")
    if os.path.exists("_build"):
        shutil.rmtree("_build")
    session.run("sphinx-build", "-b", "html", "-W", ".", "_build/html")<|MERGE_RESOLUTION|>--- conflicted
+++ resolved
@@ -169,11 +169,8 @@
         "test/__init__.py",
         "test/conftest.py",
         "test/port_helpers.py",
-<<<<<<< HEAD
         "test/test_exceptions.py",
-=======
         "test/test_fields.py",
->>>>>>> 2ef4c3d6
         "test/test_retry.py",
         "test/test_wait.py",
         "test/tz_stub.py",
