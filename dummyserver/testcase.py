--- conflicted
+++ resolved
@@ -13,11 +13,7 @@
 from dummyserver.handlers import TestingApp
 from dummyserver.proxy import ProxyHandler
 
-<<<<<<< HEAD
-if sys.version_info > (2, 7):
-=======
 if sys.version_info >= (2, 7):
->>>>>>> 9ca68947
     import unittest
 else:
     import unittest2 as unittest
