#!/usr/bin/env python

"""
Dummy server used for unit testing.
"""
from __future__ import print_function

import errno
import logging
import os
import random
import string
import sys
import threading
import socket
import warnings

from urllib3.exceptions import HTTPWarning

from tornado.platform.auto import set_close_exec
import tornado.httpserver
import tornado.ioloop
import tornado.web


log = logging.getLogger(__name__)

CERTS_PATH = os.path.join(os.path.dirname(__file__), 'certs')
DEFAULT_CERTS = {
    'certfile': os.path.join(CERTS_PATH, 'server.crt'),
    'keyfile': os.path.join(CERTS_PATH, 'server.key'),
}
NO_SAN_CERTS = {
    'certfile': os.path.join(CERTS_PATH, 'server.no_san.crt'),
    'keyfile': DEFAULT_CERTS['keyfile']
}
<<<<<<< HEAD
UNSIGNED_CERTS = {
    'certfile': os.path.join(CERTS_PATH, 'server.unsigned.crt'),
    'keyfile': DEFAULT_CERTS['keyfile']
=======
IPV6_ADDR_CERTS = {
    'certfile': os.path.join(CERTS_PATH, 'server.ipv6addr.crt'),
    'keyfile': os.path.join(CERTS_PATH, 'server.ipv6addr.key'),
>>>>>>> 65b8c52c
}
DEFAULT_CA = os.path.join(CERTS_PATH, 'cacert.pem')
DEFAULT_CA_BAD = os.path.join(CERTS_PATH, 'client_bad.pem')
NO_SAN_CA = os.path.join(CERTS_PATH, 'cacert.no_san.pem')
DEFAULT_CA_DIR = os.path.join(CERTS_PATH, 'ca_path_test')
IPV6_ADDR_CA = os.path.join(CERTS_PATH, 'server.ipv6addr.crt')


def _has_ipv6(host):
    """ Returns True if the system can bind an IPv6 address. """
    sock = None
    has_ipv6 = False

    if socket.has_ipv6:
        # has_ipv6 returns true if cPython was compiled with IPv6 support.
        # It does not tell us if the system has IPv6 support enabled. To
        # determine that we must bind to an IPv6 address.
        # https://github.com/shazow/urllib3/pull/611
        # https://bugs.python.org/issue658327
        try:
            sock = socket.socket(socket.AF_INET6)
            sock.bind((host, 0))
            has_ipv6 = True
        except:
            pass

    if sock:
        sock.close()
    return has_ipv6

# Some systems may have IPv6 support but DNS may not be configured
# properly. We can not count that localhost will resolve to ::1 on all
# systems. See https://github.com/shazow/urllib3/pull/611 and
# https://bugs.python.org/issue18792
HAS_IPV6_AND_DNS = _has_ipv6('localhost')
HAS_IPV6 = _has_ipv6('::1')


# Different types of servers we have:


class NoIPv6Warning(HTTPWarning):
    "IPv6 is not available"
    pass


class SocketServerThread(threading.Thread):
    """
    :param socket_handler: Callable which receives a socket argument for one
        request.
    :param ready_event: Event which gets set when the socket handler is
        ready to receive requests.
    """
    USE_IPV6 = HAS_IPV6_AND_DNS

    def __init__(self, socket_handler, host='localhost', port=8081,
                 ready_event=None):
        threading.Thread.__init__(self)
        self.daemon = True

        self.socket_handler = socket_handler
        self.host = host
        self.ready_event = ready_event

    def _start_server(self):
        if self.USE_IPV6:
            sock = socket.socket(socket.AF_INET6)
        else:
            warnings.warn("No IPv6 support. Falling back to IPv4.",
                          NoIPv6Warning)
            sock = socket.socket(socket.AF_INET)
        if sys.platform != 'win32':
            sock.setsockopt(socket.SOL_SOCKET, socket.SO_REUSEADDR, 1)
        sock.bind((self.host, 0))
        self.port = sock.getsockname()[1]

        # Once listen() returns, the server socket is ready
        sock.listen(0)

        if self.ready_event:
            self.ready_event.set()

        self.socket_handler(sock)
        sock.close()

    def run(self):
        self.server = self._start_server()


# FIXME: there is a pull request patching bind_sockets in Tornado directly.
# If it gets merged and released we can drop this and use
# `tornado.netutil.bind_sockets` again.
# https://github.com/facebook/tornado/pull/977

def bind_sockets(port, address=None, family=socket.AF_UNSPEC, backlog=128,
                 flags=None):
    """Creates listening sockets bound to the given port and address.

    Returns a list of socket objects (multiple sockets are returned if
    the given address maps to multiple IP addresses, which is most common
    for mixed IPv4 and IPv6 use).

    Address may be either an IP address or hostname.  If it's a hostname,
    the server will listen on all IP addresses associated with the
    name.  Address may be an empty string or None to listen on all
    available interfaces.  Family may be set to either `socket.AF_INET`
    or `socket.AF_INET6` to restrict to IPv4 or IPv6 addresses, otherwise
    both will be used if available.

    The ``backlog`` argument has the same meaning as for
    `socket.listen() <socket.socket.listen>`.

    ``flags`` is a bitmask of AI_* flags to `~socket.getaddrinfo`, like
    ``socket.AI_PASSIVE | socket.AI_NUMERICHOST``.
    """
    sockets = []
    if address == "":
        address = None
    if not HAS_IPV6 and family == socket.AF_UNSPEC:
        # Python can be compiled with --disable-ipv6, which causes
        # operations on AF_INET6 sockets to fail, but does not
        # automatically exclude those results from getaddrinfo
        # results.
        # http://bugs.python.org/issue16208
        family = socket.AF_INET
    if flags is None:
        flags = socket.AI_PASSIVE
    binded_port = None
    for res in set(socket.getaddrinfo(address, port, family,
                                      socket.SOCK_STREAM, 0, flags)):
        af, socktype, proto, canonname, sockaddr = res
        try:
            sock = socket.socket(af, socktype, proto)
        except socket.error as e:
            if e.args[0] == errno.EAFNOSUPPORT:
                continue
            raise
        set_close_exec(sock.fileno())
        if os.name != 'nt':
            sock.setsockopt(socket.SOL_SOCKET, socket.SO_REUSEADDR, 1)
        if af == socket.AF_INET6:
            # On linux, ipv6 sockets accept ipv4 too by default,
            # but this makes it impossible to bind to both
            # 0.0.0.0 in ipv4 and :: in ipv6.  On other systems,
            # separate sockets *must* be used to listen for both ipv4
            # and ipv6.  For consistency, always disable ipv4 on our
            # ipv6 sockets and use a separate ipv4 socket when needed.
            #
            # Python 2.x on windows doesn't have IPPROTO_IPV6.
            if hasattr(socket, "IPPROTO_IPV6"):
                sock.setsockopt(socket.IPPROTO_IPV6, socket.IPV6_V6ONLY, 1)

        # automatic port allocation with port=None
        # should bind on the same port on IPv4 and IPv6
        host, requested_port = sockaddr[:2]
        if requested_port == 0 and binded_port is not None:
            sockaddr = tuple([host, binded_port] + list(sockaddr[2:]))

        sock.setblocking(0)
        sock.bind(sockaddr)
        binded_port = sock.getsockname()[1]
        sock.listen(backlog)
        sockets.append(sock)
    return sockets


def run_tornado_app(app, io_loop, certs, scheme, host):
    if scheme == 'https':
        http_server = tornado.httpserver.HTTPServer(app, ssl_options=certs,
                                                    io_loop=io_loop)
    else:
        http_server = tornado.httpserver.HTTPServer(app, io_loop=io_loop)

    sockets = bind_sockets(None, address=host)
    port = sockets[0].getsockname()[1]
    http_server.add_sockets(sockets)
    return http_server, port


def run_loop_in_thread(io_loop):
    t = threading.Thread(target=io_loop.start)
    t.start()
    return t


def get_unreachable_address():
    while True:
        host = ''.join(random.choice(string.ascii_lowercase)
                       for _ in range(60))
        sockaddr = (host, 54321)

        # check if we are really "lucky" and hit an actual server
        try:
            s = socket.create_connection(sockaddr)
        except socket.error:
            return sockaddr
        else:
            s.close()


if __name__ == '__main__':
    # For debugging dummyserver itself - python -m dummyserver.server
    from .testcase import TestingApp
    host = '127.0.0.1'

    io_loop = tornado.ioloop.IOLoop()
    app = tornado.web.Application([(r".*", TestingApp)])
    server, port = run_tornado_app(app, io_loop, None,
                                   'http', host)
    server_thread = run_loop_in_thread(io_loop)

    print("Listening on http://{host}:{port}".format(host=host, port=port))<|MERGE_RESOLUTION|>--- conflicted
+++ resolved
@@ -34,15 +34,13 @@
     'certfile': os.path.join(CERTS_PATH, 'server.no_san.crt'),
     'keyfile': DEFAULT_CERTS['keyfile']
 }
-<<<<<<< HEAD
 UNSIGNED_CERTS = {
     'certfile': os.path.join(CERTS_PATH, 'server.unsigned.crt'),
     'keyfile': DEFAULT_CERTS['keyfile']
-=======
+}
 IPV6_ADDR_CERTS = {
     'certfile': os.path.join(CERTS_PATH, 'server.ipv6addr.crt'),
     'keyfile': os.path.join(CERTS_PATH, 'server.ipv6addr.key'),
->>>>>>> 65b8c52c
 }
 DEFAULT_CA = os.path.join(CERTS_PATH, 'cacert.pem')
 DEFAULT_CA_BAD = os.path.join(CERTS_PATH, 'client_bad.pem')
