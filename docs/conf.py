--- conflicted
+++ resolved
@@ -83,7 +83,7 @@
 html_static_path = ["_static"]
 html_theme_options = {
     "announcement": """
-        <a style=\"text-decoration: none; color: white;\" 
+        <a style=\"text-decoration: none; color: white;\"
            href=\"https://opencollective.com/urllib3/updates/urllib3-is-fundraising-for-http-2-support\">
            <img src=\"/en/latest/_static/favicon.png\"/> urllib3 is fundraising for HTTP/2 support!
         </a>
@@ -123,9 +123,6 @@
     ("py:class", "urllib3._request_methods.RequestMethods"),
     ("py:class", "urllib3.contrib.socks._TYPE_SOCKS_OPTIONS"),
     ("py:class", "urllib3.util.timeout._TYPE_DEFAULT"),
-<<<<<<< HEAD
     ("py:class", "urllib3.multipart.decoder.MD"),
-=======
     ("py:class", "BaseHTTPConnection"),
->>>>>>> 733f638a
 ]