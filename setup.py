#!/usr/bin/env python

from setuptools import setup
from setuptools.command.build_py import build_py

import os
import re
import tokenize as std_tokenize
from tokenize import ASYNC, AWAIT, NAME, NEWLINE, NL, STRING, ENCODING
import codecs


base_path = os.path.dirname(__file__)

# Get the version (borrowed from SQLAlchemy)
with open(os.path.join(base_path, 'src', 'urllib3', '__init__.py')) as fp:
    VERSION = re.compile(r".*__version__ = '(.*?)'",
                         re.S).match(fp.read()).group(1)

with codecs.open('README.rst', encoding='utf-8') as fp:
    readme = fp.read()
with codecs.open('CHANGES.rst', encoding='utf-8') as fp:
    changes = fp.read()
version = VERSION

<<<<<<< HEAD
ASYNC_TO_SYNC = {
    '__aenter__': '__enter__',
    '__aexit__': '__exit__',
    '__aiter__': '__iter__',
    '__anext__': '__next__',
    # TODO StopIteration is still accepted in Python 2, but the right change
    # is 'raise StopAsyncIteration' -> 'return' since we want to use bleached
    # code in Python 3.7+
    'StopAsyncIteration': 'StopIteration',
}


def tokenize(f):
    last_end = (1, 0)
    for tok in std_tokenize.tokenize(f.readline):
        if tok.type == ENCODING:
            continue

        if last_end[0] < tok.start[0]:
            yield ('', STRING, ' \\\n')
            last_end = (tok.start[0], 0)

        space = ''
        if tok.start > last_end:
            assert tok.start[0] == last_end[0]
            space = ' ' * (tok.start[1] - last_end[1])
        yield (space, tok.type, tok.string)

        last_end = tok.end
        if tok.type in [NEWLINE, NL]:
            last_end = (tok.end[0] + 1, 0)


def bleach_tokens(tokens):
    # TODO __await__, ...?
    used_space = None
    for space, toknum, tokval in tokens:
        if toknum in [ASYNC, AWAIT]:  # TODO Python 3.7+
            # When remove async or await, we want to use the whitespace that
            # was before async/await before the next token so that
            # `print(await stuff)` becomes `print(stuff)` and not
            # `print( stuff)`
            used_space = space
        else:
            if toknum == NAME and tokval in ASYNC_TO_SYNC:
                tokval = ASYNC_TO_SYNC[tokval]
            if used_space is None:
                used_space = space
            yield (used_space, tokval)
            used_space = None


def untokenize(tokens):
    return ''.join(space + tokval for space, tokval in tokens)


def bleach(filepath, fromdir, todir):
    with open(filepath, 'rb') as f:
        encoding, _ = std_tokenize.detect_encoding(f.readline)
        f.seek(0)
        tokens = tokenize(f)
        tokens = bleach_tokens(tokens)
        result = untokenize(tokens)
        outfilepath = filepath.replace(fromdir, todir)
        os.makedirs(os.path.dirname(outfilepath), exist_ok=True)
        with open(outfilepath, 'w', encoding=encoding) as f:
            print(result, file=f, end='')


class bleach_build_py(build_py):
    """Monkeypatches build_py to add bleaching from _async to _sync"""
    def run(self):
        self._updated_files = []

        # Base class code
        if self.py_modules:
            self.build_modules()
        if self.packages:
            self.build_packages()
            self.build_package_data()

        for f in self._updated_files:
            if os.sep + '_async' + os.sep in f:
                bleach(f, '_async', '_sync')

        # Remaining base class code
        self.byte_compile(self.get_outputs(include_bytecode=0))

    def build_module(self, module, module_file, package):
        outfile, copied = super().build_module(module, module_file, package)
        if copied:
            self._updated_files.append(outfile)
        return outfile, copied


=======
>>>>>>> e38125db
setup(name='urllib3',
      version=version,
      description="HTTP library with thread-safe connection pooling, file post, and more.",
      long_description=u'\n\n'.join([readme, changes]),
      classifiers=[
          'Environment :: Web Environment',
          'Intended Audience :: Developers',
          'License :: OSI Approved :: MIT License',
          'Operating System :: OS Independent',
          'Programming Language :: Python',
          'Programming Language :: Python :: 2',
          'Programming Language :: Python :: 2.7',
          'Programming Language :: Python :: 3',
          'Programming Language :: Python :: 3.4',
          'Programming Language :: Python :: 3.5',
          'Programming Language :: Python :: 3.6',
          'Programming Language :: Python :: Implementation :: CPython',
          'Programming Language :: Python :: Implementation :: PyPy',
          'Topic :: Internet :: WWW/HTTP',
          'Topic :: Software Development :: Libraries',
      ],
      keywords='urllib httplib threadsafe filepost http https ssl pooling',
      author='Andrey Petrov',
      author_email='andrey.petrov@shazow.net',
      url='https://urllib3.readthedocs.io/',
      license='MIT',
      packages=['urllib3',
                'urllib3.packages', 'urllib3.packages.ssl_match_hostname',
                'urllib3.packages.backports', 'urllib3.contrib',
                'urllib3.contrib._securetransport', 'urllib3.util',
                'urllib3._async', 'urllib3._backends',
                ],
      package_dir={'': 'src'},
      requires=[],
      python_requires=">=2.7, !=3.0.*, !=3.1.*, !=3.2.*, !=3.3.*, <4",
      tests_require=[
          # These are a less-specific subset of dev-requirements.txt, for the
          # convenience of distro package maintainers.
          'pytest',
          'mock',
          'tornado',
      ],
      test_suite='test',
      install_requires=["h11 >= 0.8.0"],
      extras_require={
          'secure': [
<<<<<<< HEAD
              'pyOpenSSL>=0.14',
=======
              'pyOpenSSL >= 0.14',
>>>>>>> e38125db
              'cryptography>=1.3.4',
              'idna>=2.0.0',
              'certifi',
              "ipaddress",
          ],
          'socks': [
              'PySocks>=1.5.6,<2.0,!=1.5.7',
          ]
      },
      cmdclass={'build_py': bleach_build_py},
      )<|MERGE_RESOLUTION|>--- conflicted
+++ resolved
@@ -23,7 +23,6 @@
     changes = fp.read()
 version = VERSION
 
-<<<<<<< HEAD
 ASYNC_TO_SYNC = {
     '__aenter__': '__enter__',
     '__aexit__': '__exit__',
@@ -119,8 +118,6 @@
         return outfile, copied
 
 
-=======
->>>>>>> e38125db
 setup(name='urllib3',
       version=version,
       description="HTTP library with thread-safe connection pooling, file post, and more.",
@@ -167,11 +164,7 @@
       install_requires=["h11 >= 0.8.0"],
       extras_require={
           'secure': [
-<<<<<<< HEAD
-              'pyOpenSSL>=0.14',
-=======
               'pyOpenSSL >= 0.14',
->>>>>>> e38125db
               'cryptography>=1.3.4',
               'idna>=2.0.0',
               'certifi',
