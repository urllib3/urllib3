--- conflicted
+++ resolved
@@ -31,23 +31,17 @@
     - PYPI_USERNAME=urllib3
     # PYPI_PASSWORD is set in Travis control panel.
 
-<<<<<<< HEAD
   matrix:
+    # - TOXENV=flake8-py3
     # - TOXENV=gae
     - TOXENV=docs
 
-=======
->>>>>>> 1d3e60e8
 matrix:
   include:
     - python: 3.6
       env: TOXENV=flake8-py3
     - python: 3.6
       env: TOXENV=docs
-<<<<<<< HEAD
-=======
-
->>>>>>> 1d3e60e8
     - python: 2.7
       env: TOXENV=py27
     - python: 2.7
@@ -74,17 +68,10 @@
       dist: xenial
       sudo: required
       env: TOXENV=pypy
-<<<<<<< HEAD
     - python: pypy3.6-7.1.1
       dist: xenial
       sudo: required
       env: TOXENV=pypy3
-=======
-
-    - python: 2.7
-      env: TOXENV=gae
-
->>>>>>> 1d3e60e8
     - language: generic
       os: osx
       env: TOXENV=py27
@@ -101,45 +88,25 @@
       os: osx
       env: TOXENV=py37
 
-<<<<<<< HEAD
-    # TODO: make these integration tests
     # - python: 2.7
     #   env: DOWNSTREAM=requests
+    #   stage: integration
 
     # - python: 3.7
     #   env: DOWNSTREAM=requests
     #   dist: xenial
     #   sudo: required
+    #   stage: integration
 
     # - python: 2.7
     #   env: DOWNSTREAM=botocore
+    #   stage: integration
 
     # - python: 3.7
     #   env: DOWNSTREAM=botocore
     #   dist: xenial
     #   sudo: required
-
-=======
-    - python: 2.7
-      env: DOWNSTREAM=requests
-      stage: integration
-
-    - python: 3.7
-      env: DOWNSTREAM=requests
-      dist: xenial
-      sudo: required
-      stage: integration
-
-    - python: 2.7
-      env: DOWNSTREAM=botocore
-      stage: integration
-
-    - python: 3.7
-      env: DOWNSTREAM=botocore
-      dist: xenial
-      sudo: required
-      stage: integration
->>>>>>> 1d3e60e8
+    #   stage: integration
 
   allow_failures:
     - python: 3.6
