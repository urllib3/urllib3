language: python
sudo: false
stage: test
dist: xenial

before_install:
  - env
  - openssl version
  - python -c "import ssl; print(ssl.OPENSSL_VERSION)"

install:
  - ./_travis/install.sh

script:
  - ./_travis/run.sh

after_success:
  - ./_travis/upload_coverage.sh

cache:
  directories:
  - ${HOME}/.cache

notifications:
  email: false

env:
  global:
    - GAE_SDK_PATH=${HOME}/.cache/google_appengine
    - PYTHONWARNINGS=always::DeprecationWarning

    - PYPI_USERNAME=urllib3
    # PYPI_PASSWORD is set in Travis control panel.

  matrix:
    # - TOXENV=flake8-py3
    # - TOXENV=gae
    - TOXENV=docs

matrix:
  include:
    - python: 3.6
      env: TOXENV=flake8-py3
    - python: 3.6
      env: TOXENV=docs
    - python: 2.7
      env: TOXENV=py27
    - python: 2.7
      env: TOXENV=py27-nobrotli
    - python: 2.7
      env: TOXENV=py27-google-brotli
    - python: 3.4
      env: TOXENV=py34
    - python: 3.5
      env: TOXENV=py35
    - python: 3.6
      env: TOXENV=py36
    - python: 3.7
      env: TOXENV=py37
    - python: 3.7
      env: TOXENV=py37-nobrotli
    - python: 3.7
      env: TOXENV=py37-google-brotli
    - python: 3.8-dev
      env: TOXENV=py38
<<<<<<< HEAD
      dist: xenial
      sudo: required
    - python: pypy2.7-7.1.1
      dist: xenial
      sudo: required
=======

    - python: pypy-5.4
>>>>>>> 64e413f1
      env: TOXENV=pypy
    - python: pypy3.6-7.1.1
      dist: xenial
      sudo: required
      env: TOXENV=pypy3
    - language: generic
      os: osx
      env: TOXENV=py27
    - language: generic
      os: osx
      env: TOXENV=py34
    - language: generic
      os: osx
      env: TOXENV=py35
    - language: generic
      os: osx
      env: TOXENV=py36
    - language: generic
      os: osx
      env: TOXENV=py37

    # - python: 2.7
    #   env: DOWNSTREAM=requests
    #   stage: integration

<<<<<<< HEAD
    # - python: 3.7
    #   env: DOWNSTREAM=requests
    #   dist: xenial
    #   sudo: required
    #   stage: integration
=======
    - python: 3.7
      env: DOWNSTREAM=requests
      stage: integration
>>>>>>> 64e413f1

    # - python: 2.7
    #   env: DOWNSTREAM=botocore
    #   stage: integration

<<<<<<< HEAD
    # - python: 3.7
    #   env: DOWNSTREAM=botocore
    #   dist: xenial
    #   sudo: required
    #   stage: integration
=======
    - python: 3.7
      env: DOWNSTREAM=botocore
      stage: integration
>>>>>>> 64e413f1

    - python: 3.7
      stage: deploy
      script:
        - ./_travis/deploy.sh

  allow_failures:
    - python: 3.6
      env: TOXENV=docs
    - python: 3.4
      env: TOXENV=py34
    - language: generic
      os: osx
      env: TOXENV=py34
    # MacPython 3.5 only supports TLS 1.1 by default, which fails whenever
    # easy_install fetchs packages, which is required by Twisted. Giving up on
    # testing MacPython 3.5 on Travis for this reason.
    # https://github.com/tox-dev/tox/issues/809#issuecomment-443436586
    - language: generic
      os: osx
      env: TOXENV=py35

stages:
  - name: test
    if: tag IS blank

  # Run integration tests for release candidates
  - name: integration
    if: type = pull_request AND head_branch =~ ^release-[\d.]+$ AND tag IS blank

  # Deploy on any tags
  - name: deploy
    if: branch = master AND tag IS present<|MERGE_RESOLUTION|>--- conflicted
+++ resolved
@@ -63,20 +63,9 @@
       env: TOXENV=py37-google-brotli
     - python: 3.8-dev
       env: TOXENV=py38
-<<<<<<< HEAD
-      dist: xenial
-      sudo: required
     - python: pypy2.7-7.1.1
-      dist: xenial
-      sudo: required
-=======
-
-    - python: pypy-5.4
->>>>>>> 64e413f1
       env: TOXENV=pypy
     - python: pypy3.6-7.1.1
-      dist: xenial
-      sudo: required
       env: TOXENV=pypy3
     - language: generic
       os: osx
@@ -98,33 +87,17 @@
     #   env: DOWNSTREAM=requests
     #   stage: integration
 
-<<<<<<< HEAD
     # - python: 3.7
     #   env: DOWNSTREAM=requests
-    #   dist: xenial
-    #   sudo: required
     #   stage: integration
-=======
-    - python: 3.7
-      env: DOWNSTREAM=requests
-      stage: integration
->>>>>>> 64e413f1
 
     # - python: 2.7
     #   env: DOWNSTREAM=botocore
     #   stage: integration
 
-<<<<<<< HEAD
     # - python: 3.7
     #   env: DOWNSTREAM=botocore
-    #   dist: xenial
-    #   sudo: required
     #   stage: integration
-=======
-    - python: 3.7
-      env: DOWNSTREAM=botocore
-      stage: integration
->>>>>>> 64e413f1
 
     - python: 3.7
       stage: deploy
