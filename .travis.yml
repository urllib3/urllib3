language: python
sudo: false
stage: test
dist: xenial

before_install:
  - env
  - openssl version
  - python -c "import ssl; print(ssl.OPENSSL_VERSION)"

install:
  - ./_travis/install.sh

script:
  - ./_travis/run.sh

after_success:
  - ./_travis/upload_coverage.sh

cache:
  directories:
  - ${HOME}/.cache

notifications:
  email: false

env:
  global:
    - PYTHONWARNINGS=always::DeprecationWarning

    - PYPI_USERNAME=urllib3
    # PYPI_PASSWORD is set in Travis control panel.

  matrix:
    # - TOXENV=flake8-py3
    # - TOXENV=gae
    - TOXENV=docs

matrix:
  include:
    # Lint & documentation.
    - python: 3.6
      env: NOX_SESSION=lint
    - python: 3.6
<<<<<<< HEAD
      env: TOXENV=docs
=======
      env: NOX_SESSION=docs

    # Unit tests
>>>>>>> 20012929
    - python: 2.7
      env: NOX_SESSION=test-2.7
    - python: 3.4
      env: NOX_SESSION=test-3.4
    - python: 3.5
      env: NOX_SESSION=test-3.5
    - python: 3.6
      env: NOX_SESSION=test-3.6
    - python: 3.7
      env: NOX_SESSION=test-3.7
    - python: 3.8-dev
<<<<<<< HEAD
      env: TOXENV=py38
    - python: pypy2.7-7.1.1
      env: TOXENV=pypy
    - python: pypy3.6-7.1.1
      env: TOXENV=pypy3
=======
      env: NOX_SESSION=test-3.8
    - python: pypy2.7-6.0
      env: NOX_SESSION=test-pypy
    - python: pypy3.5-6.0
      env: NOX_SESSION=test-pypy

    # Extras
    - python: 2.7
      env: NOX_SESSION=app_engine GAE_SDK_PATH=${HOME}/.cache/google_appengine
    - python: 2.7
      env: NOX_SESSION=google_brotli-2
    - python: 3.7
      env: NOX_SESSION=google_brotli-3

    # OS X unit tests.
>>>>>>> 20012929
    - language: generic
      os: osx
      env: NOX_SESSION=test-2.7
    - language: generic
      os: osx
      env: NOX_SESSION=test-3.4
    - language: generic
      os: osx
      env: NOX_SESSION=test-3.5
    - language: generic
      os: osx
      env: NOX_SESSION=test-3.6
    - language: generic
      os: osx
      env: NOX_SESSION=test-3.7

<<<<<<< HEAD
    # - python: 2.7
    #   env: DOWNSTREAM=requests
    #   stage: integration
=======
    # Downstream integration tests.
    - python: 2.7
      env: DOWNSTREAM=requests
      stage: integration
>>>>>>> 20012929

    # - python: 3.7
    #   env: DOWNSTREAM=requests
    #   stage: integration

    # - python: 2.7
    #   env: DOWNSTREAM=botocore
    #   stage: integration

    # - python: 3.7
    #   env: DOWNSTREAM=botocore
    #   stage: integration

    - python: 3.7
      stage: deploy
      script:
        - ./_travis/deploy.sh

  allow_failures:
<<<<<<< HEAD
    - python: 3.6
      env: TOXENV=docs
    - python: 3.4
      env: TOXENV=py34
    - language: generic
      os: osx
      env: TOXENV=py34
    # MacPython 3.5 only supports TLS 1.1 by default, which fails whenever
    # easy_install fetchs packages, which is required by Twisted. Giving up on
    # testing MacPython 3.5 on Travis for this reason.
    # https://github.com/tox-dev/tox/issues/809#issuecomment-443436586
    - language: generic
      os: osx
      env: TOXENV=py35
=======
    - python: pypy3.5-6.0
    - python: pypy2.7-6.0
>>>>>>> 20012929

stages:
  - name: test
    if: tag IS blank

  # Run integration tests for release candidates
  - name: integration
    if: type = pull_request AND head_branch =~ ^release-[\d.]+$ AND tag IS blank

  # Deploy on any tags
  - name: deploy
    if: branch = master AND tag IS present<|MERGE_RESOLUTION|>--- conflicted
+++ resolved
@@ -31,24 +31,15 @@
     - PYPI_USERNAME=urllib3
     # PYPI_PASSWORD is set in Travis control panel.
 
-  matrix:
-    # - TOXENV=flake8-py3
-    # - TOXENV=gae
-    - TOXENV=docs
-
 matrix:
   include:
     # Lint & documentation.
     - python: 3.6
       env: NOX_SESSION=lint
     - python: 3.6
-<<<<<<< HEAD
-      env: TOXENV=docs
-=======
       env: NOX_SESSION=docs
 
     # Unit tests
->>>>>>> 20012929
     - python: 2.7
       env: NOX_SESSION=test-2.7
     - python: 3.4
@@ -60,13 +51,6 @@
     - python: 3.7
       env: NOX_SESSION=test-3.7
     - python: 3.8-dev
-<<<<<<< HEAD
-      env: TOXENV=py38
-    - python: pypy2.7-7.1.1
-      env: TOXENV=pypy
-    - python: pypy3.6-7.1.1
-      env: TOXENV=pypy3
-=======
       env: NOX_SESSION=test-3.8
     - python: pypy2.7-6.0
       env: NOX_SESSION=test-pypy
@@ -74,15 +58,14 @@
       env: NOX_SESSION=test-pypy
 
     # Extras
-    - python: 2.7
-      env: NOX_SESSION=app_engine GAE_SDK_PATH=${HOME}/.cache/google_appengine
+    # - python: 2.7
+    #   env: NOX_SESSION=app_engine GAE_SDK_PATH=${HOME}/.cache/google_appengine
     - python: 2.7
       env: NOX_SESSION=google_brotli-2
     - python: 3.7
       env: NOX_SESSION=google_brotli-3
 
     # OS X unit tests.
->>>>>>> 20012929
     - language: generic
       os: osx
       env: NOX_SESSION=test-2.7
@@ -99,16 +82,10 @@
       os: osx
       env: NOX_SESSION=test-3.7
 
-<<<<<<< HEAD
+    # Downstream integration tests.
     # - python: 2.7
     #   env: DOWNSTREAM=requests
     #   stage: integration
-=======
-    # Downstream integration tests.
-    - python: 2.7
-      env: DOWNSTREAM=requests
-      stage: integration
->>>>>>> 20012929
 
     # - python: 3.7
     #   env: DOWNSTREAM=requests
@@ -128,25 +105,20 @@
         - ./_travis/deploy.sh
 
   allow_failures:
-<<<<<<< HEAD
     - python: 3.6
-      env: TOXENV=docs
+      env: NOX_SESSION=docs
     - python: 3.4
-      env: TOXENV=py34
+      env: NOX_SESSION=test-3.4
     - language: generic
       os: osx
-      env: TOXENV=py34
+      env: NOX_SESSION=test-3.4
     # MacPython 3.5 only supports TLS 1.1 by default, which fails whenever
     # easy_install fetchs packages, which is required by Twisted. Giving up on
     # testing MacPython 3.5 on Travis for this reason.
     # https://github.com/tox-dev/tox/issues/809#issuecomment-443436586
     - language: generic
       os: osx
-      env: TOXENV=py35
-=======
-    - python: pypy3.5-6.0
-    - python: pypy2.7-6.0
->>>>>>> 20012929
+      env: NOX_SESSION=test-3.5
 
 stages:
   - name: test
