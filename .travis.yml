language: python
sudo: false
stage: test
dist: xenial

before_install:
  - env
  - openssl version
  - python -c "import ssl; print(ssl.OPENSSL_VERSION)"

install:
  - ./_travis/install.sh

script:
  - ./_travis/run.sh

after_success:
  - ./_travis/upload_coverage.sh

cache:
  directories:
  - ${HOME}/.cache

notifications:
  email: false

env:
  global:
    - GAE_SDK_PATH=${HOME}/.cache/google_appengine
    - PYTHONWARNINGS=always::DeprecationWarning

    - PYPI_USERNAME=urllib3
    # PYPI_PASSWORD is set in Travis control panel.

matrix:
  include:
    - python: 3.6
      env: TOXENV=flake8-py3
    - python: 3.6
      env: TOXENV=docs

    - python: 2.7
      env: TOXENV=py27
    - python: 2.7
      env: TOXENV=py27-nobrotli
    - python: 2.7
      env: TOXENV=py27-google-brotli
    - python: 3.4
      env: TOXENV=py34
    - python: 3.5
      env: TOXENV=py35
    - python: 3.6
      env: TOXENV=py36
    - python: 3.7
      env: TOXENV=py37
    - python: 3.7
      env: TOXENV=py37-nobrotli
<<<<<<< HEAD
    - python: 3.7
      env: TOXENV=py37-google-brotli
=======
>>>>>>> ff8f7219
    - python: 3.8-dev
      env: TOXENV=py38

    - python: pypy-5.4
      env: TOXENV=pypy

    - python: 2.7
      env: TOXENV=gae

    - language: generic
      os: osx
      env: TOXENV=py27
    - language: generic
      os: osx
      env: TOXENV=py34
    - language: generic
      os: osx
      env: TOXENV=py35
    - language: generic
      os: osx
      env: TOXENV=py36
    - language: generic
      os: osx
      env: TOXENV=py37

    - python: 2.7
      env: DOWNSTREAM=requests
      stage: integration

    - python: 3.7
      env: DOWNSTREAM=requests
      stage: integration

    - python: 2.7
      env: DOWNSTREAM=botocore
      stage: integration

    - python: 3.7
      env: DOWNSTREAM=botocore
      stage: integration

<<<<<<< HEAD
=======
    - python: 2.7
      env: DOWNSTREAM=google-brotli
      stage: integration

    - python: 3.7
      env: DOWNSTREAM=google-brotli
      stage: integration

    - python: 3.7
      stage: deploy
      script:
        - ./_travis/deploy.sh

<<<<<<< HEAD
>>>>>>> ff8f7219d98a4f939260020244d0769bef81b305
=======
>>>>>>> ff8f7219
  allow_failures:
  - python: pypy-5.4

stages:
  - name: test
    if: tag IS blank

  # Run integration tests for release candidates
  - name: integration
    if: type = pull_request AND head_branch =~ ^release-[\d.]+$ AND tag IS blank

  # Deploy on any tags
  - name: deploy
    if: branch = master AND tag IS present<|MERGE_RESOLUTION|>--- conflicted
+++ resolved
@@ -55,11 +55,8 @@
       env: TOXENV=py37
     - python: 3.7
       env: TOXENV=py37-nobrotli
-<<<<<<< HEAD
     - python: 3.7
       env: TOXENV=py37-google-brotli
-=======
->>>>>>> ff8f7219
     - python: 3.8-dev
       env: TOXENV=py38
 
@@ -101,25 +98,11 @@
       env: DOWNSTREAM=botocore
       stage: integration
 
-<<<<<<< HEAD
-=======
-    - python: 2.7
-      env: DOWNSTREAM=google-brotli
-      stage: integration
-
-    - python: 3.7
-      env: DOWNSTREAM=google-brotli
-      stage: integration
-
     - python: 3.7
       stage: deploy
       script:
         - ./_travis/deploy.sh
 
-<<<<<<< HEAD
->>>>>>> ff8f7219d98a4f939260020244d0769bef81b305
-=======
->>>>>>> ff8f7219
   allow_failures:
   - python: pypy-5.4
 
