--- conflicted
+++ resolved
@@ -39,12 +39,7 @@
 from .util.response import assert_header_parsing
 from .util.retry import Retry
 from .util.timeout import Timeout
-<<<<<<< HEAD
-from .util.url import get_host, parse_url
-=======
-from .util.url import get_host, Url
-
->>>>>>> 65b8c52c
+from .util.url import get_host, parse_url, Url
 
 if six.PY2:
     # Queue is imported for side effects on MS Windows
@@ -621,19 +616,12 @@
             response_kw['request_method'] = method
 
             # Import httplib's response into our own wrapper object
-<<<<<<< HEAD
-            response = HTTPResponse.from_httplib(httplib_response,
-                                                 pool=self,
-                                                 connection=response_conn,
-                                                 url=self._full_url(url),
-                                                 **response_kw)
-=======
             response = self.ResponseCls.from_httplib(httplib_response,
                                                      pool=self,
                                                      connection=response_conn,
+                                                     url=self._full_url(url),
                                                      retries=retries,
                                                      **response_kw)
->>>>>>> 65b8c52c
 
             # Everything went great!
             clean_exit = True
