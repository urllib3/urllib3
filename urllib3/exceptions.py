from __future__ import absolute_import
from .packages.six.moves.http_client import (
    IncompleteRead as httplib_IncompleteRead
)
# Base Exceptions


class HTTPError(Exception):
    "Base exception used by this module."
    pass


class HTTPWarning(Warning):
    "Base warning used by this module."
    pass


class PoolError(HTTPError):
    "Base exception for errors caused within a pool."
    def __init__(self, pool, message):
        self.pool = pool
        HTTPError.__init__(self, "%s: %s" % (pool, message))

    def __reduce__(self):
        # For pickling purposes.
        return self.__class__, (None, None)


class RequestError(PoolError):
    "Base exception for PoolErrors that have associated URLs."
    def __init__(self, pool, url, message):
        self.url = url
        PoolError.__init__(self, pool, message)

    def __reduce__(self):
        # For pickling purposes.
        return self.__class__, (None, self.url, None)


class SSLError(HTTPError):
    "Raised when SSL certificate fails in an HTTPS connection."
    pass


class ProxyError(HTTPError):
    "Raised when the connection to a proxy fails."
    pass


class DecodeError(HTTPError):
    "Raised when automatic decoding based on Content-Type fails."
    pass


class ProtocolError(HTTPError):
    "Raised when something unexpected happens mid-request/response."
    pass


#: Renamed to ProtocolError but aliased for backwards compatibility.
ConnectionError = ProtocolError


# Leaf Exceptions

class MaxRetryError(RequestError):
    """Raised when the maximum number of retries is exceeded.

    :param pool: The connection pool
    :type pool: :class:`~urllib3.connectionpool.HTTPConnectionPool`
    :param string url: The requested Url
    :param exceptions.Exception reason: The underlying error

    """

    def __init__(self, pool, url, reason=None):
        self.reason = reason

        message = "Max retries exceeded with url: %s (Caused by %r)" % (
            url, reason)

        RequestError.__init__(self, pool, url, message)


class HostChangedError(RequestError):
    "Raised when an existing pool gets a request for a foreign host."

    def __init__(self, pool, url, retries=3):
        message = "Tried to open a foreign host with url: %s" % url
        RequestError.__init__(self, pool, url, message)
        self.retries = retries


class TimeoutStateError(HTTPError):
    """ Raised when passing an invalid state to a timeout """
    pass


class TimeoutError(HTTPError):
    """ Raised when a socket timeout error occurs.

    Catching this error will catch both :exc:`ReadTimeoutErrors
    <ReadTimeoutError>` and :exc:`ConnectTimeoutErrors <ConnectTimeoutError>`.
    """
    pass


class ReadTimeoutError(TimeoutError, RequestError):
    "Raised when a socket timeout occurs while receiving data from a server"
    pass


# This timeout error does not have a URL attached and needs to inherit from the
# base HTTPError
class ConnectTimeoutError(TimeoutError):
    "Raised when a socket timeout occurs while connecting to a server"
    pass


class NewConnectionError(ConnectTimeoutError, PoolError):
    "Raised when we fail to establish a new connection. Usually ECONNREFUSED."
    pass


class EmptyPoolError(PoolError):
    "Raised when a pool runs out of connections and no more are allowed."
    pass


class ClosedPoolError(PoolError):
    "Raised when a request enters a pool after the pool has been closed."
    pass


class LocationValueError(ValueError, HTTPError):
    "Raised when there is something wrong with a given URL input."
    pass


class LocationParseError(LocationValueError):
    "Raised when get_host or similar fails to parse the URL input."

    def __init__(self, location):
        message = "Failed to parse: %s" % location
        HTTPError.__init__(self, message)

        self.location = location


class ResponseError(HTTPError):
    "Used as a container for an error reason supplied in a MaxRetryError."
    GENERIC_ERROR = 'too many error responses'
    SPECIFIC_ERROR = 'too many {status_code} error responses'


class SecurityWarning(HTTPWarning):
    "Warned when perfoming security reducing actions"
    pass


class SubjectAltNameWarning(SecurityWarning):
    "Warned when connecting to a host with a certificate missing a SAN."
    pass


class InsecureRequestWarning(SecurityWarning):
    "Warned when making an unverified HTTPS request."
    pass


class SystemTimeWarning(SecurityWarning):
    "Warned when system time is suspected to be wrong"
    pass


class InsecurePlatformWarning(SecurityWarning):
    "Warned when certain SSL configuration is not available on a platform."
    pass


class SNIMissingWarning(HTTPWarning):
    "Warned when making a HTTPS request without SNI available."
    pass


class DependencyWarning(HTTPWarning):
    """
    Warned when an attempt is made to import a module with missing optional
    dependencies.
    """
    pass


class ResponseNotChunked(ProtocolError, ValueError):
    "Response needs to be chunked in order to read it as chunks."
    pass


<<<<<<< HEAD
class PolicyViolation(Exception):
    """
    Raised when an explicit security policy has been violated
    Intentionally *no* subclass of HTTPError or SSLError.
    """
    pass


class HSTSViolation(PolicyViolation):
    "Raised when an SSL exception to an HSTS protected site occurs."
    pass
=======
class IncompleteRead(HTTPError, httplib_IncompleteRead):
    """
    Response length doesn't match expected Content-Length

    Subclass of http_client.IncompleteRead to allow int value
    for `partial` to avoid creating large objects on streamed
    reads.
    """
    def __init__(self, partial, expected):
        message = ('IncompleteRead(%i bytes read, '
                   '%i more expected)' % (partial, expected))
        httplib_IncompleteRead.__init__(self, message)


class InvalidHeader(HTTPError):
    "The header provided was somehow invalid."
    pass


class ProxySchemeUnknown(AssertionError, ValueError):
    "ProxyManager does not support the supplied scheme"
    # TODO(t-8ch): Stop inheriting from AssertionError in v2.0.

    def __init__(self, scheme):
        message = "Not supported proxy scheme %s" % scheme
        super(ProxySchemeUnknown, self).__init__(message)


class HeaderParsingError(HTTPError):
    "Raised by assert_header_parsing, but we convert it to a log.warning statement."
    def __init__(self, defects, unparsed_data):
        message = '%s, unparsed data: %r' % (defects or 'Unknown', unparsed_data)
        super(HeaderParsingError, self).__init__(message)
>>>>>>> 65b8c52c
<|MERGE_RESOLUTION|>--- conflicted
+++ resolved
@@ -196,7 +196,6 @@
     pass
 
 
-<<<<<<< HEAD
 class PolicyViolation(Exception):
     """
     Raised when an explicit security policy has been violated
@@ -208,7 +207,7 @@
 class HSTSViolation(PolicyViolation):
     "Raised when an SSL exception to an HSTS protected site occurs."
     pass
-=======
+
 class IncompleteRead(HTTPError, httplib_IncompleteRead):
     """
     Response length doesn't match expected Content-Length
@@ -241,5 +240,4 @@
     "Raised by assert_header_parsing, but we convert it to a log.warning statement."
     def __init__(self, defects, unparsed_data):
         message = '%s, unparsed data: %r' % (defects or 'Unknown', unparsed_data)
-        super(HeaderParsingError, self).__init__(message)
->>>>>>> 65b8c52c
+        super(HeaderParsingError, self).__init__(message)