--- conflicted
+++ resolved
@@ -79,20 +79,14 @@
         body.write(b('--%s\r\n' % (boundary)))
 
         if isinstance(value, tuple):
-<<<<<<< HEAD
-            filename, data = value
-            writer(body).write('Content-Disposition: form-data; %s; %s\r\n' %
-                               (header_param('name', fieldname),
-                                header_param('filename', filename)))
-=======
             if len(value) == 3:
                 filename, data, content_type = value
             else:
                 filename, data = value
                 content_type = get_content_type(filename)
-            writer(body).write('Content-Disposition: form-data; name="%s"; '
-                               'filename="%s"\r\n' % (fieldname, filename))
->>>>>>> e9f7e82d
+            writer(body).write('Content-Disposition: form-data; %s; %s\r\n' %
+                               (header_param('name', fieldname),
+                                header_param('filename', filename)))
             body.write(b('Content-Type: %s\r\n\r\n' %
                        (content_type,)))
         else:
