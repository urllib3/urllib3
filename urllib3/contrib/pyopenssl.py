"""
SSL with SNI_-support for Python 2. Follow these instructions if you would
like to verify SSL certificates in Python 2. Note, the default libraries do
*not* do certificate checking; you need to do additional work to validate
certificates yourself.

This needs the following packages installed:

* pyOpenSSL (tested with 16.0.0)
* cryptography (minimum 1.3.4, from pyopenssl)
* idna (minimum 2.0, from cryptography)

However, pyopenssl depends on cryptography, which depends on idna, so while we
use all three directly here we end up having relatively few packages required.

You can install them with the following command:

    pip install pyopenssl cryptography idna

To activate certificate checking, call
:func:`~urllib3.contrib.pyopenssl.inject_into_urllib3` from your Python code
before you begin making HTTP requests. This can be done in a ``sitecustomize``
module, or at any other time before your application begins using ``urllib3``,
like this::

    try:
        import urllib3.contrib.pyopenssl
        urllib3.contrib.pyopenssl.inject_into_urllib3()
    except ImportError:
        pass

Now you can use :mod:`urllib3` as you normally would, and it will support SNI
when the required modules are installed.

Activating this module also has the positive side effect of disabling SSL/TLS
compression in Python 2 (see `CRIME attack`_).

If you want to configure the default list of supported cipher suites, you can
set the ``urllib3.contrib.pyopenssl.DEFAULT_SSL_CIPHER_LIST`` variable.

.. _sni: https://en.wikipedia.org/wiki/Server_Name_Indication
.. _crime attack: https://en.wikipedia.org/wiki/CRIME_(security_exploit)
"""
from __future__ import absolute_import

import OpenSSL.SSL
from cryptography import x509
from cryptography.hazmat.backends.openssl import backend as openssl_backend
from cryptography.hazmat.backends.openssl.x509 import _Certificate
try:
    from cryptography.x509 import UnsupportedExtension
except ImportError:
    # UnsupportedExtension is gone in cryptography >= 2.1.0
    class UnsupportedExtension(Exception):
        pass

from socket import timeout, error as SocketError
from io import BytesIO

try:  # Platform-specific: Python 2
    from socket import _fileobject
except ImportError:  # Platform-specific: Python 3
    _fileobject = None
    from ..packages.backports.makefile import backport_makefile

import logging
import ssl
from ..packages import six
import sys

from .. import util

__all__ = ['inject_into_urllib3', 'extract_from_urllib3']

# SNI always works.
HAS_SNI = True

# Map from urllib3 to PyOpenSSL compatible parameter-values.
_openssl_versions = {
    ssl.PROTOCOL_SSLv23: OpenSSL.SSL.SSLv23_METHOD,
    ssl.PROTOCOL_TLSv1: OpenSSL.SSL.TLSv1_METHOD,
}

if hasattr(ssl, 'PROTOCOL_TLSv1_1') and hasattr(OpenSSL.SSL, 'TLSv1_1_METHOD'):
    _openssl_versions[ssl.PROTOCOL_TLSv1_1] = OpenSSL.SSL.TLSv1_1_METHOD

if hasattr(ssl, 'PROTOCOL_TLSv1_2') and hasattr(OpenSSL.SSL, 'TLSv1_2_METHOD'):
    _openssl_versions[ssl.PROTOCOL_TLSv1_2] = OpenSSL.SSL.TLSv1_2_METHOD

try:
    _openssl_versions.update({ssl.PROTOCOL_SSLv3: OpenSSL.SSL.SSLv3_METHOD})
except AttributeError:
    pass

_stdlib_to_openssl_verify = {
    ssl.CERT_NONE: OpenSSL.SSL.VERIFY_NONE,
    ssl.CERT_OPTIONAL: OpenSSL.SSL.VERIFY_PEER,
    ssl.CERT_REQUIRED:
        OpenSSL.SSL.VERIFY_PEER + OpenSSL.SSL.VERIFY_FAIL_IF_NO_PEER_CERT,
}
_openssl_to_stdlib_verify = dict(
    (v, k) for k, v in _stdlib_to_openssl_verify.items()
)

# OpenSSL will only write 16K at a time
SSL_WRITE_BLOCKSIZE = 16384

orig_util_HAS_SNI = util.HAS_SNI
orig_util_SSLContext = util.ssl_.SSLContext
orig_util_SSLWantReadError = util.SSLWantReadError
orig_util_SSLWantWriteError = util.SSLWantWriteError


log = logging.getLogger(__name__)


def inject_into_urllib3():
    'Monkey-patch urllib3 with PyOpenSSL-backed SSL-support.'

    _validate_dependencies_met()

    util.ssl_.SSLContext = PyOpenSSLContext
    util.HAS_SNI = HAS_SNI
    util.ssl_.HAS_SNI = HAS_SNI
    util.IS_PYOPENSSL = True
    util.ssl_.IS_PYOPENSSL = True
    util.SSLWantReadError = OpenSSL.SSL.WantReadError
    util.ssl_.SSLWantReadError = OpenSSL.SSL.WantReadError
    util.SSLWantWriteError = OpenSSL.SSL.WantWriteError
    util.ssl_.SSLWantWriteError = OpenSSL.SSL.WantWriteError


def extract_from_urllib3():
    'Undo monkey-patching by :func:`inject_into_urllib3`.'

    util.ssl_.SSLContext = orig_util_SSLContext
    util.HAS_SNI = orig_util_HAS_SNI
    util.ssl_.HAS_SNI = orig_util_HAS_SNI
    util.IS_PYOPENSSL = False
    util.ssl_.IS_PYOPENSSL = False
    util.SSLWantReadError = orig_util_SSLWantReadError
    util.ssl_.SSLWantReadError = orig_util_SSLWantReadError
    util.SSLWantWriteError = orig_util_SSLWantWriteError
    util.ssl_.SSLWantWriteError = orig_util_SSLWantWriteError


def _validate_dependencies_met():
    """
    Verifies that PyOpenSSL's package-level dependencies have been met.
    Throws `ImportError` if they are not met.
    """
    # Method added in `cryptography==1.1`; not available in older versions
    from cryptography.x509.extensions import Extensions
    if getattr(Extensions, "get_extension_for_class", None) is None:
        raise ImportError("'cryptography' module missing required functionality.  "
                          "Try upgrading to v1.3.4 or newer.")

    # pyOpenSSL 0.14 and above use cryptography for OpenSSL bindings. The _x509
    # attribute is only present on those versions.
    from OpenSSL.crypto import X509
    x509 = X509()
    if getattr(x509, "_x509", None) is None:
        raise ImportError("'pyOpenSSL' module missing required functionality. "
                          "Try upgrading to v0.14 or newer.")


def _dnsname_to_stdlib(name):
    """
    Converts a dNSName SubjectAlternativeName field to the form used by the
    standard library on the given Python version.

    Cryptography produces a dNSName as a unicode string that was idna-decoded
    from ASCII bytes. We need to idna-encode that string to get it back, and
    then on Python 3 we also need to convert to unicode via UTF-8 (the stdlib
    uses PyUnicode_FromStringAndSize on it, which decodes via UTF-8).
    """
    def idna_encode(name):
        """
        Borrowed wholesale from the Python Cryptography Project. It turns out
        that we can't just safely call `idna.encode`: it can explode for
        wildcard names. This avoids that problem.
        """
        import idna

        for prefix in [u'*.', u'.']:
            if name.startswith(prefix):
                name = name[len(prefix):]
                return prefix.encode('ascii') + idna.encode(name)
        return idna.encode(name)

    name = idna_encode(name)
    if sys.version_info >= (3, 0):
        name = name.decode('utf-8')
    return name


def get_subj_alt_name(peer_cert):
    """
    Given an PyOpenSSL certificate, provides all the subject alternative names.
    """
    # Pass the cert to cryptography, which has much better APIs for this.
    if hasattr(peer_cert, "to_cryptography"):
        cert = peer_cert.to_cryptography()
    else:
        # This is technically using private APIs, but should work across all
        # relevant versions before PyOpenSSL got a proper API for this.
        cert = _Certificate(openssl_backend, peer_cert._x509)

    # We want to find the SAN extension. Ask Cryptography to locate it (it's
    # faster than looping in Python)
    try:
        ext = cert.extensions.get_extension_for_class(
            x509.SubjectAlternativeName
        ).value
    except x509.ExtensionNotFound:
        # No such extension, return the empty list.
        return []
    except (x509.DuplicateExtension, UnsupportedExtension,
            x509.UnsupportedGeneralNameType, UnicodeError) as e:
        # A problem has been found with the quality of the certificate. Assume
        # no SAN field is present.
        log.warning(
            "A problem was encountered with the certificate that prevented "
            "urllib3 from finding the SubjectAlternativeName field. This can "
            "affect certificate validation. The error was %s",
            e,
        )
        return []

    # We want to return dNSName and iPAddress fields. We need to cast the IPs
    # back to strings because the match_hostname function wants them as
    # strings.
    # Sadly the DNS names need to be idna encoded and then, on Python 3, UTF-8
    # decoded. This is pretty frustrating, but that's what the standard library
    # does with certificates, and so we need to attempt to do the same.
    names = [
        ('DNS', _dnsname_to_stdlib(name))
        for name in ext.get_values_for_type(x509.DNSName)
    ]
    names.extend(
        ('IP Address', str(name))
        for name in ext.get_values_for_type(x509.IPAddress)
    )

    return names


class WrappedSocket(object):
    '''API-compatibility wrapper for Python OpenSSL's Connection-class.

    Note: _makefile_refs, _drop() and _reuse() are needed for the garbage
    collector of pypy.
    '''

    def __init__(self, connection, socket, suppress_ragged_eofs=True):
        self.connection = connection
        self.socket = socket
        self.suppress_ragged_eofs = suppress_ragged_eofs
        self._makefile_refs = 0
        self._closed = False

    def fileno(self):
        return self.socket.fileno()

    # Copy-pasted from Python 3.5 source code
    def _decref_socketios(self):
        if self._makefile_refs > 0:
            self._makefile_refs -= 1
        if self._closed:
            self.close()

    def recv(self, *args, **kwargs):
        try:
            return self.connection.recv(*args, **kwargs)
        except OpenSSL.SSL.SysCallError as e:
            if self.suppress_ragged_eofs and e.args == (-1, 'Unexpected EOF'):
                return b''
            else:
                raise SocketError(str(e))
        except OpenSSL.SSL.ZeroReturnError as e:
            if self.connection.get_shutdown() == OpenSSL.SSL.RECEIVED_SHUTDOWN:
                return b''
            else:
                raise
<<<<<<< HEAD
=======
        except OpenSSL.SSL.WantReadError:
            if not util.wait_for_read(self.socket, self.socket.gettimeout()):
                raise timeout('The read operation timed out')
            else:
                return self.recv(*args, **kwargs)
        else:
            return data
>>>>>>> 9782e1f8

    def recv_into(self, *args, **kwargs):
        try:
            return self.connection.recv_into(*args, **kwargs)
        except OpenSSL.SSL.SysCallError as e:
            if self.suppress_ragged_eofs and e.args == (-1, 'Unexpected EOF'):
                return 0
            else:
                raise SocketError(str(e))
        except OpenSSL.SSL.ZeroReturnError as e:
            if self.connection.get_shutdown() == OpenSSL.SSL.RECEIVED_SHUTDOWN:
                return 0
            else:
                raise
<<<<<<< HEAD
=======
        except OpenSSL.SSL.WantReadError:
            if not util.wait_for_read(self.socket, self.socket.gettimeout()):
                raise timeout('The read operation timed out')
            else:
                return self.recv_into(*args, **kwargs)
>>>>>>> 9782e1f8

    def settimeout(self, timeout):
        return self.socket.settimeout(timeout)

    def send(self, data):
        while True:
            try:
                return self.connection.send(data)
<<<<<<< HEAD
=======
            except OpenSSL.SSL.WantWriteError:
                if not util.wait_for_write(self.socket, self.socket.gettimeout()):
                    raise timeout()
                continue
>>>>>>> 9782e1f8
            except OpenSSL.SSL.SysCallError as e:
                raise SocketError(str(e))

    def shutdown(self):
        # FIXME rethrow compatible exceptions should we ever use this
        self.connection.shutdown()

    def close(self):
        if self._makefile_refs < 1:
            try:
                self._closed = True
                return self.connection.close()
            except OpenSSL.SSL.Error:
                return
        else:
            self._makefile_refs -= 1

    def getpeercert(self, binary_form=False):
        x509 = self.connection.get_peer_certificate()

        if not x509:
            return x509

        if binary_form:
            return OpenSSL.crypto.dump_certificate(
                OpenSSL.crypto.FILETYPE_ASN1,
                x509)

        return {
            'subject': (
                (('commonName', x509.get_subject().CN),),
            ),
            'subjectAltName': get_subj_alt_name(x509)
        }

    def setblocking(self, flag):
        return self.connection.setblocking(flag)

    def _reuse(self):
        self._makefile_refs += 1

    def _drop(self):
        if self._makefile_refs < 1:
            self.close()
        else:
            self._makefile_refs -= 1


if _fileobject:  # Platform-specific: Python 2
    def makefile(self, mode, bufsize=-1):
        self._makefile_refs += 1
        return _fileobject(self, mode, bufsize, close=True)
else:  # Platform-specific: Python 3
    makefile = backport_makefile

WrappedSocket.makefile = makefile


class PyOpenSSLContext(object):
    """
    I am a wrapper class for the PyOpenSSL ``Context`` object. I am responsible
    for translating the interface of the standard library ``SSLContext`` object
    to calls into PyOpenSSL.
    """
    def __init__(self, protocol):
        self.protocol = _openssl_versions[protocol]
        self._ctx = OpenSSL.SSL.Context(self.protocol)
        self._options = 0
        self.check_hostname = False

    @property
    def options(self):
        return self._options

    @options.setter
    def options(self, value):
        self._options = value
        self._ctx.set_options(value)

    @property
    def verify_mode(self):
        return _openssl_to_stdlib_verify[self._ctx.get_verify_mode()]

    @verify_mode.setter
    def verify_mode(self, value):
        self._ctx.set_verify(
            _stdlib_to_openssl_verify[value],
            _verify_callback
        )

    def set_default_verify_paths(self):
        self._ctx.set_default_verify_paths()

    def set_ciphers(self, ciphers):
        if isinstance(ciphers, six.text_type):
            ciphers = ciphers.encode('utf-8')
        self._ctx.set_cipher_list(ciphers)

    def load_verify_locations(self, cafile=None, capath=None, cadata=None):
        if cafile is not None:
            cafile = cafile.encode('utf-8')
        if capath is not None:
            capath = capath.encode('utf-8')
        self._ctx.load_verify_locations(cafile, capath)
        if cadata is not None:
            self._ctx.load_verify_locations(BytesIO(cadata))

    def load_cert_chain(self, certfile, keyfile=None, password=None):
        self._ctx.use_certificate_chain_file(certfile)
        if password is not None:
            self._ctx.set_passwd_cb(lambda max_length, prompt_twice, userdata: password)
        self._ctx.use_privatekey_file(keyfile or certfile)

    def wrap_socket(self, sock, server_side=False,
                    do_handshake_on_connect=True, suppress_ragged_eofs=True,
                    server_hostname=None):
        cnx = OpenSSL.SSL.Connection(self._ctx, sock)

        if isinstance(server_hostname, six.text_type):  # Platform-specific: Python 3
            server_hostname = server_hostname.encode('utf-8')

        if server_hostname is not None:
            cnx.set_tlsext_host_name(server_hostname)

        cnx.set_connect_state()

        while True:
            try:
                cnx.do_handshake()
            except OpenSSL.SSL.WantReadError:
                if not util.wait_for_read(sock, sock.gettimeout()):
                    raise timeout('select timed out')
                continue
            except OpenSSL.SSL.Error as e:
                raise ssl.SSLError('bad handshake: %r' % e)
            break

        return WrappedSocket(cnx, sock)


def _verify_callback(cnx, x509, err_no, err_depth, return_code):
    return err_no == 0<|MERGE_RESOLUTION|>--- conflicted
+++ resolved
@@ -282,16 +282,6 @@
                 return b''
             else:
                 raise
-<<<<<<< HEAD
-=======
-        except OpenSSL.SSL.WantReadError:
-            if not util.wait_for_read(self.socket, self.socket.gettimeout()):
-                raise timeout('The read operation timed out')
-            else:
-                return self.recv(*args, **kwargs)
-        else:
-            return data
->>>>>>> 9782e1f8
 
     def recv_into(self, *args, **kwargs):
         try:
@@ -306,14 +296,6 @@
                 return 0
             else:
                 raise
-<<<<<<< HEAD
-=======
-        except OpenSSL.SSL.WantReadError:
-            if not util.wait_for_read(self.socket, self.socket.gettimeout()):
-                raise timeout('The read operation timed out')
-            else:
-                return self.recv_into(*args, **kwargs)
->>>>>>> 9782e1f8
 
     def settimeout(self, timeout):
         return self.socket.settimeout(timeout)
@@ -322,13 +304,6 @@
         while True:
             try:
                 return self.connection.send(data)
-<<<<<<< HEAD
-=======
-            except OpenSSL.SSL.WantWriteError:
-                if not util.wait_for_write(self.socket, self.socket.gettimeout()):
-                    raise timeout()
-                continue
->>>>>>> 9782e1f8
             except OpenSSL.SSL.SysCallError as e:
                 raise SocketError(str(e))
 
