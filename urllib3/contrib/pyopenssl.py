--- conflicted
+++ resolved
@@ -461,12 +461,9 @@
     ctx.set_cipher_list(DEFAULT_SSL_CIPHER_LIST)
 
     cnx = OpenSSL.SSL.Connection(ctx, sock)
-<<<<<<< HEAD
     cnx.certs = []
-=======
     if isinstance(server_hostname, six.text_type):  # Platform-specific: Python 3
         server_hostname = server_hostname.encode('utf-8')
->>>>>>> 65b8c52c
     cnx.set_tlsext_host_name(server_hostname)
     cnx.set_connect_state()
     while True:
