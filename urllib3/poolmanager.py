from __future__ import absolute_import
import collections
import functools
import logging

from ._collections import RecentlyUsedContainer
from .connectionpool import HTTPConnectionPool, HTTPSConnectionPool
from .connectionpool import port_by_scheme
<<<<<<< HEAD
from .exceptions import (LocationValueError, MaxRetryError, SSLError,
                         HSTSViolation)
from .hsts import MemoryHSTSStore, HSTSManager
=======
from .exceptions import LocationValueError, MaxRetryError, ProxySchemeUnknown
from .packages.six.moves.urllib.parse import urljoin
>>>>>>> 65b8c52c
from .request import RequestMethods
from .util.url import parse_url
from .util.retry import Retry


__all__ = ['PoolManager', 'ProxyManager', 'proxy_from_url']


log = logging.getLogger(__name__)

SSL_KEYWORDS = ('key_file', 'cert_file', 'cert_reqs', 'ca_certs',
                'ssl_version', 'ca_cert_dir', 'ssl_context')

# The base fields to use when determining what pool to get a connection from;
# these do not rely on the ``connection_pool_kw`` and can be determined by the
# URL and potentially the ``urllib3.connection.port_by_scheme`` dictionary.
#
# All custom key schemes should include the fields in this key at a minimum.
BasePoolKey = collections.namedtuple('BasePoolKey', ('scheme', 'host', 'port'))

# The fields to use when determining what pool to get a HTTP and HTTPS
# connection from. All additional fields must be present in the PoolManager's
# ``connection_pool_kw`` instance variable.
HTTPPoolKey = collections.namedtuple(
    'HTTPPoolKey', BasePoolKey._fields + ('timeout', 'retries', 'strict',
                                          'block', 'source_address')
)
HTTPSPoolKey = collections.namedtuple(
    'HTTPSPoolKey', HTTPPoolKey._fields + SSL_KEYWORDS
)


def _default_key_normalizer(key_class, request_context):
    """
    Create a pool key of type ``key_class`` for a request.

    According to RFC 3986, both the scheme and host are case-insensitive.
    Therefore, this function normalizes both before constructing the pool
    key for an HTTPS request. If you wish to change this behaviour, provide
    alternate callables to ``key_fn_by_scheme``.

    :param key_class:
        The class to use when constructing the key. This should be a namedtuple
        with the ``scheme`` and ``host`` keys at a minimum.

    :param request_context:
        A dictionary-like object that contain the context for a request.
        It should contain a key for each field in the :class:`HTTPPoolKey`
    """
    context = {}
    for key in key_class._fields:
        context[key] = request_context.get(key)
    context['scheme'] = context['scheme'].lower()
    context['host'] = context['host'].lower()
    return key_class(**context)


# A dictionary that maps a scheme to a callable that creates a pool key.
# This can be used to alter the way pool keys are constructed, if desired.
# Each PoolManager makes a copy of this dictionary so they can be configured
# globally here, or individually on the instance.
key_fn_by_scheme = {
    'http': functools.partial(_default_key_normalizer, HTTPPoolKey),
    'https': functools.partial(_default_key_normalizer, HTTPSPoolKey),
}

pool_classes_by_scheme = {
    'http': HTTPConnectionPool,
    'https': HTTPSConnectionPool,
}


class PoolManager(RequestMethods):
    """
    Allows for arbitrary requests while transparently keeping track of
    necessary connection pools for you.

    :param num_pools:
        Number of connection pools to cache before discarding the least
        recently used pool.

    :param headers:
        Headers to include with all requests, unless other headers are given
        explicitly.

    :param \**connection_pool_kw:
        Additional parameters are used to create fresh
        :class:`urllib3.connectionpool.ConnectionPool` instances.

    Example::

        >>> manager = PoolManager(num_pools=2)
        >>> r = manager.request('GET', 'http://google.com/')
        >>> r = manager.request('GET', 'http://google.com/mail')
        >>> r = manager.request('GET', 'http://yahoo.com/')
        >>> len(manager.pools)
        2

    """

    proxy = None

    def __init__(self, num_pools=10, headers=None, **connection_pool_kw):
        RequestMethods.__init__(self, headers)
        self.connection_pool_kw = connection_pool_kw
        self.pools = RecentlyUsedContainer(num_pools,
                                           dispose_func=lambda p: p.close())
        self.hsts_manager = HSTSManager(MemoryHSTSStore())
        self.connection_pool_kw['hsts_manager'] = self.hsts_manager

        # Locally set the pool classes and keys so other PoolManagers can
        # override them.
        self.pool_classes_by_scheme = pool_classes_by_scheme
        self.key_fn_by_scheme = key_fn_by_scheme.copy()

    def __enter__(self):
        return self

    def __exit__(self, exc_type, exc_val, exc_tb):
        self.clear()
        # Return False to re-raise any potential exceptions
        return False

    def _new_pool(self, scheme, host, port):
        """
        Create a new :class:`ConnectionPool` based on host, port and scheme.

        This method is used to actually create the connection pools handed out
        by :meth:`connection_from_url` and companion methods. It is intended
        to be overridden for customization.
        """
        pool_cls = self.pool_classes_by_scheme[scheme]
        kwargs = self.connection_pool_kw
        if scheme == 'http':
            kwargs = self.connection_pool_kw.copy()
            for kw in SSL_KEYWORDS:
                kwargs.pop(kw, None)

        return pool_cls(host, port, **kwargs)

    def clear(self):
        """
        Empty our store of pools and direct them all to close.

        This will not affect in-flight connections, but they will not be
        re-used after completion.
        """
        self.pools.clear()

    def connection_from_host(self, host, port=None, scheme='http'):
        """
        Get a :class:`ConnectionPool` based on the host, port, and scheme.

        If ``port`` isn't given, it will be derived from the ``scheme`` using
        ``urllib3.connectionpool.port_by_scheme``.
        """

        if not host:
            raise LocationValueError("No host specified.")

        request_context = self.connection_pool_kw.copy()
        request_context['scheme'] = scheme or 'http'
        if not port:
            port = port_by_scheme.get(request_context['scheme'].lower(), 80)
        request_context['port'] = port
        request_context['host'] = host

        return self.connection_from_context(request_context)

    def connection_from_context(self, request_context):
        """
        Get a :class:`ConnectionPool` based on the request context.

        ``request_context`` must at least contain the ``scheme`` key and its
        value must be a key in ``key_fn_by_scheme`` instance variable.
        """
        scheme = request_context['scheme'].lower()
        pool_key_constructor = self.key_fn_by_scheme[scheme]
        pool_key = pool_key_constructor(request_context)

        return self.connection_from_pool_key(pool_key)

    def connection_from_pool_key(self, pool_key):
        """
        Get a :class:`ConnectionPool` based on the provided pool key.

        ``pool_key`` should be a namedtuple that only contains immutable
        objects. At a minimum it must have the ``scheme``, ``host``, and
        ``port`` fields.
        """
        with self.pools.lock:
            # If the scheme, host, or port doesn't match existing open
            # connections, open a new ConnectionPool.
            pool = self.pools.get(pool_key)
            if pool:
                return pool

            # Make a fresh ConnectionPool of the desired type
            pool = self._new_pool(pool_key.scheme, pool_key.host, pool_key.port)
            self.pools[pool_key] = pool

        return pool

    def connection_from_url(self, url):
        """
        Similar to :func:`urllib3.connectionpool.connection_from_url` but
        doesn't pass any additional parameters to the
        :class:`urllib3.connectionpool.ConnectionPool` constructor.

        Additional parameters are taken from the :class:`.PoolManager`
        constructor.
        """
        u = parse_url(url)
        return self.connection_from_host(u.host, port=u.port, scheme=u.scheme)

    def urlopen(self, method, url, redirect=True, **kw):
        """
        Same as :meth:`urllib3.connectionpool.HTTPConnectionPool.urlopen`
        with custom cross-host redirect logic and only sends the request-uri
        portion of the ``url``.

        The given ``url`` parameter must be absolute, such that an appropriate
        :class:`urllib3.connectionpool.ConnectionPool` can be chosen for it.
        """
        u = parse_url(url)

        hsts_active = (self.hsts_manager and
                       self.hsts_manager.check_domain(u.host))

        if hsts_active:
            u = self.hsts_manager.rewrite_url(u)
            log.info("HSTS rewrite %s -> %s" % (url, u.url))

        conn = self.connection_from_host(u.host, port=u.port, scheme=u.scheme)

        kw['assert_same_host'] = False
        kw['redirect'] = False
        if 'headers' not in kw:
            kw['headers'] = self.headers

        try:
            if self.proxy is not None and u.scheme == "http":
                response = conn.urlopen(method, url, **kw)
            else:
                response = conn.urlopen(method, u.request_uri, **kw)
        except SSLError as e:
            if hsts_active:
                raise HSTSViolation(e)
            else:
                raise

        if self.hsts_manager:
            ru = parse_url(response.url)
            self.hsts_manager.process_response(ru.host, ru.scheme, response)

        redirect_location = redirect and response.get_redirect_location()
        if not redirect_location:
            return response

        # Support relative URLs for redirecting.
        redirect_location = urljoin(url, redirect_location)

        # RFC 7231, Section 6.4.4
        if response.status == 303:
            method = 'GET'

        retries = kw.get('retries')
        if not isinstance(retries, Retry):
            retries = Retry.from_int(retries, redirect=redirect)

        try:
            retries = retries.increment(method, url, response=response, _pool=conn)
        except MaxRetryError:
            if retries.raise_on_redirect:
                raise
            return response

        kw['retries'] = retries
        kw['redirect'] = redirect

        log.info("Redirecting %s -> %s", url, redirect_location)
        return self.urlopen(method, redirect_location, **kw)


class ProxyManager(PoolManager):
    """
    Behaves just like :class:`PoolManager`, but sends all requests through
    the defined proxy, using the CONNECT method for HTTPS URLs.

    :param proxy_url:
        The URL of the proxy to be used.

    :param proxy_headers:
        A dictionary contaning headers that will be sent to the proxy. In case
        of HTTP they are being sent with each request, while in the
        HTTPS/CONNECT case they are sent only once. Could be used for proxy
        authentication.

    Example:
        >>> proxy = urllib3.ProxyManager('http://localhost:3128/')
        >>> r1 = proxy.request('GET', 'http://google.com/')
        >>> r2 = proxy.request('GET', 'http://httpbin.org/')
        >>> len(proxy.pools)
        1
        >>> r3 = proxy.request('GET', 'https://httpbin.org/')
        >>> r4 = proxy.request('GET', 'https://twitter.com/')
        >>> len(proxy.pools)
        3

    """

    def __init__(self, proxy_url, num_pools=10, headers=None,
                 proxy_headers=None, **connection_pool_kw):

        if isinstance(proxy_url, HTTPConnectionPool):
            proxy_url = '%s://%s:%i' % (proxy_url.scheme, proxy_url.host,
                                        proxy_url.port)
        proxy = parse_url(proxy_url)
        if not proxy.port:
            port = port_by_scheme.get(proxy.scheme, 80)
            proxy = proxy._replace(port=port)

        if proxy.scheme not in ("http", "https"):
            raise ProxySchemeUnknown(proxy.scheme)

        self.proxy = proxy
        self.proxy_headers = proxy_headers or {}

        connection_pool_kw['_proxy'] = self.proxy
        connection_pool_kw['_proxy_headers'] = self.proxy_headers

        super(ProxyManager, self).__init__(
            num_pools, headers, **connection_pool_kw)

    def connection_from_host(self, host, port=None, scheme='http'):
        if scheme == "https":
            return super(ProxyManager, self).connection_from_host(
                host, port, scheme)

        return super(ProxyManager, self).connection_from_host(
            self.proxy.host, self.proxy.port, self.proxy.scheme)

    def _set_proxy_headers(self, url, headers=None):
        """
        Sets headers needed by proxies: specifically, the Accept and Host
        headers. Only sets headers not provided by the user.
        """
        headers_ = {'Accept': '*/*'}

        netloc = parse_url(url).netloc
        if netloc:
            headers_['Host'] = netloc

        if headers:
            headers_.update(headers)
        return headers_

    def urlopen(self, method, url, redirect=True, **kw):
        "Same as HTTP(S)ConnectionPool.urlopen, ``url`` must be absolute."
        u = parse_url(url)

        if u.scheme == "http":
            # For proxied HTTPS requests, httplib sets the necessary headers
            # on the CONNECT to the proxy. For HTTP, we'll definitely
            # need to set 'Host' at the very least.
            headers = kw.get('headers', self.headers)
            kw['headers'] = self._set_proxy_headers(url, headers)

        return super(ProxyManager, self).urlopen(method, url, redirect=redirect, **kw)


def proxy_from_url(url, **kw):
    return ProxyManager(proxy_url=url, **kw)<|MERGE_RESOLUTION|>--- conflicted
+++ resolved
@@ -6,14 +6,10 @@
 from ._collections import RecentlyUsedContainer
 from .connectionpool import HTTPConnectionPool, HTTPSConnectionPool
 from .connectionpool import port_by_scheme
-<<<<<<< HEAD
 from .exceptions import (LocationValueError, MaxRetryError, SSLError,
-                         HSTSViolation)
+                         ProxySchemeUnknown, HSTSViolation)
 from .hsts import MemoryHSTSStore, HSTSManager
-=======
-from .exceptions import LocationValueError, MaxRetryError, ProxySchemeUnknown
 from .packages.six.moves.urllib.parse import urljoin
->>>>>>> 65b8c52c
 from .request import RequestMethods
 from .util.url import parse_url
 from .util.retry import Retry
