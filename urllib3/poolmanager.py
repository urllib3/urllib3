from __future__ import absolute_import
import collections
import functools
import logging

from . import util
from ._collections import RecentlyUsedContainer
from .connectionpool import HTTPConnectionPool, HTTPSConnectionPool
from .connectionpool import port_by_scheme
<<<<<<< HEAD
from .exceptions import (LocationValueError, MaxRetryError, SSLError,
                         ProxySchemeUnknown, HSTSViolation)
from .hsts import MemoryHSTSStore, HSTSManager
=======
from .exceptions import LocationValueError, MaxRetryError, ProxySchemeUnknown, HPKPError
>>>>>>> a8df6e56
from .packages.six.moves.urllib.parse import urljoin
from .request import RequestMethods
from .util.url import parse_url
from .util.retry import Retry


__all__ = ['PoolManager', 'ProxyManager', 'proxy_from_url']


log = logging.getLogger(__name__)

SSL_KEYWORDS = ('key_file', 'cert_file', 'cert_reqs', 'ca_certs',
                'ssl_version', 'ca_cert_dir', 'ssl_context', 'hpkp_manager')

# The base fields to use when determining what pool to get a connection from;
# these do not rely on the ``connection_pool_kw`` and can be determined by the
# URL and potentially the ``urllib3.connection.port_by_scheme`` dictionary.
#
# All custom key schemes should include the fields in this key at a minimum.
BasePoolKey = collections.namedtuple('BasePoolKey', ('scheme', 'host', 'port'))

# The fields to use when determining what pool to get a HTTP and HTTPS
# connection from. All additional fields must be present in the PoolManager's
# ``connection_pool_kw`` instance variable.
HTTPPoolKey = collections.namedtuple(
    'HTTPPoolKey', BasePoolKey._fields + ('timeout', 'retries', 'strict',
                                          'block', 'source_address')
)
HTTPSPoolKey = collections.namedtuple(
    'HTTPSPoolKey', HTTPPoolKey._fields + SSL_KEYWORDS
)


def _default_key_normalizer(key_class, request_context):
    """
    Create a pool key of type ``key_class`` for a request.

    According to RFC 3986, both the scheme and host are case-insensitive.
    Therefore, this function normalizes both before constructing the pool
    key for an HTTPS request. If you wish to change this behaviour, provide
    alternate callables to ``key_fn_by_scheme``.

    :param key_class:
        The class to use when constructing the key. This should be a namedtuple
        with the ``scheme`` and ``host`` keys at a minimum.

    :param request_context:
        A dictionary-like object that contain the context for a request.
        It should contain a key for each field in the :class:`HTTPPoolKey`
    """
    context = {}
    for key in key_class._fields:
        context[key] = request_context.get(key)
    context['scheme'] = context['scheme'].lower()
    context['host'] = context['host'].lower()
    return key_class(**context)


# A dictionary that maps a scheme to a callable that creates a pool key.
# This can be used to alter the way pool keys are constructed, if desired.
# Each PoolManager makes a copy of this dictionary so they can be configured
# globally here, or individually on the instance.
key_fn_by_scheme = {
    'http': functools.partial(_default_key_normalizer, HTTPPoolKey),
    'https': functools.partial(_default_key_normalizer, HTTPSPoolKey),
}

pool_classes_by_scheme = {
    'http': HTTPConnectionPool,
    'https': HTTPSConnectionPool,
}


class PoolManager(RequestMethods):
    """
    Allows for arbitrary requests while transparently keeping track of
    necessary connection pools for you.

    :param num_pools:
        Number of connection pools to cache before discarding the least
        recently used pool.

    :param headers:
        Headers to include with all requests, unless other headers are given
        explicitly.

    :param \**connection_pool_kw:
        Additional parameters are used to create fresh
        :class:`urllib3.connectionpool.ConnectionPool` instances.

    Example::

        >>> manager = PoolManager(num_pools=2)
        >>> r = manager.request('GET', 'http://google.com/')
        >>> r = manager.request('GET', 'http://google.com/mail')
        >>> r = manager.request('GET', 'http://yahoo.com/')
        >>> len(manager.pools)
        2

    """

    proxy = None

    def __init__(self, num_pools=10, headers=None, **connection_pool_kw):
        RequestMethods.__init__(self, headers)
        self.connection_pool_kw = connection_pool_kw
        self.pools = RecentlyUsedContainer(num_pools,
                                           dispose_func=lambda p: p.close())
        self.hsts_manager = HSTSManager(MemoryHSTSStore())
        self.connection_pool_kw['hsts_manager'] = self.hsts_manager

        # Locally set the pool classes and keys so other PoolManagers can
        # override them.
        self.pool_classes_by_scheme = pool_classes_by_scheme
        self.key_fn_by_scheme = key_fn_by_scheme.copy()

        if util.IS_PYOPENSSL:
            from .util.hpkp import HPKPManager, MemoryHPKPDatabase
            self.connection_pool_kw.setdefault('hpkp_manager', HPKPManager(MemoryHPKPDatabase()))
        elif 'hpkp_manager' in self.connection_pool_kw:
            raise HPKPError("hpkp_manager requires PyOpenSSL to be loaded")

    def __enter__(self):
        return self

    def __exit__(self, exc_type, exc_val, exc_tb):
        self.clear()
        # Return False to re-raise any potential exceptions
        return False

    def _new_pool(self, scheme, host, port):
        """
        Create a new :class:`ConnectionPool` based on host, port and scheme.

        This method is used to actually create the connection pools handed out
        by :meth:`connection_from_url` and companion methods. It is intended
        to be overridden for customization.
        """
        pool_cls = self.pool_classes_by_scheme[scheme]
        kwargs = self.connection_pool_kw
        if scheme == 'http':
            kwargs = self.connection_pool_kw.copy()
            for kw in SSL_KEYWORDS:
                kwargs.pop(kw, None)

        return pool_cls(host, port, **kwargs)

    def clear(self):
        """
        Empty our store of pools and direct them all to close.

        This will not affect in-flight connections, but they will not be
        re-used after completion.
        """
        self.pools.clear()

    def connection_from_host(self, host, port=None, scheme='http'):
        """
        Get a :class:`ConnectionPool` based on the host, port, and scheme.

        If ``port`` isn't given, it will be derived from the ``scheme`` using
        ``urllib3.connectionpool.port_by_scheme``.
        """

        if not host:
            raise LocationValueError("No host specified.")

        request_context = self.connection_pool_kw.copy()
        request_context['scheme'] = scheme or 'http'
        if not port:
            port = port_by_scheme.get(request_context['scheme'].lower(), 80)
        request_context['port'] = port
        request_context['host'] = host

        return self.connection_from_context(request_context)

    def connection_from_context(self, request_context):
        """
        Get a :class:`ConnectionPool` based on the request context.

        ``request_context`` must at least contain the ``scheme`` key and its
        value must be a key in ``key_fn_by_scheme`` instance variable.
        """
        scheme = request_context['scheme'].lower()
        pool_key_constructor = self.key_fn_by_scheme[scheme]
        pool_key = pool_key_constructor(request_context)

        return self.connection_from_pool_key(pool_key)

    def connection_from_pool_key(self, pool_key):
        """
        Get a :class:`ConnectionPool` based on the provided pool key.

        ``pool_key`` should be a namedtuple that only contains immutable
        objects. At a minimum it must have the ``scheme``, ``host``, and
        ``port`` fields.
        """
        with self.pools.lock:
            # If the scheme, host, or port doesn't match existing open
            # connections, open a new ConnectionPool.
            pool = self.pools.get(pool_key)
            if pool:
                return pool

            # Make a fresh ConnectionPool of the desired type
            pool = self._new_pool(pool_key.scheme, pool_key.host, pool_key.port)
            self.pools[pool_key] = pool

        return pool

    def connection_from_url(self, url):
        """
        Similar to :func:`urllib3.connectionpool.connection_from_url` but
        doesn't pass any additional parameters to the
        :class:`urllib3.connectionpool.ConnectionPool` constructor.

        Additional parameters are taken from the :class:`.PoolManager`
        constructor.
        """
        u = parse_url(url)
        return self.connection_from_host(u.host, port=u.port, scheme=u.scheme)

    def urlopen(self, method, url, redirect=True, **kw):
        """
        Same as :meth:`urllib3.connectionpool.HTTPConnectionPool.urlopen`
        with custom cross-host redirect logic and only sends the request-uri
        portion of the ``url``.

        The given ``url`` parameter must be absolute, such that an appropriate
        :class:`urllib3.connectionpool.ConnectionPool` can be chosen for it.
        """
        u = parse_url(url)

        hsts_active = (self.hsts_manager and
                       self.hsts_manager.check_domain(u.host))

        if hsts_active:
            u = self.hsts_manager.rewrite_url(u)
            log.info("HSTS rewrite %s -> %s" % (url, u.url))

        conn = self.connection_from_host(u.host, port=u.port, scheme=u.scheme)

        kw['assert_same_host'] = False
        kw['redirect'] = False
        if 'headers' not in kw:
            kw['headers'] = self.headers

        try:
            if self.proxy is not None and u.scheme == "http":
                response = conn.urlopen(method, url, **kw)
            else:
                response = conn.urlopen(method, u.request_uri, **kw)
        except SSLError as e:
            if hsts_active:
                raise HSTSViolation(e)
            else:
                raise

        if self.hsts_manager:
            ru = parse_url(response.url)
            self.hsts_manager.process_response(ru.host, ru.scheme, response)

        redirect_location = redirect and response.get_redirect_location()
        if not redirect_location:
            return response

        # Support relative URLs for redirecting.
        redirect_location = urljoin(url, redirect_location)

        # RFC 7231, Section 6.4.4
        if response.status == 303:
            method = 'GET'

        retries = kw.get('retries')
        if not isinstance(retries, Retry):
            retries = Retry.from_int(retries, redirect=redirect)

        try:
            retries = retries.increment(method, url, response=response, _pool=conn)
        except MaxRetryError:
            if retries.raise_on_redirect:
                raise
            return response

        kw['retries'] = retries
        kw['redirect'] = redirect

        log.info("Redirecting %s -> %s", url, redirect_location)
        return self.urlopen(method, redirect_location, **kw)


class ProxyManager(PoolManager):
    """
    Behaves just like :class:`PoolManager`, but sends all requests through
    the defined proxy, using the CONNECT method for HTTPS URLs.

    :param proxy_url:
        The URL of the proxy to be used.

    :param proxy_headers:
        A dictionary contaning headers that will be sent to the proxy. In case
        of HTTP they are being sent with each request, while in the
        HTTPS/CONNECT case they are sent only once. Could be used for proxy
        authentication.

    Example:
        >>> proxy = urllib3.ProxyManager('http://localhost:3128/')
        >>> r1 = proxy.request('GET', 'http://google.com/')
        >>> r2 = proxy.request('GET', 'http://httpbin.org/')
        >>> len(proxy.pools)
        1
        >>> r3 = proxy.request('GET', 'https://httpbin.org/')
        >>> r4 = proxy.request('GET', 'https://twitter.com/')
        >>> len(proxy.pools)
        3

    """

    def __init__(self, proxy_url, num_pools=10, headers=None,
                 proxy_headers=None, **connection_pool_kw):

        if isinstance(proxy_url, HTTPConnectionPool):
            proxy_url = '%s://%s:%i' % (proxy_url.scheme, proxy_url.host,
                                        proxy_url.port)
        proxy = parse_url(proxy_url)
        if not proxy.port:
            port = port_by_scheme.get(proxy.scheme, 80)
            proxy = proxy._replace(port=port)

        if proxy.scheme not in ("http", "https"):
            raise ProxySchemeUnknown(proxy.scheme)

        self.proxy = proxy
        self.proxy_headers = proxy_headers or {}

        connection_pool_kw['_proxy'] = self.proxy
        connection_pool_kw['_proxy_headers'] = self.proxy_headers

        super(ProxyManager, self).__init__(
            num_pools, headers, **connection_pool_kw)

    def connection_from_host(self, host, port=None, scheme='http'):
        if scheme == "https":
            return super(ProxyManager, self).connection_from_host(
                host, port, scheme)

        return super(ProxyManager, self).connection_from_host(
            self.proxy.host, self.proxy.port, self.proxy.scheme)

    def _set_proxy_headers(self, url, headers=None):
        """
        Sets headers needed by proxies: specifically, the Accept and Host
        headers. Only sets headers not provided by the user.
        """
        headers_ = {'Accept': '*/*'}

        netloc = parse_url(url).netloc
        if netloc:
            headers_['Host'] = netloc

        if headers:
            headers_.update(headers)
        return headers_

    def urlopen(self, method, url, redirect=True, **kw):
        "Same as HTTP(S)ConnectionPool.urlopen, ``url`` must be absolute."
        u = parse_url(url)

        if u.scheme == "http":
            # For proxied HTTPS requests, httplib sets the necessary headers
            # on the CONNECT to the proxy. For HTTP, we'll definitely
            # need to set 'Host' at the very least.
            headers = kw.get('headers', self.headers)
            kw['headers'] = self._set_proxy_headers(url, headers)

        return super(ProxyManager, self).urlopen(method, url, redirect=redirect, **kw)


def proxy_from_url(url, **kw):
    return ProxyManager(proxy_url=url, **kw)<|MERGE_RESOLUTION|>--- conflicted
+++ resolved
@@ -7,13 +7,9 @@
 from ._collections import RecentlyUsedContainer
 from .connectionpool import HTTPConnectionPool, HTTPSConnectionPool
 from .connectionpool import port_by_scheme
-<<<<<<< HEAD
 from .exceptions import (LocationValueError, MaxRetryError, SSLError,
-                         ProxySchemeUnknown, HSTSViolation)
+                         ProxySchemeUnknown, HSTSViolation, HPKPError)
 from .hsts import MemoryHSTSStore, HSTSManager
-=======
-from .exceptions import LocationValueError, MaxRetryError, ProxySchemeUnknown, HPKPError
->>>>>>> a8df6e56
 from .packages.six.moves.urllib.parse import urljoin
 from .request import RequestMethods
 from .util.url import parse_url
