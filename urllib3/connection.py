from __future__ import absolute_import
import datetime
import logging
import os
import sys
import socket
from socket import error as SocketError, timeout as SocketTimeout
import warnings
from .packages import six
from .packages.six.moves.http_client import HTTPConnection as _HTTPConnection
from .packages.six.moves.http_client import HTTPException  # noqa: F401

try:  # Compiled with SSL?
    import ssl
    BaseSSLError = ssl.SSLError
except (ImportError, AttributeError):  # Platform-specific: No SSL.
    ssl = None

    class BaseSSLError(BaseException):
        pass


try:  # Python 3:
    # Not a no-op, we're adding this to the namespace so it can be imported.
    ConnectionError = ConnectionError
except NameError:  # Python 2:
    class ConnectionError(Exception):
        pass


from .exceptions import (
    NewConnectionError,
    ConnectTimeoutError,
    SubjectAltNameWarning,
    SystemTimeWarning,
)
from .packages.ssl_match_hostname import match_hostname, CertificateError

from .util.ssl_ import (
    resolve_cert_reqs,
    resolve_ssl_version,
    assert_fingerprint,
    create_urllib3_context,
    ssl_wrap_socket
)


from .util import connection

from ._collections import HTTPHeaderDict

log = logging.getLogger(__name__)

port_by_scheme = {
    'http': 80,
    'https': 443,
}

RECENT_DATE = datetime.date(2014, 1, 1)


class DummyConnection(object):
    """Used to detect a failed ConnectionCls import."""
    pass


class HTTPConnection(_HTTPConnection, object):
    """
    Based on httplib.HTTPConnection but provides an extra constructor
    backwards-compatibility layer between older and newer Pythons.

    Additional keyword parameters are used to configure attributes of the connection.
    Accepted parameters include:

      - ``strict``: See the documentation on :class:`urllib3.connectionpool.HTTPConnectionPool`
      - ``source_address``: Set the source address for the current connection.

        .. note:: This is ignored for Python 2.6. It is only applied for 2.7 and 3.x

      - ``socket_options``: Set specific options on the underlying socket. If not specified, then
        defaults are loaded from ``HTTPConnection.default_socket_options`` which includes disabling
        Nagle's algorithm (sets TCP_NODELAY to 1) unless the connection is behind a proxy.

        For example, if you wish to enable TCP Keep Alive in addition to the defaults,
        you might pass::

            HTTPConnection.default_socket_options + [
                (socket.SOL_SOCKET, socket.SO_KEEPALIVE, 1),
            ]

        Or you may want to disable the defaults by passing an empty list (e.g., ``[]``).
    """

    default_port = port_by_scheme['http']

    #: Disable Nagle's algorithm by default.
    #: ``[(socket.IPPROTO_TCP, socket.TCP_NODELAY, 1)]``
    default_socket_options = [(socket.IPPROTO_TCP, socket.TCP_NODELAY, 1)]

    #: Whether this connection verifies the host's certificate.
    is_verified = False

    def __init__(self, *args, **kw):
        if six.PY3:  # Python 3
            kw.pop('strict', None)

        # Pre-set source_address in case we have an older Python like 2.6.
        self.source_address = kw.get('source_address')

        if sys.version_info < (2, 7):  # Python 2.6
            # _HTTPConnection on Python 2.6 will balk at this keyword arg, but
            # not newer versions. We can still use it when creating a
            # connection though, so we pop it *after* we have saved it as
            # self.source_address.
            kw.pop('source_address', None)

        #: The socket options provided by the user. If no options are
        #: provided, we use the default options.
        self.socket_options = kw.pop('socket_options', self.default_socket_options)

        # Superclass also sets self.source_address in Python 2.7+.
        _HTTPConnection.__init__(self, *args, **kw)

    def _new_conn(self):
        """ Establish a socket connection and set nodelay settings on it.

        :return: New socket connection.
        """
        extra_kw = {}
        if self.source_address:
            extra_kw['source_address'] = self.source_address

        if self.socket_options:
            extra_kw['socket_options'] = self.socket_options

        try:
            conn = connection.create_connection(
                (self.host, self.port), self.timeout, **extra_kw)

        except SocketTimeout as e:
            raise ConnectTimeoutError(
                self, "Connection to %s timed out. (connect timeout=%s)" %
                (self.host, self.timeout))

        except SocketError as e:
            raise NewConnectionError(
                self, "Failed to establish a new connection: %s" % e)

        return conn

    def _prepare_conn(self, conn):
        self.sock = conn
        # the _tunnel_host attribute was added in python 2.6.3 (via
        # http://hg.python.org/cpython/rev/0f57b30a152f) so pythons 2.6(0-2) do
        # not have them.
        if getattr(self, '_tunnel_host', None):
            # TODO: Fix tunnel so it doesn't depend on self.sock state.
            self._tunnel()
            # Mark this connection as not reusable
            self.auto_open = 0

    def connect(self):
        conn = self._new_conn()
        self._prepare_conn(conn)

    def request_chunked(self, method, url, body=None, headers=None):
        """
        Alternative to the common request method, which sends the
        body with chunked encoding and not as one block
        """
        headers = HTTPHeaderDict(headers if headers is not None else {})
        skip_accept_encoding = 'accept-encoding' in headers
        self.putrequest(method, url, skip_accept_encoding=skip_accept_encoding)
        for header, value in headers.items():
            self.putheader(header, value)
        if 'transfer-encoding' not in headers:
            self.putheader('Transfer-Encoding', 'chunked')
        self.endheaders()

        if body is not None:
            stringish_types = six.string_types + (six.binary_type,)
            if isinstance(body, stringish_types):
                body = (body,)
            for chunk in body:
                if not chunk:
                    continue
                if not isinstance(chunk, six.binary_type):
                    chunk = chunk.encode('utf8')
                len_str = hex(len(chunk))[2:]
                self.send(len_str.encode('utf-8'))
                self.send(b'\r\n')
                self.send(chunk)
                self.send(b'\r\n')

        # After the if clause, to always have a closed body
        self.send(b'0\r\n\r\n')


class HTTPSConnection(HTTPConnection):
    default_port = port_by_scheme['https']

    ssl_version = None

    def __init__(self, host, port=None, key_file=None, cert_file=None,
                 strict=None, timeout=socket._GLOBAL_DEFAULT_TIMEOUT,
                 ssl_context=None, **kw):

        HTTPConnection.__init__(self, host, port, strict=strict,
                                timeout=timeout, **kw)

        self.key_file = key_file
        self.cert_file = cert_file
        self.ssl_context = ssl_context

        # Required property for Google AppEngine 1.9.0 which otherwise causes
        # HTTPS requests to go out as HTTP. (See Issue #356)
        self._protocol = 'https'

    def connect(self):
        conn = self._new_conn()
        self._prepare_conn(conn)

        if self.ssl_context is None:
            self.ssl_context = create_urllib3_context(
                ssl_version=resolve_ssl_version(None),
                cert_reqs=resolve_cert_reqs(None),
            )

        self.sock = ssl_wrap_socket(
            sock=conn,
            keyfile=self.key_file,
            certfile=self.cert_file,
            ssl_context=self.ssl_context,
        )


class VerifiedHTTPSConnection(HTTPSConnection):
    """
    Based on httplib.HTTPSConnection but wraps the socket with
    SSL certification.
    """
    cert_reqs = None
    ca_certs = None
    ca_cert_dir = None
    ssl_version = None
    assert_fingerprint = None

    def set_cert(self, key_file=None, cert_file=None,
                 cert_reqs=None, ca_certs=None,
                 assert_hostname=None, assert_fingerprint=None,
<<<<<<< HEAD
                 ca_cert_dir=None, hpkp_manager=None):

        if (ca_certs or ca_cert_dir) and cert_reqs is None:
            cert_reqs = 'CERT_REQUIRED'
=======
                 ca_cert_dir=None):
        """
        This method should only be called once, before the connection is used.
        """
        # If cert_reqs is not provided, we can try to guess. If the user gave
        # us a cert database, we assume they want to use it: otherwise, if
        # they gave us an SSL Context object we should use whatever is set for
        # it.
        if cert_reqs is None:
            if ca_certs or ca_cert_dir:
                cert_reqs = 'CERT_REQUIRED'
            elif self.ssl_context is not None:
                cert_reqs = self.ssl_context.verify_mode
>>>>>>> 65b8c52c

        self.key_file = key_file
        self.cert_file = cert_file
        self.cert_reqs = cert_reqs
        self.assert_hostname = assert_hostname
        self.assert_fingerprint = assert_fingerprint
        self.ca_certs = ca_certs and os.path.expanduser(ca_certs)
        self.ca_cert_dir = ca_cert_dir and os.path.expanduser(ca_cert_dir)
        self.hpkp_manager = hpkp_manager

    def connect(self):
        # Add certificate verification
        conn = self._new_conn()

        hostname = self.host
        if getattr(self, '_tunnel_host', None):
            # _tunnel_host was added in Python 2.6.3
            # (See: http://hg.python.org/cpython/rev/0f57b30a152f)

            self.sock = conn
            # Calls self._set_hostport(), so self.host is
            # self._tunnel_host below.
            self._tunnel()
            # Mark this connection as not reusable
            self.auto_open = 0

            # Override the host with the one we're requesting data from.
            hostname = self._tunnel_host

        is_time_off = datetime.date.today() < RECENT_DATE
        if is_time_off:
            warnings.warn((
                'System time is way off (before {0}). This will probably '
                'lead to SSL verification errors').format(RECENT_DATE),
                SystemTimeWarning
            )

        # Wrap socket using verification with the root certs in
        # trusted_root_certs
        if self.ssl_context is None:
            self.ssl_context = create_urllib3_context(
                ssl_version=resolve_ssl_version(self.ssl_version),
                cert_reqs=resolve_cert_reqs(self.cert_reqs),
            )

        context = self.ssl_context
        context.verify_mode = resolve_cert_reqs(self.cert_reqs)
        self.sock = ssl_wrap_socket(
            sock=conn,
            keyfile=self.key_file,
            certfile=self.cert_file,
            ca_certs=self.ca_certs,
            ca_cert_dir=self.ca_cert_dir,
            server_hostname=hostname,
            ssl_context=context)

        if self.assert_fingerprint:
            assert_fingerprint(self.sock.getpeercert(binary_form=True),
                               self.assert_fingerprint)
        elif context.verify_mode != ssl.CERT_NONE \
                and self.assert_hostname is not False:
            cert = self.sock.getpeercert()
            if not cert.get('subjectAltName', ()):
                warnings.warn((
                    'Certificate for {0} has no `subjectAltName`, falling back to check for a '
                    '`commonName` for now. This feature is being removed by major browsers and '
                    'deprecated by RFC 2818. (See https://github.com/shazow/urllib3/issues/497 '
                    'for details.)'.format(hostname)),
                    SubjectAltNameWarning
                )
<<<<<<< HEAD

            # In case the hostname is an IPv6 address, strip the square
            # brackets from it before using it to validate. This is because
            # a certificate with an IPv6 address in it won't have square
            # brackets around that address. Sadly, match_hostname won't do this
            # for us: it expects the plain host part without any extra work
            # that might have been done to make it palatable to httplib.
            asserted_hostname = self.assert_hostname or hostname
            asserted_hostname = asserted_hostname.strip('[]')
            match_hostname(cert, asserted_hostname)

        if self.hpkp_manager is not None:
            self.hpkp_manager.validate_connection(hostname, self.sock)

        self.is_verified = (resolved_cert_reqs == ssl.CERT_REQUIRED or
                            self.assert_fingerprint is not None)
=======
            _match_hostname(cert, self.assert_hostname or hostname)

        self.is_verified = (
            context.verify_mode == ssl.CERT_REQUIRED or
            self.assert_fingerprint is not None
        )


def _match_hostname(cert, asserted_hostname):
    try:
        match_hostname(cert, asserted_hostname)
    except CertificateError as e:
        log.error(
            'Certificate did not match expected hostname: %s. '
            'Certificate: %s', asserted_hostname, cert
        )
        # Add cert to exception and reraise so client code can inspect
        # the cert when catching the exception, if they want to
        e._peer_cert = cert
        raise
>>>>>>> 65b8c52c


if ssl:
    # Make a copy for testing.
    UnverifiedHTTPSConnection = HTTPSConnection
    HTTPSConnection = VerifiedHTTPSConnection
else:
    HTTPSConnection = DummyConnection<|MERGE_RESOLUTION|>--- conflicted
+++ resolved
@@ -248,13 +248,7 @@
     def set_cert(self, key_file=None, cert_file=None,
                  cert_reqs=None, ca_certs=None,
                  assert_hostname=None, assert_fingerprint=None,
-<<<<<<< HEAD
                  ca_cert_dir=None, hpkp_manager=None):
-
-        if (ca_certs or ca_cert_dir) and cert_reqs is None:
-            cert_reqs = 'CERT_REQUIRED'
-=======
-                 ca_cert_dir=None):
         """
         This method should only be called once, before the connection is used.
         """
@@ -267,7 +261,6 @@
                 cert_reqs = 'CERT_REQUIRED'
             elif self.ssl_context is not None:
                 cert_reqs = self.ssl_context.verify_mode
->>>>>>> 65b8c52c
 
         self.key_file = key_file
         self.cert_file = cert_file
@@ -338,25 +331,10 @@
                     'for details.)'.format(hostname)),
                     SubjectAltNameWarning
                 )
-<<<<<<< HEAD
-
-            # In case the hostname is an IPv6 address, strip the square
-            # brackets from it before using it to validate. This is because
-            # a certificate with an IPv6 address in it won't have square
-            # brackets around that address. Sadly, match_hostname won't do this
-            # for us: it expects the plain host part without any extra work
-            # that might have been done to make it palatable to httplib.
-            asserted_hostname = self.assert_hostname or hostname
-            asserted_hostname = asserted_hostname.strip('[]')
-            match_hostname(cert, asserted_hostname)
+            _match_hostname(cert, self.assert_hostname or hostname)
 
         if self.hpkp_manager is not None:
             self.hpkp_manager.validate_connection(hostname, self.sock)
-
-        self.is_verified = (resolved_cert_reqs == ssl.CERT_REQUIRED or
-                            self.assert_fingerprint is not None)
-=======
-            _match_hostname(cert, self.assert_hostname or hostname)
 
         self.is_verified = (
             context.verify_mode == ssl.CERT_REQUIRED or
@@ -376,7 +354,6 @@
         # the cert when catching the exception, if they want to
         e._peer_cert = cert
         raise
->>>>>>> 65b8c52c
 
 
 if ssl:
