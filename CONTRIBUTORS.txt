# Contributions to the urllib3 project

## Creator & Maintainer

* Andrey Petrov <andrey.petrov@shazow.net>


## Contributors

In chronological order:

* victor.vde <http://code.google.com/u/victor.vde/>
  * HTTPS patch (which inspired HTTPSConnectionPool)

* erikcederstrand <http://code.google.com/u/erikcederstrand/>
  * NTLM-authenticated HTTPSConnectionPool
  * Basic-authenticated HTTPSConnectionPool (merged into make_headers)

* niphlod <niphlod@gmail.com>
  * Client-verified SSL certificates for HTTPSConnectionPool
  * Response gzip and deflate encoding support
  * Better unicode support for filepost using StringIO buffers

* btoconnor <brian@btoconnor.net>
  * Non-multipart encoding for POST requests

* p.dobrogost <http://code.google.com/u/@WBRSRlBZDhBFXQB6/>
  * Code review, PEP8 compliance, benchmark fix

* kennethreitz <me@kennethreitz.com>
  * Bugfixes, suggestions, Requests integration

* georgemarshall <https://github.com/georgemarshall>
  * Bugfixes, Improvements and Test coverage

* Thomas Kluyver <thomas@kluyver.me.uk>
  * Python 3 support

* brandon-rhodes <http://rhodesmill.org/brandon>
  * Design review, bugfixes, test coverage.

* studer <theo.studer@gmail.com>
  * IPv6 url support and test coverage

* Shivaram Lingamneni <slingamn@cs.stanford.edu>
  * Support for explicitly closing pooled connections

* hartator <hartator@gmail.com>
  * Corrected multipart behavior for params

* Thomas Weißschuh <thomas@t-8ch.de>
  * Support for TLS SNI
  * API unification of ssl_version/cert_reqs
  * SSL fingerprint and alternative hostname verification
  * Bugfixes in testsuite

* Sune Kirkeby <mig@ibofobi.dk>
  * Optional SNI-support for Python 2 via PyOpenSSL.

* Marc Schlaich <marc.schlaich@gmail.com>
  * Various bugfixes and test improvements.

* Bryce Boe <bbzbryce@gmail.com>
  * Correct six.moves conflict
  * Fixed pickle support of some exceptions

* Boris Figovsky <boris.figovsky@ravellosystems.com>
  * Allowed to skip SSL hostname verification

* Cory Benfield <https://lukasa.co.uk/about/>
  * Stream method for Response objects.
  * Return native strings in header values.
  * Generate 'Host' header when using proxies.

* Jason Robinson <jaywink@basshero.org>
  * Add missing WrappedSocket.fileno method in PyOpenSSL

* Audrius Butkevicius <audrius.butkevicius@elastichosts.com>
  * Fixed a race condition

* Stanislav Vitkovskiy <stas.vitkovsky@gmail.com>
  * Added HTTPS (CONNECT) proxy support

* Stephen Holsapple <sholsapp@gmail.com>
  * Added abstraction for granular control of request fields

* Martin von Gagern <Martin.vGagern@gmx.net>
  * Support for non-ASCII header parameters

* Kevin Burke <kev@inburke.com> and Pavel Kirichenko <juanych@yandex-team.ru>
  * Support for separate connect and request timeouts

* Peter Waller <p@pwaller.net>
  * HTTPResponse.tell() for determining amount received over the wire

* Nipunn Koorapati <nipunn1313@gmail.com>
  * Ignore default ports when comparing hosts for equality

* Danilo @dbrgn <https://dbrgn.ch/>
  * Disabled TLS compression by default on Python 3.2+
  * Disabled TLS compression in pyopenssl contrib module
  * Configurable cipher suites in pyopenssl contrib module

* Roman Bogorodskiy <roman.bogorodskiy@ericsson.com>
  * Account retries on proxy errors

* Nicolas Delaby <nicolas.delaby@ezeep.com>
  * Use the platform-specific CA certificate locations

* Josh Schneier <https://github.com/jschneier>
  * HTTPHeaderDict and associated tests and docs
  * Bugfixes, docs, test coverage

* Tahia Khan <http://tahia.tk/>
  * Added Timeout examples in docs

* Arthur Grunseid <https://grunseid.com>
  * source_address support and tests (with https://github.com/bui)

* Ian Cordasco <graffatcolmingov@gmail.com>
  * PEP8 Compliance and Linting
  * Add ability to pass socket options to an HTTP Connection

* Erik Tollerud <erik.tollerud@gmail.com>
  * Support for standard library io module.

* Krishna Prasad <kprasad.iitd@gmail.com>
  * Google App Engine documentation

* Aaron Meurer <asmeurer@gmail.com>
  * Added Url.url, which unparses a Url

* Evgeny Kapun <abacabadabacaba@gmail.com>
  * Bugfixes

* Benjamen Meyer <bm_witness@yahoo.com>
  * Security Warning Documentation update for proper capture

* Shivan Sornarajah <github@sornars.com>
  * Support for using ConnectionPool and PoolManager as context managers.

* Alex Gaynor <alex.gaynor@gmail.com>
  * Updates to the default SSL configuration

* Tomas Tomecek <ttomecek@redhat.com>
  * Implemented generator for getting chunks from chunked responses.

* tlynn <https://github.com/tlynn>
  * Respect the warning preferences at import.

* David D. Riddle <ddriddle@illinois.edu>
  * IPv6 bugfixes in testsuite

* Thea Flowers <magicalgirl@google.com>
  * App Engine environment tests.
  * Documentation re-write.

* John Krauss <https://github.com/talos>
  * Clues to debugging problems with `cryptography` dependency in docs

* Disassem <https://github.com/Disassem>
  * Fix pool-default headers not applying for url-encoded requests like GET.

* James Atherfold <jlatherfold@hotmail.com>
  * Bugfixes relating to cleanup of connections during errors.

* Christian Pedersen <https://github.com/chripede>
  * IPv6 HTTPS proxy bugfix

* Jordan Moldow <https://github.com/jmoldow>
  * Fix low-level exceptions leaking from ``HTTPResponse.stream()``.
  * Bugfix for ``ConnectionPool.urlopen(release_conn=False)``.
  * Creation of ``HTTPConnectionPool.ResponseCls``.

* Predrag Gruevski <https://github.com/obi1kenobi>
  * Made cert digest comparison use a constant-time algorithm.

* Adam Talsma <https://github.com/a-tal>
  * Bugfix to ca_cert file paths.

* Evan Meagher <https://evanmeagher.net>
  * Bugfix related to `memoryview` usage in PyOpenSSL adapter

* John Vandenberg <jayvdb@gmail.com>
  * Python 2.6 fixes; pyflakes and pep8 compliance

* Andy Caldwell <andy.m.caldwell@googlemail.com>
  * Bugfix related to reusing connections in indeterminate states.

* Ville Skyttä <ville.skytta@iki.fi>
  * Logging efficiency improvements, spelling fixes, Travis config.

* Shige Takeda <smtakeda@gmail.com>
  * Started Recipes documentation and added a recipe about handling concatenated gzip data in HTTP response

* Jesse Shapiro <jesse@jesseshapiro.net>
  * Various character-encoding fixes/tweaks
  * Disabling IPv6 DNS when IPv6 connections not supported

* David Foster <http://dafoster.net/>
  * Ensure order of request and response headers are preserved.

* Jeremy Cline <jeremy@jcline.org>
  * Added connection pool keys by scheme

* Aviv Palivoda <palaviv@gmail.com>
  * History list to Retry object.
  * HTTPResponse contains the last Retry object.

* Nate Prewitt <nate.prewitt@gmail.com>
  * Ensure timeouts are not booleans and greater than zero.
  * Fixed infinite loop in ``stream`` when amt=None.
  * Added length_remaining to determine remaining data to be read.
  * Added enforce_content_length to raise exception when incorrect content-length received.

* Seth Michael Larson <sethmichaellarson@protonmail.com>
  * Created selectors backport that supports PEP 475.

* Alexandre Dias <alex.dias@smarkets.com>
  * Don't retry on timeout if method not in whitelist

* Moinuddin Quadri <moin18@gmail.com>
  * Lazily load idna package

* Tom White <s6yg1ez3@mail2tor.com>
  * Made SOCKS handler differentiate socks5h from socks5 and socks4a from socks4.

* Tim Burke <tim.burke@gmail.com>
  * Stop buffering entire deflate-encoded responses.

* Tuukka Mustonen <tuukka.mustonen@gmail.com>
  * Add counter for status_forcelist retries.

* Erik Rose <erik@mozilla.com>
  * Bugfix to pyopenssl vendoring

* Wolfgang Richter <wolfgang.richter@gmail.com>
  * Bugfix related to loading full certificate chains with PyOpenSSL backend.

* Mike Miller <github@mikeage.net>
  * Logging improvements to include the HTTP(S) port when opening a new connection

* Ioannis Tziakos <mail@itziakos.gr>
  * Fix ``util.selectors._fileobj_to_fd`` to accept ``long``.
  * Update appveyor tox setup to use the 64bit python.

* Akamai (through Jesse Shapiro) <jshapiro@akamai.com>
  * Ongoing maintenance

* Dominique Leuenberger <dimstar@opensuse.org>
  * Minor fixes in the test suite

* Will Bond <will@wbond.net>
  * Add Python 2.6 support to ``contrib.securetransport``

* Aleksei Alekseev <alekseev.yeskela@gmail.com>
  * using auth info for socks proxy

* Chris Wilcox <git@crwilcox.com>
  * Improve contribution guide
  * Add ``HTTPResponse.geturl`` method to provide ``urllib2.urlopen().geturl()`` behavior

* Bruce Merry <https://www.brucemerry.org.za>
  * Fix leaking exceptions when system calls are interrupted with zero timeout

* Hugo van Kemenade <https://github.com/hugovk>
  * Drop support for EOL Python 2.6

<<<<<<< HEAD
* Tim Bell <https://github.com/timb07>
  * Bugfix for responses with Content-Type: message/* logging warnings
=======
* Justin Bramley <https://github.com/jbramleycl>
  * Add ability to handle multiple Content-Encodings
>>>>>>> 285889d5

* [Your name or handle] <[email or website]>
  * [Brief summary of your changes]<|MERGE_RESOLUTION|>--- conflicted
+++ resolved
@@ -266,13 +266,11 @@
 * Hugo van Kemenade <https://github.com/hugovk>
   * Drop support for EOL Python 2.6
 
-<<<<<<< HEAD
 * Tim Bell <https://github.com/timb07>
   * Bugfix for responses with Content-Type: message/* logging warnings
-=======
+
 * Justin Bramley <https://github.com/jbramleycl>
   * Add ability to handle multiple Content-Encodings
->>>>>>> 285889d5
 
 * [Your name or handle] <[email or website]>
   * [Brief summary of your changes]