--- conflicted
+++ resolved
@@ -275,13 +275,11 @@
 * Katsuhiko YOSHIDA <https://github.com/kyoshidajp>
   * Remove Authorization header regardless of case when redirecting to cross-site
 
-<<<<<<< HEAD
 * Batuhan Taskaya <batuhanosmantaskaya@gmail.com>
   * Implement max_retry_wait_length for Retry objects.
-=======
+
 * James Meickle <https://permadeath.com/>
   * Improve handling of Retry-After header
->>>>>>> c02698af
 
 * [Your name or handle] <[email or website]>
   * [Brief summary of your changes]