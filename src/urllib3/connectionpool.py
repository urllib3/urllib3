--- conflicted
+++ resolved
@@ -3,11 +3,8 @@
 import queue
 import sys
 import warnings
-<<<<<<< HEAD
-=======
 import weakref
 from http.client import HTTPResponse as _HttplibHTTPResponse
->>>>>>> 0212d8f9
 from socket import timeout as SocketTimeout
 from types import TracebackType
 from typing import TYPE_CHECKING, Any, Mapping, Optional, Type, TypeVar, Union, overload
@@ -1171,13 +1168,13 @@
     return host
 
 
-<<<<<<< HEAD
 def _url_from_pool(
     pool: Union[HTTPConnectionPool, HTTPSConnectionPool], path: Optional[str] = None
 ) -> str:
     """Returns the URL from a given connection pool. This is mainly used for testing and logging."""
     return Url(scheme=pool.scheme, host=pool.host, port=pool.port, path=path).url
-=======
+
+
 def _close_pool_connections(pool: "queue.LifoQueue[Any]") -> None:
     """Drains a queue of connections and closes each one."""
     try:
@@ -1186,5 +1183,4 @@
             if conn:
                 conn.close()
     except queue.Empty:
-        pass  # Done.
->>>>>>> 0212d8f9
+        pass  # Done.