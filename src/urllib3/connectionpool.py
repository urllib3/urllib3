--- conflicted
+++ resolved
@@ -8,22 +8,12 @@
 from socket import error as SocketError
 from socket import timeout as SocketTimeout
 
-<<<<<<< HEAD
-from socket import error as SocketError, timeout as SocketTimeout
-import socket
-
 try:
     from http.client import BadStatusLine, RemoteDisconnected
 except ImportError:
     # Py2
     from httplib import BadStatusLine
 
-
-from .exceptions import (
-    ClosedPoolError,
-    ProtocolError,
-    RemoteDisconnectedError,
-=======
 from .connection import (
     BaseSSLError,
     BrokenPipeError,
@@ -36,7 +26,6 @@
 )
 from .exceptions import (
     ClosedPoolError,
->>>>>>> dabe77d7
     EmptyPoolError,
     HeaderParsingError,
     HostChangedError,
@@ -47,6 +36,7 @@
     ProtocolError,
     ProxyError,
     ReadTimeoutError,
+    RemoteDisconnectedError,
     SSLError,
     TimeoutError,
 )
