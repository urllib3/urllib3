--- conflicted
+++ resolved
@@ -568,11 +568,7 @@
             except SocketTimeout as e:
                 # FIXME: Ideally we'd like to include the url in the ReadTimeoutError but
                 # there is yet no clean way to get at it from this context.
-<<<<<<< HEAD
-                raise ReadTimeoutError(self._pool, None, "Read timed out.") from e  # type: ignore
-=======
-                raise ReadTimeoutError(self._pool, None, "Read timed out.")  # type: ignore[arg-type]
->>>>>>> c674f48d
+                raise ReadTimeoutError(self._pool, None, "Read timed out.") from e  # type: ignore[arg-type]
 
             except BaseSSLError as e:
                 # FIXME: Is there a better way to differentiate between SSLErrors?
@@ -580,11 +576,7 @@
                     # SSL errors related to framing/MAC get wrapped and reraised here
                     raise SSLError(e) from e
 
-<<<<<<< HEAD
-                raise ReadTimeoutError(self._pool, None, "Read timed out.") from e  # type: ignore
-=======
-                raise ReadTimeoutError(self._pool, None, "Read timed out.")  # type: ignore[arg-type]
->>>>>>> c674f48d
+                raise ReadTimeoutError(self._pool, None, "Read timed out.") from e  # type: ignore[arg-type]
 
             except (HTTPException, OSError) as e:
                 # This includes IncompleteRead.
