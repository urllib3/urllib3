from __future__ import annotations

import collections
import io
import json as _json
import logging
import re
import socket
import sys
import typing
import zlib
from contextlib import contextmanager
from http.client import HTTPMessage as _HttplibHTTPMessage
from http.client import HTTPResponse as _HttplibHTTPResponse
from socket import timeout as SocketTimeout

if typing.TYPE_CHECKING:
    from ._base_connection import BaseHTTPConnection

try:
    try:
        import brotlicffi as brotli  # type: ignore[import-not-found]
    except ImportError:
        import brotli  # type: ignore[import-not-found]
except ImportError:
    brotli = None

from . import util
from ._base_connection import _TYPE_BODY
from ._collections import HTTPHeaderDict
from .connection import BaseSSLError, HTTPConnection, HTTPException
from .exceptions import (
    BodyNotHttplibCompatible,
    DecodeError,
    HTTPError,
    IncompleteRead,
    InvalidChunkLength,
    InvalidHeader,
    ProtocolError,
    ReadTimeoutError,
    ResponseNotChunked,
    SSLError,
)
from .util.response import is_fp_closed, is_response_to_head
from .util.retry import Retry

if typing.TYPE_CHECKING:
    from .connectionpool import HTTPConnectionPool

log = logging.getLogger(__name__)


class ContentDecoder:
    def decompress(self, data: bytes) -> bytes:
        raise NotImplementedError()

    def flush(self) -> bytes:
        raise NotImplementedError()


class DeflateDecoder(ContentDecoder):
    def __init__(self) -> None:
        self._first_try = True
        self._data = b""
        self._obj = zlib.decompressobj()

    def decompress(self, data: bytes) -> bytes:
        if not data:
            return data

        if not self._first_try:
            return self._obj.decompress(data)

        self._data += data
        try:
            decompressed = self._obj.decompress(data)
            if decompressed:
                self._first_try = False
                self._data = None  # type: ignore[assignment]
            return decompressed
        except zlib.error:
            self._first_try = False
            self._obj = zlib.decompressobj(-zlib.MAX_WBITS)
            try:
                return self.decompress(self._data)
            finally:
                self._data = None  # type: ignore[assignment]

    def flush(self) -> bytes:
        return self._obj.flush()


class GzipDecoderState:
    FIRST_MEMBER = 0
    OTHER_MEMBERS = 1
    SWALLOW_DATA = 2


class GzipDecoder(ContentDecoder):
    def __init__(self) -> None:
        self._obj = zlib.decompressobj(16 + zlib.MAX_WBITS)
        self._state = GzipDecoderState.FIRST_MEMBER

    def decompress(self, data: bytes) -> bytes:
        ret = bytearray()
        if self._state == GzipDecoderState.SWALLOW_DATA or not data:
            return bytes(ret)
        while True:
            try:
                ret += self._obj.decompress(data)
            except zlib.error:
                previous_state = self._state
                # Ignore data after the first error
                self._state = GzipDecoderState.SWALLOW_DATA
                if previous_state == GzipDecoderState.OTHER_MEMBERS:
                    # Allow trailing garbage acceptable in other gzip clients
                    return bytes(ret)
                raise
            data = self._obj.unused_data
            if not data:
                return bytes(ret)
            self._state = GzipDecoderState.OTHER_MEMBERS
            self._obj = zlib.decompressobj(16 + zlib.MAX_WBITS)

    def flush(self) -> bytes:
        return self._obj.flush()


if brotli is not None:

    class BrotliDecoder(ContentDecoder):
        # Supports both 'brotlipy' and 'Brotli' packages
        # since they share an import name. The top branches
        # are for 'brotlipy' and bottom branches for 'Brotli'
        def __init__(self) -> None:
            self._obj = brotli.Decompressor()
            if hasattr(self._obj, "decompress"):
                setattr(self, "decompress", self._obj.decompress)
            else:
                setattr(self, "decompress", self._obj.process)

        def flush(self) -> bytes:
            if hasattr(self._obj, "flush"):
                return self._obj.flush()  # type: ignore[no-any-return]
            return b""


try:
    # Python 3.14+
    from compression import zstd  # type: ignore[import-not-found] # noqa: F401

    HAS_ZSTD = True

    class ZstdDecoder(ContentDecoder):
        def __init__(self) -> None:
            self._obj = zstd.ZstdDecompressor()

        def decompress(self, data: bytes) -> bytes:
            if not data:
                return b""
            data_parts = [self._obj.decompress(data)]
            while self._obj.eof and self._obj.unused_data:
                unused_data = self._obj.unused_data
                self._obj = zstd.ZstdDecompressor()
                data_parts.append(self._obj.decompress(unused_data))
            return b"".join(data_parts)

        def flush(self) -> bytes:
            if not self._obj.eof:
                raise DecodeError("Zstandard data is incomplete")
            return b""

except ImportError:
    try:
        # Python 3.13 and earlier require the 'zstandard' module.
        import zstandard as zstd

        # The package 'zstandard' added the 'eof' property starting
        # in v0.18.0 which we require to ensure a complete and
        # valid zstd stream was fed into the ZstdDecoder.
        # See: https://github.com/urllib3/urllib3/pull/2624
        _zstd_version = tuple(
            map(int, re.search(r"^([0-9]+)\.([0-9]+)", zstd.__version__).groups())  # type: ignore[union-attr]
        )
        if _zstd_version < (0, 18):  # Defensive:
            raise ImportError("zstandard module doesn't have eof")
    except (AttributeError, ImportError, ValueError):  # Defensive:
        HAS_ZSTD = False
    else:
        HAS_ZSTD = True

        class ZstdDecoder(ContentDecoder):  # type: ignore[no-redef]
            def __init__(self) -> None:
                self._obj = zstd.ZstdDecompressor().decompressobj()

            def decompress(self, data: bytes) -> bytes:
                if not data:
                    return b""
                data_parts = [self._obj.decompress(data)]
                while self._obj.eof and self._obj.unused_data:
                    unused_data = self._obj.unused_data
                    self._obj = zstd.ZstdDecompressor().decompressobj()
                    data_parts.append(self._obj.decompress(unused_data))
                return b"".join(data_parts)

            def flush(self) -> bytes:
                ret = self._obj.flush()  # note: this is a no-op
                if not self._obj.eof:
                    raise DecodeError("Zstandard data is incomplete")
                return ret  # type: ignore[no-any-return]


class MultiDecoder(ContentDecoder):
    """
    From RFC7231:
        If one or more encodings have been applied to a representation, the
        sender that applied the encodings MUST generate a Content-Encoding
        header field that lists the content codings in the order in which
        they were applied.
    """

    def __init__(self, modes: str) -> None:
        self._decoders = [_get_decoder(m.strip()) for m in modes.split(",")]

    def flush(self) -> bytes:
        return self._decoders[0].flush()

    def decompress(self, data: bytes) -> bytes:
        for d in reversed(self._decoders):
            data = d.decompress(data)
        return data


def _get_decoder(mode: str) -> ContentDecoder:
    if "," in mode:
        return MultiDecoder(mode)

    # According to RFC 9110 section 8.4.1.3, recipients should
    # consider x-gzip equivalent to gzip
    if mode in ("gzip", "x-gzip"):
        return GzipDecoder()

    if brotli is not None and mode == "br":
        return BrotliDecoder()

    if HAS_ZSTD and mode == "zstd":
        return ZstdDecoder()

    return DeflateDecoder()


class BytesQueueBuffer:
    """Memory-efficient bytes buffer

    To return decoded data in read() and still follow the BufferedIOBase API, we need a
    buffer to always return the correct amount of bytes.

    This buffer should be filled using calls to put()

    Our maximum memory usage is determined by the sum of the size of:

     * self.buffer, which contains the full data
     * the largest chunk that we will copy in get()

    The worst case scenario is a single chunk, in which case we'll make a full copy of
    the data inside get().
    """

    def __init__(self) -> None:
        self.buffer: typing.Deque[bytes] = collections.deque()
        self._size: int = 0

    def __len__(self) -> int:
        return self._size

    def put(self, data: bytes) -> None:
        self.buffer.append(data)
        self._size += len(data)

    def get(self, n: int) -> bytes:
        if n == 0:
            return b""
        elif not self.buffer:
            raise RuntimeError("buffer is empty")
        elif n < 0:
            raise ValueError("n should be > 0")

        fetched = 0
        ret = io.BytesIO()
        while fetched < n:
            remaining = n - fetched
            chunk = self.buffer.popleft()
            chunk_length = len(chunk)
            if remaining < chunk_length:
                left_chunk, right_chunk = chunk[:remaining], chunk[remaining:]
                ret.write(left_chunk)
                self.buffer.appendleft(right_chunk)
                self._size -= remaining
                break
            else:
                ret.write(chunk)
                self._size -= chunk_length
            fetched += chunk_length

            if not self.buffer:
                break

        return ret.getvalue()

    def get_all(self) -> bytes:
        buffer = self.buffer
        if not buffer:
            assert self._size == 0
            return b""
        if len(buffer) == 1:
            result = buffer.pop()
        else:
            ret = io.BytesIO()
            ret.writelines(buffer.popleft() for _ in range(len(buffer)))
            result = ret.getvalue()
        self._size = 0
        return result


class BaseHTTPResponse(io.IOBase):
    CONTENT_DECODERS = ["gzip", "x-gzip", "deflate"]
    if brotli is not None:
        CONTENT_DECODERS += ["br"]
    if HAS_ZSTD:
        CONTENT_DECODERS += ["zstd"]
    REDIRECT_STATUSES = [301, 302, 303, 307, 308]

    DECODER_ERROR_CLASSES: tuple[type[Exception], ...] = (IOError, zlib.error)
    if brotli is not None:
        DECODER_ERROR_CLASSES += (brotli.error,)

    if HAS_ZSTD:
        DECODER_ERROR_CLASSES += (zstd.ZstdError,)

    def __init__(
        self,
        *,
        headers: typing.Mapping[str, str] | typing.Mapping[bytes, bytes] | None = None,
        status: int,
        version: int,
        version_string: str,
        reason: str | None,
        decode_content: bool,
        request_url: str | None,
        retries: Retry | None = None,
    ) -> None:
        if isinstance(headers, HTTPHeaderDict):
            self.headers = headers
        else:
            self.headers = HTTPHeaderDict(headers)  # type: ignore[arg-type]
        self.status = status
        self.version = version
        self.version_string = version_string
        self.reason = reason
        self.decode_content = decode_content
        self._has_decoded_content = False
        self._request_url: str | None = request_url
        self.retries = retries

        self.chunked = False
        tr_enc = self.headers.get("transfer-encoding", "").lower()
        # Don't incur the penalty of creating a list and then discarding it
        encodings = (enc.strip() for enc in tr_enc.split(","))
        if "chunked" in encodings:
            self.chunked = True

        self._decoder: ContentDecoder | None = None
        self.length_remaining: int | None

    def get_redirect_location(self) -> str | None | typing.Literal[False]:
        """
        Should we redirect and where to?

        :returns: Truthy redirect location string if we got a redirect status
            code and valid location. ``None`` if redirect status and no
            location. ``False`` if not a redirect status code.
        """
        if self.status in self.REDIRECT_STATUSES:
            return self.headers.get("location")
        return False

    @property
    def data(self) -> bytes:
        raise NotImplementedError()

    def json(self) -> typing.Any:
        """
        Deserializes the body of the HTTP response as a Python object.

        The body of the HTTP response must be encoded using UTF-8, as per
        `RFC 8529 Section 8.1 <https://www.rfc-editor.org/rfc/rfc8259#section-8.1>`_.

        To use a custom JSON decoder pass the result of :attr:`HTTPResponse.data` to
        your custom decoder instead.

        If the body of the HTTP response is not decodable to UTF-8, a
        `UnicodeDecodeError` will be raised. If the body of the HTTP response is not a
        valid JSON document, a `json.JSONDecodeError` will be raised.

        Read more :ref:`here <json_content>`.

        :returns: The body of the HTTP response as a Python object.
        """
        data = self.data.decode("utf-8")
        return _json.loads(data)

    @property
    def url(self) -> str | None:
        raise NotImplementedError()

    @url.setter
    def url(self, url: str | None) -> None:
        raise NotImplementedError()

    @property
    def connection(self) -> BaseHTTPConnection | None:
        raise NotImplementedError()

    @property
    def retries(self) -> Retry | None:
        return self._retries

    @retries.setter
    def retries(self, retries: Retry | None) -> None:
        # Override the request_url if retries has a redirect location.
        if retries is not None and retries.history:
            self.url = retries.history[-1].redirect_location
        self._retries = retries

    def stream(
        self, amt: int | None = 2**16, decode_content: bool | None = None
    ) -> typing.Iterator[bytes]:
        raise NotImplementedError()

    def read(
        self,
        amt: int | None = None,
        decode_content: bool | None = None,
        cache_content: bool = False,
    ) -> bytes:
        raise NotImplementedError()

    def read1(
        self,
        amt: int | None = None,
        decode_content: bool | None = None,
    ) -> bytes:
        raise NotImplementedError()

    def read_chunked(
        self,
        amt: int | None = None,
        decode_content: bool | None = None,
    ) -> typing.Iterator[bytes]:
        raise NotImplementedError()

    def release_conn(self) -> None:
        raise NotImplementedError()

    def drain_conn(self) -> None:
        raise NotImplementedError()

    def shutdown(self) -> None:
        raise NotImplementedError()

    def close(self) -> None:
        raise NotImplementedError()

    def _init_decoder(self) -> None:
        """
        Set-up the _decoder attribute if necessary.
        """
        # Note: content-encoding value should be case-insensitive, per RFC 7230
        # Section 3.2
        content_encoding = self.headers.get("content-encoding", "").lower()
        if self._decoder is None:
            if content_encoding in self.CONTENT_DECODERS:
                self._decoder = _get_decoder(content_encoding)
            elif "," in content_encoding:
                encodings = [
                    e.strip()
                    for e in content_encoding.split(",")
                    if e.strip() in self.CONTENT_DECODERS
                ]
                if encodings:
                    self._decoder = _get_decoder(content_encoding)

    def _decode(
        self, data: bytes, decode_content: bool | None, flush_decoder: bool
    ) -> bytes:
        """
        Decode the data passed in and potentially flush the decoder.
        """
        if not decode_content:
            if self._has_decoded_content:
                raise RuntimeError(
                    "Calling read(decode_content=False) is not supported after "
                    "read(decode_content=True) was called."
                )
            return data

        try:
            if self._decoder:
                data = self._decoder.decompress(data)
                self._has_decoded_content = True
        except self.DECODER_ERROR_CLASSES as e:
            content_encoding = self.headers.get("content-encoding", "").lower()
            raise DecodeError(
                "Received response with content-encoding: %s, but "
                "failed to decode it." % content_encoding,
                e,
            ) from e
        if flush_decoder:
            data += self._flush_decoder()

        return data

    def _flush_decoder(self) -> bytes:
        """
        Flushes the decoder. Should only be called if the decoder is actually
        being used.
        """
        if self._decoder:
            return self._decoder.decompress(b"") + self._decoder.flush()
        return b""

    # Compatibility methods for `io` module
    def readinto(self, b: bytearray) -> int:
        temp = self.read(len(b))
        if len(temp) == 0:
            return 0
        else:
            b[: len(temp)] = temp
            return len(temp)

<<<<<<< HEAD
=======
    # Compatibility methods for http.client.HTTPResponse
    def getheaders(self) -> HTTPHeaderDict:
        warnings.warn(
            "HTTPResponse.getheaders() is deprecated and will be removed "
            "in urllib3 v2.6.0. Instead access HTTPResponse.headers directly.",
            category=DeprecationWarning,
            stacklevel=2,
        )
        return self.headers

    def getheader(self, name: str, default: str | None = None) -> str | None:
        warnings.warn(
            "HTTPResponse.getheader() is deprecated and will be removed "
            "in urllib3 v2.6.0. Instead use HTTPResponse.headers.get(name, default).",
            category=DeprecationWarning,
            stacklevel=2,
        )
        return self.headers.get(name, default)

>>>>>>> f80d281f
    # Compatibility method for http.cookiejar
    def info(self) -> HTTPHeaderDict:
        return self.headers

    def geturl(self) -> str | None:
        return self.url


class HTTPResponse(BaseHTTPResponse):
    """
    HTTP Response container.

    Backwards-compatible with :class:`http.client.HTTPResponse` but the response ``body`` is
    loaded and decoded on-demand when the ``data`` property is accessed.  This
    class is also compatible with the Python standard library's :mod:`io`
    module, and can hence be treated as a readable object in the context of that
    framework.

    Extra parameters for behaviour not present in :class:`http.client.HTTPResponse`:

    :param preload_content:
        If True, the response's body will be preloaded during construction.

    :param decode_content:
        If True, will attempt to decode the body based on the
        'content-encoding' header.

    :param original_response:
        When this HTTPResponse wrapper is generated from an :class:`http.client.HTTPResponse`
        object, it's convenient to include the original for debug purposes. It's
        otherwise unused.

    :param retries:
        The retries contains the last :class:`~urllib3.util.retry.Retry` that
        was used during the request.

    :param enforce_content_length:
        Enforce content length checking. Body returned by server must match
        value of Content-Length header, if present. Otherwise, raise error.
    """

    def __init__(
        self,
        body: _TYPE_BODY = "",
        headers: typing.Mapping[str, str] | typing.Mapping[bytes, bytes] | None = None,
        status: int = 0,
        version: int = 0,
        version_string: str = "HTTP/?",
        reason: str | None = None,
        preload_content: bool = True,
        decode_content: bool = True,
        original_response: _HttplibHTTPResponse | None = None,
        pool: HTTPConnectionPool | None = None,
        connection: HTTPConnection | None = None,
        msg: _HttplibHTTPMessage | None = None,
        retries: Retry | None = None,
        enforce_content_length: bool = True,
        request_method: str | None = None,
        request_url: str | None = None,
        auto_close: bool = True,
        sock_shutdown: typing.Callable[[int], None] | None = None,
    ) -> None:
        super().__init__(
            headers=headers,
            status=status,
            version=version,
            version_string=version_string,
            reason=reason,
            decode_content=decode_content,
            request_url=request_url,
            retries=retries,
        )

        self.enforce_content_length = enforce_content_length
        self.auto_close = auto_close

        self._body = None
        self._fp: _HttplibHTTPResponse | None = None
        self._original_response = original_response
        self._fp_bytes_read = 0
        self.msg = msg

        if body and isinstance(body, (str, bytes)):
            self._body = body

        self._pool = pool
        self._connection = connection

        if hasattr(body, "read"):
            self._fp = body  # type: ignore[assignment]
        self._sock_shutdown = sock_shutdown

        # Are we using the chunked-style of transfer encoding?
        self.chunk_left: int | None = None

        # Determine length of response
        self.length_remaining = self._init_length(request_method)

        # Used to return the correct amount of bytes for partial read()s
        self._decoded_buffer = BytesQueueBuffer()

        # If requested, preload the body.
        if preload_content and not self._body:
            self._body = self.read(decode_content=decode_content)

    def release_conn(self) -> None:
        if not self._pool or not self._connection:
            return None

        self._pool._put_conn(self._connection)
        self._connection = None

    def drain_conn(self) -> None:
        """
        Read and discard any remaining HTTP response data in the response connection.

        Unread data in the HTTPResponse connection blocks the connection from being released back to the pool.
        """
        try:
            self.read()
        except (HTTPError, OSError, BaseSSLError, HTTPException):
            pass

    @property
    def data(self) -> bytes:
        # For backwards-compat with earlier urllib3 0.4 and earlier.
        if self._body:
            return self._body  # type: ignore[return-value]

        if self._fp:
            return self.read(cache_content=True)

        return None  # type: ignore[return-value]

    @property
    def connection(self) -> HTTPConnection | None:
        return self._connection

    def isclosed(self) -> bool:
        return is_fp_closed(self._fp)

    def tell(self) -> int:
        """
        Obtain the number of bytes pulled over the wire so far. May differ from
        the amount of content returned by :meth:``urllib3.response.HTTPResponse.read``
        if bytes are encoded on the wire (e.g, compressed).
        """
        return self._fp_bytes_read

    def _init_length(self, request_method: str | None) -> int | None:
        """
        Set initial length value for Response content if available.
        """
        length: int | None
        content_length: str | None = self.headers.get("content-length")

        if content_length is not None:
            if self.chunked:
                # This Response will fail with an IncompleteRead if it can't be
                # received as chunked. This method falls back to attempt reading
                # the response before raising an exception.
                log.warning(
                    "Received response with both Content-Length and "
                    "Transfer-Encoding set. This is expressly forbidden "
                    "by RFC 7230 sec 3.3.2. Ignoring Content-Length and "
                    "attempting to process response as Transfer-Encoding: "
                    "chunked."
                )
                return None

            try:
                # RFC 7230 section 3.3.2 specifies multiple content lengths can
                # be sent in a single Content-Length header
                # (e.g. Content-Length: 42, 42). This line ensures the values
                # are all valid ints and that as long as the `set` length is 1,
                # all values are the same. Otherwise, the header is invalid.
                lengths = {int(val) for val in content_length.split(",")}
                if len(lengths) > 1:
                    raise InvalidHeader(
                        "Content-Length contained multiple "
                        "unmatching values (%s)" % content_length
                    )
                length = lengths.pop()
            except ValueError:
                length = None
            else:
                if length < 0:
                    length = None

        else:  # if content_length is None
            length = None

        # Convert status to int for comparison
        # In some cases, httplib returns a status of "_UNKNOWN"
        try:
            status = int(self.status)
        except ValueError:
            status = 0

        # Check for responses that shouldn't include a body
        if status in (204, 304) or 100 <= status < 200 or request_method == "HEAD":
            length = 0

        return length

    @contextmanager
    def _error_catcher(self) -> typing.Generator[None]:
        """
        Catch low-level python exceptions, instead re-raising urllib3
        variants, so that low-level exceptions are not leaked in the
        high-level api.

        On exit, release the connection back to the pool.
        """
        clean_exit = False

        try:
            try:
                yield

            except SocketTimeout as e:
                # FIXME: Ideally we'd like to include the url in the ReadTimeoutError but
                # there is yet no clean way to get at it from this context.
                raise ReadTimeoutError(self._pool, None, "Read timed out.") from e  # type: ignore[arg-type]

            except BaseSSLError as e:
                # FIXME: Is there a better way to differentiate between SSLErrors?
                if "read operation timed out" not in str(e):
                    # SSL errors related to framing/MAC get wrapped and reraised here
                    raise SSLError(e) from e

                raise ReadTimeoutError(self._pool, None, "Read timed out.") from e  # type: ignore[arg-type]

            except IncompleteRead as e:
                if (
                    e.expected is not None
                    and e.partial is not None
                    and e.expected == -e.partial
                ):
                    arg = "Response may not contain content."
                else:
                    arg = f"Connection broken: {e!r}"
                raise ProtocolError(arg, e) from e

            except (HTTPException, OSError) as e:
                raise ProtocolError(f"Connection broken: {e!r}", e) from e

            # If no exception is thrown, we should avoid cleaning up
            # unnecessarily.
            clean_exit = True
        finally:
            # If we didn't terminate cleanly, we need to throw away our
            # connection.
            if not clean_exit:
                # The response may not be closed but we're not going to use it
                # anymore so close it now to ensure that the connection is
                # released back to the pool.
                if self._original_response:
                    self._original_response.close()

                # Closing the response may not actually be sufficient to close
                # everything, so if we have a hold of the connection close that
                # too.
                if self._connection:
                    self._connection.close()

            # If we hold the original response but it's closed now, we should
            # return the connection back to the pool.
            if self._original_response and self._original_response.isclosed():
                self.release_conn()

    def _fp_read(
        self,
        amt: int | None = None,
        *,
        read1: bool = False,
    ) -> bytes:
        """
        Read a response with the thought that reading the number of bytes
        larger than can fit in a 32-bit int at a time via SSL in some
        known cases leads to an overflow error that has to be prevented
        if `amt` or `self.length_remaining` indicate that a problem may
        happen.

        The known cases:
          * CPython < 3.9.7 because of a bug
            https://github.com/urllib3/urllib3/issues/2513#issuecomment-1152559900.
          * urllib3 injected with pyOpenSSL-backed SSL-support.
          * CPython < 3.10 only when `amt` does not fit 32-bit int.
        """
        assert self._fp
        c_int_max = 2**31 - 1
        if (
            (amt and amt > c_int_max)
            or (
                amt is None
                and self.length_remaining
                and self.length_remaining > c_int_max
            )
        ) and (util.IS_PYOPENSSL or sys.version_info < (3, 10)):
            if read1:
                return self._fp.read1(c_int_max)
            buffer = io.BytesIO()
            # Besides `max_chunk_amt` being a maximum chunk size, it
            # affects memory overhead of reading a response by this
            # method in CPython.
            # `c_int_max` equal to 2 GiB - 1 byte is the actual maximum
            # chunk size that does not lead to an overflow error, but
            # 256 MiB is a compromise.
            max_chunk_amt = 2**28
            while amt is None or amt != 0:
                if amt is not None:
                    chunk_amt = min(amt, max_chunk_amt)
                    amt -= chunk_amt
                else:
                    chunk_amt = max_chunk_amt
                data = self._fp.read(chunk_amt)
                if not data:
                    break
                buffer.write(data)
                del data  # to reduce peak memory usage by `max_chunk_amt`.
            return buffer.getvalue()
        elif read1:
            return self._fp.read1(amt) if amt is not None else self._fp.read1()
        else:
            # StringIO doesn't like amt=None
            return self._fp.read(amt) if amt is not None else self._fp.read()

    def _raw_read(
        self,
        amt: int | None = None,
        *,
        read1: bool = False,
    ) -> bytes:
        """
        Reads `amt` of bytes from the socket.
        """
        if self._fp is None:
            return None  # type: ignore[return-value]

        fp_closed = getattr(self._fp, "closed", False)

        with self._error_catcher():
            data = self._fp_read(amt, read1=read1) if not fp_closed else b""
            if amt is not None and amt != 0 and not data:
                # Platform-specific: Buggy versions of Python.
                # Close the connection when no data is returned
                #
                # This is redundant to what httplib/http.client _should_
                # already do.  However, versions of python released before
                # December 15, 2012 (http://bugs.python.org/issue16298) do
                # not properly close the connection in all cases. There is
                # no harm in redundantly calling close.
                self._fp.close()
                if (
                    self.enforce_content_length
                    and self.length_remaining is not None
                    and self.length_remaining != 0
                ):
                    # This is an edge case that httplib failed to cover due
                    # to concerns of backward compatibility. We're
                    # addressing it here to make sure IncompleteRead is
                    # raised during streaming, so all calls with incorrect
                    # Content-Length are caught.
                    raise IncompleteRead(self._fp_bytes_read, self.length_remaining)
            elif read1 and (
                (amt != 0 and not data) or self.length_remaining == len(data)
            ):
                # All data has been read, but `self._fp.read1` in
                # CPython 3.12 and older doesn't always close
                # `http.client.HTTPResponse`, so we close it here.
                # See https://github.com/python/cpython/issues/113199
                self._fp.close()

        if data:
            self._fp_bytes_read += len(data)
            if self.length_remaining is not None:
                self.length_remaining -= len(data)
        return data

    def read(
        self,
        amt: int | None = None,
        decode_content: bool | None = None,
        cache_content: bool = False,
    ) -> bytes:
        """
        Similar to :meth:`http.client.HTTPResponse.read`, but with two additional
        parameters: ``decode_content`` and ``cache_content``.

        :param amt:
            How much of the content to read. If specified, caching is skipped
            because it doesn't make sense to cache partial content as the full
            response.

        :param decode_content:
            If True, will attempt to decode the body based on the
            'content-encoding' header.

        :param cache_content:
            If True, will save the returned data such that the same result is
            returned despite of the state of the underlying file object. This
            is useful if you want the ``.data`` property to continue working
            after having ``.read()`` the file object. (Overridden if ``amt`` is
            set.)
        """
        self._init_decoder()
        if decode_content is None:
            decode_content = self.decode_content

        if amt and amt < 0:
            # Negative numbers and `None` should be treated the same.
            amt = None
        elif amt is not None:
            cache_content = False

            if len(self._decoded_buffer) >= amt:
                return self._decoded_buffer.get(amt)

        data = self._raw_read(amt)

        flush_decoder = amt is None or (amt != 0 and not data)

        if not data and len(self._decoded_buffer) == 0:
            return data

        if amt is None:
            data = self._decode(data, decode_content, flush_decoder)
            if cache_content:
                self._body = data
        else:
            # do not waste memory on buffer when not decoding
            if not decode_content:
                if self._has_decoded_content:
                    raise RuntimeError(
                        "Calling read(decode_content=False) is not supported after "
                        "read(decode_content=True) was called."
                    )
                return data

            decoded_data = self._decode(data, decode_content, flush_decoder)
            self._decoded_buffer.put(decoded_data)

            while len(self._decoded_buffer) < amt and data:
                # TODO make sure to initially read enough data to get past the headers
                # For example, the GZ file header takes 10 bytes, we don't want to read
                # it one byte at a time
                data = self._raw_read(amt)
                decoded_data = self._decode(data, decode_content, flush_decoder)
                self._decoded_buffer.put(decoded_data)
            data = self._decoded_buffer.get(amt)

        return data

    def read1(
        self,
        amt: int | None = None,
        decode_content: bool | None = None,
    ) -> bytes:
        """
        Similar to ``http.client.HTTPResponse.read1`` and documented
        in :meth:`io.BufferedReader.read1`, but with an additional parameter:
        ``decode_content``.

        :param amt:
            How much of the content to read.

        :param decode_content:
            If True, will attempt to decode the body based on the
            'content-encoding' header.
        """
        if decode_content is None:
            decode_content = self.decode_content
        if amt and amt < 0:
            # Negative numbers and `None` should be treated the same.
            amt = None
        # try and respond without going to the network
        if self._has_decoded_content:
            if not decode_content:
                raise RuntimeError(
                    "Calling read1(decode_content=False) is not supported after "
                    "read1(decode_content=True) was called."
                )
            if len(self._decoded_buffer) > 0:
                if amt is None:
                    return self._decoded_buffer.get_all()
                return self._decoded_buffer.get(amt)
        if amt == 0:
            return b""

        # FIXME, this method's type doesn't say returning None is possible
        data = self._raw_read(amt, read1=True)
        if not decode_content or data is None:
            return data

        self._init_decoder()
        while True:
            flush_decoder = not data
            decoded_data = self._decode(data, decode_content, flush_decoder)
            self._decoded_buffer.put(decoded_data)
            if decoded_data or flush_decoder:
                break
            data = self._raw_read(8192, read1=True)

        if amt is None:
            return self._decoded_buffer.get_all()
        return self._decoded_buffer.get(amt)

    def stream(
        self, amt: int | None = 2**16, decode_content: bool | None = None
    ) -> typing.Generator[bytes]:
        """
        A generator wrapper for the read() method. A call will block until
        ``amt`` bytes have been read from the connection or until the
        connection is closed.

        :param amt:
            How much of the content to read. The generator will return up to
            much data per iteration, but may return less. This is particularly
            likely when using compressed data. However, the empty string will
            never be returned.

        :param decode_content:
            If True, will attempt to decode the body based on the
            'content-encoding' header.
        """
        if self.chunked and self.supports_chunked_reads():
            yield from self.read_chunked(amt, decode_content=decode_content)
        else:
            while not is_fp_closed(self._fp) or len(self._decoded_buffer) > 0:
                data = self.read(amt=amt, decode_content=decode_content)

                if data:
                    yield data

    # Overrides from io.IOBase
    def readable(self) -> bool:
        return True

    def shutdown(self) -> None:
        if not self._sock_shutdown:
            raise ValueError("Cannot shutdown socket as self._sock_shutdown is not set")
        if self._connection is None:
            raise RuntimeError(
                "Cannot shutdown as connection has already been released to the pool"
            )
        self._sock_shutdown(socket.SHUT_RD)

    def close(self) -> None:
        self._sock_shutdown = None

        if not self.closed and self._fp:
            self._fp.close()

        if self._connection:
            self._connection.close()

        if not self.auto_close:
            io.IOBase.close(self)

    @property
    def closed(self) -> bool:
        if not self.auto_close:
            return io.IOBase.closed.__get__(self)  # type: ignore[no-any-return]
        elif self._fp is None:
            return True
        elif hasattr(self._fp, "isclosed"):
            return self._fp.isclosed()
        elif hasattr(self._fp, "closed"):
            return self._fp.closed
        else:
            return True

    def fileno(self) -> int:
        if self._fp is None:
            raise OSError("HTTPResponse has no file to get a fileno from")
        elif hasattr(self._fp, "fileno"):
            return self._fp.fileno()
        else:
            raise OSError(
                "The file-like object this HTTPResponse is wrapped "
                "around has no file descriptor"
            )

    def flush(self) -> None:
        if (
            self._fp is not None
            and hasattr(self._fp, "flush")
            and not getattr(self._fp, "closed", False)
        ):
            return self._fp.flush()

    def supports_chunked_reads(self) -> bool:
        """
        Checks if the underlying file-like object looks like a
        :class:`http.client.HTTPResponse` object. We do this by testing for
        the fp attribute. If it is present we assume it returns raw chunks as
        processed by read_chunked().
        """
        return hasattr(self._fp, "fp")

    def _update_chunk_length(self) -> None:
        # First, we'll figure out length of a chunk and then
        # we'll try to read it from socket.
        if self.chunk_left is not None:
            return None
        line = self._fp.fp.readline()  # type: ignore[union-attr]
        line = line.split(b";", 1)[0]
        try:
            self.chunk_left = int(line, 16)
        except ValueError:
            self.close()
            if line:
                # Invalid chunked protocol response, abort.
                raise InvalidChunkLength(self, line) from None
            else:
                # Truncated at start of next chunk
                raise ProtocolError("Response ended prematurely") from None

    def _handle_chunk(self, amt: int | None) -> bytes:
        returned_chunk = None
        if amt is None:
            chunk = self._fp._safe_read(self.chunk_left)  # type: ignore[union-attr]
            returned_chunk = chunk
            self._fp._safe_read(2)  # type: ignore[union-attr] # Toss the CRLF at the end of the chunk.
            self.chunk_left = None
        elif self.chunk_left is not None and amt < self.chunk_left:
            value = self._fp._safe_read(amt)  # type: ignore[union-attr]
            self.chunk_left = self.chunk_left - amt
            returned_chunk = value
        elif amt == self.chunk_left:
            value = self._fp._safe_read(amt)  # type: ignore[union-attr]
            self._fp._safe_read(2)  # type: ignore[union-attr] # Toss the CRLF at the end of the chunk.
            self.chunk_left = None
            returned_chunk = value
        else:  # amt > self.chunk_left
            returned_chunk = self._fp._safe_read(self.chunk_left)  # type: ignore[union-attr]
            self._fp._safe_read(2)  # type: ignore[union-attr] # Toss the CRLF at the end of the chunk.
            self.chunk_left = None
        return returned_chunk  # type: ignore[no-any-return]

    def read_chunked(
        self, amt: int | None = None, decode_content: bool | None = None
    ) -> typing.Generator[bytes]:
        """
        Similar to :meth:`HTTPResponse.read`, but with an additional
        parameter: ``decode_content``.

        :param amt:
            How much of the content to read. If specified, caching is skipped
            because it doesn't make sense to cache partial content as the full
            response.

        :param decode_content:
            If True, will attempt to decode the body based on the
            'content-encoding' header.
        """
        self._init_decoder()
        # FIXME: Rewrite this method and make it a class with a better structured logic.
        if not self.chunked:
            raise ResponseNotChunked(
                "Response is not chunked. "
                "Header 'transfer-encoding: chunked' is missing."
            )
        if not self.supports_chunked_reads():
            raise BodyNotHttplibCompatible(
                "Body should be http.client.HTTPResponse like. "
                "It should have have an fp attribute which returns raw chunks."
            )

        with self._error_catcher():
            # Don't bother reading the body of a HEAD request.
            if self._original_response and is_response_to_head(self._original_response):
                self._original_response.close()
                return None

            # If a response is already read and closed
            # then return immediately.
            if self._fp.fp is None:  # type: ignore[union-attr]
                return None

            if amt and amt < 0:
                # Negative numbers and `None` should be treated the same,
                # but httplib handles only `None` correctly.
                amt = None

            while True:
                self._update_chunk_length()
                if self.chunk_left == 0:
                    break
                chunk = self._handle_chunk(amt)
                decoded = self._decode(
                    chunk, decode_content=decode_content, flush_decoder=False
                )
                if decoded:
                    yield decoded

            if decode_content:
                # On CPython and PyPy, we should never need to flush the
                # decoder. However, on Jython we *might* need to, so
                # lets defensively do it anyway.
                decoded = self._flush_decoder()
                if decoded:  # Platform-specific: Jython.
                    yield decoded

            # Chunk content ends with \r\n: discard it.
            while self._fp is not None:
                line = self._fp.fp.readline()
                if not line:
                    # Some sites may not end with '\r\n'.
                    break
                if line == b"\r\n":
                    break

            # We read everything; close the "file".
            if self._original_response:
                self._original_response.close()

    @property
    def url(self) -> str | None:
        """
        Returns the URL that was the source of this response.
        If the request that generated this response redirected, this method
        will return the final redirect location.
        """
        return self._request_url

    @url.setter
    def url(self, url: str | None) -> None:
        self._request_url = url

    def __iter__(self) -> typing.Iterator[bytes]:
        buffer: list[bytes] = []
        for chunk in self.stream(decode_content=True):
            if b"\n" in chunk:
                chunks = chunk.split(b"\n")
                yield b"".join(buffer) + chunks[0] + b"\n"
                for x in chunks[1:-1]:
                    yield x + b"\n"
                if chunks[-1]:
                    buffer = [chunks[-1]]
                else:
                    buffer = []
            else:
                buffer.append(chunk)
        if buffer:
            yield b"".join(buffer)<|MERGE_RESOLUTION|>--- conflicted
+++ resolved
@@ -538,28 +538,6 @@
             b[: len(temp)] = temp
             return len(temp)
 
-<<<<<<< HEAD
-=======
-    # Compatibility methods for http.client.HTTPResponse
-    def getheaders(self) -> HTTPHeaderDict:
-        warnings.warn(
-            "HTTPResponse.getheaders() is deprecated and will be removed "
-            "in urllib3 v2.6.0. Instead access HTTPResponse.headers directly.",
-            category=DeprecationWarning,
-            stacklevel=2,
-        )
-        return self.headers
-
-    def getheader(self, name: str, default: str | None = None) -> str | None:
-        warnings.warn(
-            "HTTPResponse.getheader() is deprecated and will be removed "
-            "in urllib3 v2.6.0. Instead use HTTPResponse.headers.get(name, default).",
-            category=DeprecationWarning,
-            stacklevel=2,
-        )
-        return self.headers.get(name, default)
-
->>>>>>> f80d281f
     # Compatibility method for http.cookiejar
     def info(self) -> HTTPHeaderDict:
         return self.headers
