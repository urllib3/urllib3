<<<<<<< HEAD
from __future__ import annotations

=======
import collections
>>>>>>> c35033f6
import io
import json as _json
import logging
import re
import sys
import typing
import zlib
from contextlib import contextmanager
from http.client import HTTPMessage as _HttplibHTTPMessage
from http.client import HTTPResponse as _HttplibHTTPResponse
from socket import timeout as SocketTimeout
<<<<<<< HEAD
=======
from typing import (
    TYPE_CHECKING,
    Any,
    Deque,
    Generator,
    Iterator,
    List,
    Mapping,
    Optional,
    Tuple,
    Type,
    Union,
)
>>>>>>> c35033f6

try:
    try:
        import brotlicffi as brotli  # type: ignore[import]
    except ImportError:
        import brotli  # type: ignore[import]
except ImportError:
    brotli = None

try:
    import zstandard as zstd  # type: ignore[import]

    # The package 'zstandard' added the 'eof' property starting
    # in v0.18.0 which we require to ensure a complete and
    # valid zstd stream was fed into the ZstdDecoder.
    # See: https://github.com/urllib3/urllib3/pull/2624
    _zstd_version = _zstd_version = tuple(
        map(int, re.search(r"^([0-9]+)\.([0-9]+)", zstd.__version__).groups())  # type: ignore[union-attr]
    )
    if _zstd_version < (0, 18):  # Defensive:
        zstd = None

except (AttributeError, ImportError, ValueError):  # Defensive:
    zstd = None

from . import util
from ._base_connection import _TYPE_BODY
from ._collections import HTTPHeaderDict
from .connection import BaseSSLError, HTTPConnection, HTTPException
from .exceptions import (
    BodyNotHttplibCompatible,
    DecodeError,
    HTTPError,
    IncompleteRead,
    InvalidChunkLength,
    InvalidHeader,
    ProtocolError,
    ReadTimeoutError,
    ResponseNotChunked,
    SSLError,
)
from .util.response import is_fp_closed, is_response_to_head
from .util.retry import Retry

if typing.TYPE_CHECKING:
    from typing_extensions import Literal

    from .connectionpool import HTTPConnectionPool

log = logging.getLogger(__name__)


class ContentDecoder:
    def decompress(self, data: bytes) -> bytes:
        raise NotImplementedError()

    def flush(self) -> bytes:
        raise NotImplementedError()


class DeflateDecoder(ContentDecoder):
    def __init__(self) -> None:
        self._first_try = True
        self._data = b""
        self._obj = zlib.decompressobj()

    def decompress(self, data: bytes) -> bytes:
        if not data:
            return data

        if not self._first_try:
            return self._obj.decompress(data)

        self._data += data
        try:
            decompressed = self._obj.decompress(data)
            if decompressed:
                self._first_try = False
                self._data = None  # type: ignore[assignment]
            return decompressed
        except zlib.error:
            self._first_try = False
            self._obj = zlib.decompressobj(-zlib.MAX_WBITS)
            try:
                return self.decompress(self._data)
            finally:
                self._data = None  # type: ignore[assignment]

    def flush(self) -> bytes:
        return self._obj.flush()


class GzipDecoderState:

    FIRST_MEMBER = 0
    OTHER_MEMBERS = 1
    SWALLOW_DATA = 2


class GzipDecoder(ContentDecoder):
    def __init__(self) -> None:
        self._obj = zlib.decompressobj(16 + zlib.MAX_WBITS)
        self._state = GzipDecoderState.FIRST_MEMBER

    def decompress(self, data: bytes) -> bytes:
        ret = bytearray()
        if self._state == GzipDecoderState.SWALLOW_DATA or not data:
            return bytes(ret)
        while True:
            try:
                ret += self._obj.decompress(data)
            except zlib.error:
                previous_state = self._state
                # Ignore data after the first error
                self._state = GzipDecoderState.SWALLOW_DATA
                if previous_state == GzipDecoderState.OTHER_MEMBERS:
                    # Allow trailing garbage acceptable in other gzip clients
                    return bytes(ret)
                raise
            data = self._obj.unused_data
            if not data:
                return bytes(ret)
            self._state = GzipDecoderState.OTHER_MEMBERS
            self._obj = zlib.decompressobj(16 + zlib.MAX_WBITS)

    def flush(self) -> bytes:
        return self._obj.flush()


if brotli is not None:

    class BrotliDecoder(ContentDecoder):
        # Supports both 'brotlipy' and 'Brotli' packages
        # since they share an import name. The top branches
        # are for 'brotlipy' and bottom branches for 'Brotli'
        def __init__(self) -> None:
            self._obj = brotli.Decompressor()
            if hasattr(self._obj, "decompress"):
                setattr(self, "decompress", self._obj.decompress)
            else:
                setattr(self, "decompress", self._obj.process)

        def flush(self) -> bytes:
            if hasattr(self._obj, "flush"):
                return self._obj.flush()  # type: ignore[no-any-return]
            return b""


if zstd is not None:

    class ZstdDecoder(ContentDecoder):
        def __init__(self) -> None:
            self._obj = zstd.ZstdDecompressor().decompressobj()

        def decompress(self, data: bytes) -> bytes:
            if not data:
                return b""
            return self._obj.decompress(data)  # type: ignore[no-any-return]

        def flush(self) -> bytes:
            ret = self._obj.flush()
            if not self._obj.eof:
                raise DecodeError("Zstandard data is incomplete")
            return ret  # type: ignore[no-any-return]


class MultiDecoder(ContentDecoder):
    """
    From RFC7231:
        If one or more encodings have been applied to a representation, the
        sender that applied the encodings MUST generate a Content-Encoding
        header field that lists the content codings in the order in which
        they were applied.
    """

    def __init__(self, modes: str) -> None:
        self._decoders = [_get_decoder(m.strip()) for m in modes.split(",")]

    def flush(self) -> bytes:
        return self._decoders[0].flush()

    def decompress(self, data: bytes) -> bytes:
        for d in reversed(self._decoders):
            data = d.decompress(data)
        return data


def _get_decoder(mode: str) -> ContentDecoder:
    if "," in mode:
        return MultiDecoder(mode)

    if mode == "gzip":
        return GzipDecoder()

    if brotli is not None and mode == "br":
        return BrotliDecoder()

    if zstd is not None and mode == "zstd":
        return ZstdDecoder()

    return DeflateDecoder()


class BytesQueueBuffer:
    """Memory-efficient bytes buffer

    To return decoded data in read() and still follow the BufferedIOBase API, we need a
    buffer to always return the correct amount of bytes.

    This buffer should be filled using calls to put()

    Our maximum memory usage is determined by the sum of the size of:

     * self.buffer, which contains the full data
     * the largest chunk that we will copy in get()

    The worst case scenario is a single chunk, in which case we'll make a full copy of
    the data inside get().
    """

    def __init__(self) -> None:
        self.buffer: Deque[bytes] = collections.deque()
        self._size: int = 0

    def __len__(self) -> int:
        return self._size

    def put(self, data: bytes) -> None:
        self.buffer.append(data)
        self._size += len(data)

    def get(self, n: int) -> bytes:
        if not self.buffer:
            raise RuntimeError("buffer is empty")
        elif n < 0:
            raise ValueError("n should be > 0")

        fetched = 0
        ret = io.BytesIO()
        while fetched < n:
            remaining = n - fetched
            chunk = self.buffer.popleft()
            chunk_length = len(chunk)
            if remaining < chunk_length:
                left_chunk, right_chunk = chunk[:remaining], chunk[remaining:]
                ret.write(left_chunk)
                self.buffer.appendleft(right_chunk)
                self._size -= remaining
                break
            else:
                ret.write(chunk)
                self._size -= chunk_length
            fetched += chunk_length

            if not self.buffer:
                break

        return ret.getvalue()


class BaseHTTPResponse(io.IOBase):
    CONTENT_DECODERS = ["gzip", "deflate"]
    if brotli is not None:
        CONTENT_DECODERS += ["br"]
    if zstd is not None:
        CONTENT_DECODERS += ["zstd"]
    REDIRECT_STATUSES = [301, 302, 303, 307, 308]

    DECODER_ERROR_CLASSES: typing.Tuple[typing.Type[Exception], ...] = (
        IOError,
        zlib.error,
    )
    if brotli is not None:
        DECODER_ERROR_CLASSES += (brotli.error,)

    if zstd is not None:
        DECODER_ERROR_CLASSES += (zstd.ZstdError,)

    def __init__(
        self,
        *,
        headers: typing.Optional[
            typing.Union[typing.Mapping[str, str], typing.Mapping[bytes, bytes]]
        ] = None,
        status: int,
        version: int,
        reason: typing.Optional[str],
        decode_content: bool,
        request_url: typing.Optional[str],
        retries: typing.Optional[Retry] = None,
    ) -> None:
        if isinstance(headers, HTTPHeaderDict):
            self.headers = headers
        else:
            self.headers = HTTPHeaderDict(headers)  # type: ignore[arg-type]
        self.status = status
        self.version = version
        self.reason = reason
        self.decode_content = decode_content
        self._request_url: typing.Optional[str] = request_url
        self.retries = retries

        self.chunked = False
        tr_enc = self.headers.get("transfer-encoding", "").lower()
        # Don't incur the penalty of creating a list and then discarding it
        encodings = (enc.strip() for enc in tr_enc.split(","))
        if "chunked" in encodings:
            self.chunked = True

        self._decoder: typing.Optional[ContentDecoder] = None

    def get_redirect_location(
        self,
    ) -> typing.Union[typing.Optional[str], "Literal[False]"]:
        """
        Should we redirect and where to?

        :returns: Truthy redirect location string if we got a redirect status
            code and valid location. ``None`` if redirect status and no
            location. ``False`` if not a redirect status code.
        """
        if self.status in self.REDIRECT_STATUSES:
            return self.headers.get("location")
        return False

    @property
    def data(self) -> bytes:
        raise NotImplementedError()

    def json(self) -> typing.Any:
        """
        Parses the body of the HTTP response as JSON.

        To use a custom JSON decoder pass the result of :attr:`HTTPResponse.data` to the decoder.

        This method can raise either `UnicodeDecodeError` or `json.JSONDecodeError`.

        Read more :ref:`here <json>`.
        """
        data = self.data.decode("utf-8")
        return _json.loads(data)

    @property
    def url(self) -> typing.Optional[str]:
        raise NotImplementedError()

    @url.setter
    def url(self, url: typing.Optional[str]) -> None:
        raise NotImplementedError()

    @property
    def connection(self) -> typing.Optional[HTTPConnection]:
        raise NotImplementedError()

    @property
    def retries(self) -> typing.Optional[Retry]:
        return self._retries

    @retries.setter
    def retries(self, retries: typing.Optional[Retry]) -> None:
        # Override the request_url if retries has a redirect location.
        if retries is not None and retries.history:
            self.url = retries.history[-1].redirect_location
        self._retries = retries

    def stream(
        self,
        amt: typing.Optional[int] = 2**16,
        decode_content: typing.Optional[bool] = None,
    ) -> typing.Iterator[bytes]:
        raise NotImplementedError()

    def read(
        self,
        amt: typing.Optional[int] = None,
        decode_content: typing.Optional[bool] = None,
        cache_content: bool = False,
    ) -> bytes:
        raise NotImplementedError()

    def read_chunked(
        self,
        amt: typing.Optional[int] = None,
        decode_content: typing.Optional[bool] = None,
    ) -> typing.Iterator[bytes]:
        raise NotImplementedError()

    def release_conn(self) -> None:
        raise NotImplementedError()

    def drain_conn(self) -> None:
        raise NotImplementedError()

    def close(self) -> None:
        raise NotImplementedError()

    def _init_decoder(self) -> None:
        """
        Set-up the _decoder attribute if necessary.
        """
        # Note: content-encoding value should be case-insensitive, per RFC 7230
        # Section 3.2
        content_encoding = self.headers.get("content-encoding", "").lower()
        if self._decoder is None:
            if content_encoding in self.CONTENT_DECODERS:
                self._decoder = _get_decoder(content_encoding)
            elif "," in content_encoding:
                encodings = [
                    e.strip()
                    for e in content_encoding.split(",")
                    if e.strip() in self.CONTENT_DECODERS
                ]
                if encodings:
                    self._decoder = _get_decoder(content_encoding)

    def _decode(
        self, data: bytes, decode_content: typing.Optional[bool], flush_decoder: bool
    ) -> bytes:
        """
        Decode the data passed in and potentially flush the decoder.
        """
        if not decode_content:
            return data

        try:
            if self._decoder:
                data = self._decoder.decompress(data)
        except self.DECODER_ERROR_CLASSES as e:
            content_encoding = self.headers.get("content-encoding", "").lower()
            raise DecodeError(
                "Received response with content-encoding: %s, but "
                "failed to decode it." % content_encoding,
                e,
            ) from e
        if flush_decoder:
            data += self._flush_decoder()

        return data

    def _flush_decoder(self) -> bytes:
        """
        Flushes the decoder. Should only be called if the decoder is actually
        being used.
        """
        if self._decoder:
            return self._decoder.decompress(b"") + self._decoder.flush()
        return b""

    # Compatibility methods for `io` module
    def readinto(self, b: bytearray) -> int:
        temp = self.read(len(b))
        if len(temp) == 0:
            return 0
        else:
            b[: len(temp)] = temp
            return len(temp)

    # Compatibility methods for http.client.HTTPResponse
    def getheaders(self) -> list[typing.Tuple[str, str]]:
        return list(self.headers.items())

    def getheader(
        self, name: str, default: typing.Optional[str] = None
    ) -> typing.Optional[str]:
        return self.headers.get(name, default)

    # Compatibility method for http.cookiejar
    def info(self) -> HTTPHeaderDict:
        return self.headers

    def geturl(self) -> typing.Optional[str]:
        return self.url


class HTTPResponse(BaseHTTPResponse):
    """
    HTTP Response container.

    Backwards-compatible with :class:`http.client.HTTPResponse` but the response ``body`` is
    loaded and decoded on-demand when the ``data`` property is accessed.  This
    class is also compatible with the Python standard library's :mod:`io`
    module, and can hence be treated as a readable object in the context of that
    framework.

    Extra parameters for behaviour not present in :class:`http.client.HTTPResponse`:

    :param preload_content:
        If True, the response's body will be preloaded during construction.

    :param decode_content:
        If True, will attempt to decode the body based on the
        'content-encoding' header.

    :param original_response:
        When this HTTPResponse wrapper is generated from an :class:`http.client.HTTPResponse`
        object, it's convenient to include the original for debug purposes. It's
        otherwise unused.

    :param retries:
        The retries contains the last :class:`~urllib3.util.retry.Retry` that
        was used during the request.

    :param enforce_content_length:
        Enforce content length checking. Body returned by server must match
        value of Content-Length header, if present. Otherwise, raise error.
    """

    def __init__(
        self,
        body: _TYPE_BODY = "",
        headers: typing.Optional[
            typing.Union[typing.Mapping[str, str], typing.Mapping[bytes, bytes]]
        ] = None,
        status: int = 0,
        version: int = 0,
        reason: typing.Optional[str] = None,
        preload_content: bool = True,
        decode_content: bool = True,
        original_response: typing.Optional[_HttplibHTTPResponse] = None,
        pool: typing.Optional["HTTPConnectionPool"] = None,
        connection: typing.Optional[HTTPConnection] = None,
        msg: typing.Optional[_HttplibHTTPMessage] = None,
        retries: typing.Optional[Retry] = None,
        enforce_content_length: bool = True,
        request_method: typing.Optional[str] = None,
        request_url: typing.Optional[str] = None,
        auto_close: bool = True,
    ) -> None:
        super().__init__(
            headers=headers,
            status=status,
            version=version,
            reason=reason,
            decode_content=decode_content,
            request_url=request_url,
            retries=retries,
        )

        self.enforce_content_length = enforce_content_length
        self.auto_close = auto_close

        self._body = None
        self._fp: typing.Optional[_HttplibHTTPResponse] = None
        self._original_response = original_response
        self._fp_bytes_read = 0
        self.msg = msg

        if body and isinstance(body, (str, bytes)):
            self._body = body

        self._pool = pool
        self._connection = connection

        if hasattr(body, "read"):
            self._fp = body  # type: ignore[assignment]

        # Are we using the chunked-style of transfer encoding?
        self.chunk_left: typing.Optional[int] = None

        # Determine length of response
        self.length_remaining = self._init_length(request_method)

        # Used to return the correct amount of bytes for partial read()s
        self._decoded_buffer = BytesQueueBuffer()

        # If requested, preload the body.
        if preload_content and not self._body:
            self._body = self.read(decode_content=decode_content)

    def release_conn(self) -> None:
        if not self._pool or not self._connection:
            return None

        self._pool._put_conn(self._connection)
        self._connection = None

    def drain_conn(self) -> None:
        """
        Read and discard any remaining HTTP response data in the response connection.

        Unread data in the HTTPResponse connection blocks the connection from being released back to the pool.
        """
        try:
            self.read()
        except (HTTPError, OSError, BaseSSLError, HTTPException):
            pass

    @property
    def data(self) -> bytes:
        # For backwards-compat with earlier urllib3 0.4 and earlier.
        if self._body:
            return self._body  # type: ignore[return-value]

        if self._fp:
            return self.read(cache_content=True)

        return None  # type: ignore[return-value]

    @property
    def connection(self) -> typing.Optional[HTTPConnection]:
        return self._connection

    def isclosed(self) -> bool:
        return is_fp_closed(self._fp)

    def tell(self) -> int:
        """
        Obtain the number of bytes pulled over the wire so far. May differ from
        the amount of content returned by :meth:``urllib3.response.HTTPResponse.read``
        if bytes are encoded on the wire (e.g, compressed).
        """
        return self._fp_bytes_read

    def _init_length(
        self, request_method: typing.Optional[str]
    ) -> typing.Optional[int]:
        """
        Set initial length value for Response content if available.
        """
        length: typing.Optional[int]
        content_length: typing.Optional[str] = self.headers.get("content-length")

        if content_length is not None:
            if self.chunked:
                # This Response will fail with an IncompleteRead if it can't be
                # received as chunked. This method falls back to attempt reading
                # the response before raising an exception.
                log.warning(
                    "Received response with both Content-Length and "
                    "Transfer-Encoding set. This is expressly forbidden "
                    "by RFC 7230 sec 3.3.2. Ignoring Content-Length and "
                    "attempting to process response as Transfer-Encoding: "
                    "chunked."
                )
                return None

            try:
                # RFC 7230 section 3.3.2 specifies multiple content lengths can
                # be sent in a single Content-Length header
                # (e.g. Content-Length: 42, 42). This line ensures the values
                # are all valid ints and that as long as the `set` length is 1,
                # all values are the same. Otherwise, the header is invalid.
                lengths = {int(val) for val in content_length.split(",")}
                if len(lengths) > 1:
                    raise InvalidHeader(
                        "Content-Length contained multiple "
                        "unmatching values (%s)" % content_length
                    )
                length = lengths.pop()
            except ValueError:
                length = None
            else:
                if length < 0:
                    length = None

        else:  # if content_length is None
            length = None

        # Convert status to int for comparison
        # In some cases, httplib returns a status of "_UNKNOWN"
        try:
            status = int(self.status)
        except ValueError:
            status = 0

        # Check for responses that shouldn't include a body
        if status in (204, 304) or 100 <= status < 200 or request_method == "HEAD":
            length = 0

        return length

    @contextmanager
    def _error_catcher(self) -> typing.Generator[None, None, None]:
        """
        Catch low-level python exceptions, instead re-raising urllib3
        variants, so that low-level exceptions are not leaked in the
        high-level api.

        On exit, release the connection back to the pool.
        """
        clean_exit = False

        try:
            try:
                yield

            except SocketTimeout as e:
                # FIXME: Ideally we'd like to include the url in the ReadTimeoutError but
                # there is yet no clean way to get at it from this context.
                raise ReadTimeoutError(self._pool, None, "Read timed out.") from e  # type: ignore[arg-type]

            except BaseSSLError as e:
                # FIXME: Is there a better way to differentiate between SSLErrors?
                if "read operation timed out" not in str(e):
                    # SSL errors related to framing/MAC get wrapped and reraised here
                    raise SSLError(e) from e

                raise ReadTimeoutError(self._pool, None, "Read timed out.") from e  # type: ignore[arg-type]

            except (HTTPException, OSError) as e:
                # This includes IncompleteRead.
                raise ProtocolError(f"Connection broken: {e!r}", e) from e

            # If no exception is thrown, we should avoid cleaning up
            # unnecessarily.
            clean_exit = True
        finally:
            # If we didn't terminate cleanly, we need to throw away our
            # connection.
            if not clean_exit:
                # The response may not be closed but we're not going to use it
                # anymore so close it now to ensure that the connection is
                # released back to the pool.
                if self._original_response:
                    self._original_response.close()

                # Closing the response may not actually be sufficient to close
                # everything, so if we have a hold of the connection close that
                # too.
                if self._connection:
                    self._connection.close()

            # If we hold the original response but it's closed now, we should
            # return the connection back to the pool.
            if self._original_response and self._original_response.isclosed():
                self.release_conn()

    def _fp_read(self, amt: typing.Optional[int] = None) -> bytes:
        """
        Read a response with the thought that reading the number of bytes
        larger than can fit in a 32-bit int at a time via SSL in some
        known cases leads to an overflow error that has to be prevented
        if `amt` or `self.length_remaining` indicate that a problem may
        happen.

        The known cases:
          * 3.8 <= CPython < 3.9.7 because of a bug
            https://github.com/urllib3/urllib3/issues/2513#issuecomment-1152559900.
          * urllib3 injected with pyOpenSSL-backed SSL-support.
          * CPython < 3.10 only when `amt` does not fit 32-bit int.
        """
        assert self._fp
        c_int_max = 2**31 - 1
        if (
            (
                (amt and amt > c_int_max)
                or (self.length_remaining and self.length_remaining > c_int_max)
            )
            and not util.IS_SECURETRANSPORT
            and (util.IS_PYOPENSSL or sys.version_info < (3, 10))
        ):
            buffer = io.BytesIO()
            # Besides `max_chunk_amt` being a maximum chunk size, it
            # affects memory overhead of reading a response by this
            # method in CPython.
            # `c_int_max` equal to 2 GiB - 1 byte is the actual maximum
            # chunk size that does not lead to an overflow error, but
            # 256 MiB is a compromise.
            max_chunk_amt = 2**28
            while amt is None or amt != 0:
                if amt is not None:
                    chunk_amt = min(amt, max_chunk_amt)
                    amt -= chunk_amt
                else:
                    chunk_amt = max_chunk_amt
                data = self._fp.read(chunk_amt)
                if not data:
                    break
                buffer.write(data)
                del data  # to reduce peak memory usage by `max_chunk_amt`.
            return buffer.getvalue()
        else:
            # StringIO doesn't like amt=None
            return self._fp.read(amt) if amt is not None else self._fp.read()

    def _raw_read(
        self,
        amt: Optional[int] = None,
    ) -> bytes:
        """
        Reads `amt` of bytes from the socket.
        """
        if self._fp is None:
            return None  # type: ignore[return-value]

        fp_closed = getattr(self._fp, "closed", False)

        with self._error_catcher():
            data = self._fp_read(amt) if not fp_closed else b""
            if amt is not None and amt != 0 and not data:
                # Platform-specific: Buggy versions of Python.
                # Close the connection when no data is returned
                #
                # This is redundant to what httplib/http.client _should_
                # already do.  However, versions of python released before
                # December 15, 2012 (http://bugs.python.org/issue16298) do
                # not properly close the connection in all cases. There is
                # no harm in redundantly calling close.
                self._fp.close()
                if (
                    self.enforce_content_length
                    and self.length_remaining is not None
                    and self.length_remaining != 0
                ):
                    # This is an edge case that httplib failed to cover due
                    # to concerns of backward compatibility. We're
                    # addressing it here to make sure IncompleteRead is
                    # raised during streaming, so all calls with incorrect
                    # Content-Length are caught.
                    raise IncompleteRead(self._fp_bytes_read, self.length_remaining)

        if data:
            self._fp_bytes_read += len(data)
            if self.length_remaining is not None:
                self.length_remaining -= len(data)
        return data

    def read(
        self,
        amt: typing.Optional[int] = None,
        decode_content: typing.Optional[bool] = None,
        cache_content: bool = False,
    ) -> bytes:
        """
        Similar to :meth:`http.client.HTTPResponse.read`, but with two additional
        parameters: ``decode_content`` and ``cache_content``.

        :param amt:
            How much of the content to read. If specified, caching is skipped
            because it doesn't make sense to cache partial content as the full
            response.

        :param decode_content:
            If True, will attempt to decode the body based on the
            'content-encoding' header.

        :param cache_content:
            If True, will save the returned data such that the same result is
            returned despite of the state of the underlying file object. This
            is useful if you want the ``.data`` property to continue working
            after having ``.read()`` the file object. (Overridden if ``amt`` is
            set.)
        """
        self._init_decoder()
        if decode_content is None:
            decode_content = self.decode_content

        if amt is not None:
            cache_content = False

            if len(self._decoded_buffer) >= amt:
                return self._decoded_buffer.get(amt)

        data = self._raw_read(amt)

        flush_decoder = False
        if amt is None:
            flush_decoder = True
        elif amt != 0 and not data:
            flush_decoder = True

        if not data and len(self._decoded_buffer) == 0:
            return data

        if amt is None:
            data = self._decode(data, decode_content, flush_decoder)
            if cache_content:
                self._body = data
        else:
            # do not waste memory on buffer when not decoding
            if not decode_content:
                return data

            decoded_data = self._decode(data, decode_content, flush_decoder)
            self._decoded_buffer.put(decoded_data)

            while len(self._decoded_buffer) < amt and data:
                # TODO make sure to initially read enough data to get past the headers
                # For example, the GZ file header takes 10 bytes, we don't want to read
                # it one byte at a time
                data = self._raw_read(amt)
                decoded_data = self._decode(data, decode_content, flush_decoder)
                self._decoded_buffer.put(decoded_data)
            data = self._decoded_buffer.get(amt)

        return data

    def stream(
        self,
        amt: typing.Optional[int] = 2**16,
        decode_content: typing.Optional[bool] = None,
    ) -> typing.Generator[bytes, None, None]:
        """
        A generator wrapper for the read() method. A call will block until
        ``amt`` bytes have been read from the connection or until the
        connection is closed.

        :param amt:
            How much of the content to read. The generator will return up to
            much data per iteration, but may return less. This is particularly
            likely when using compressed data. However, the empty string will
            never be returned.

        :param decode_content:
            If True, will attempt to decode the body based on the
            'content-encoding' header.
        """
        if self.chunked and self.supports_chunked_reads():
            yield from self.read_chunked(amt, decode_content=decode_content)
        else:
            while not is_fp_closed(self._fp):
                data = self.read(amt=amt, decode_content=decode_content)

                if data:
                    yield data

    # Overrides from io.IOBase
    def readable(self) -> bool:
        return True

    def close(self) -> None:
        if not self.closed and self._fp:
            self._fp.close()

        if self._connection:
            self._connection.close()

        if not self.auto_close:
            io.IOBase.close(self)

    @property
    def closed(self) -> bool:
        if not self.auto_close:
            return io.IOBase.closed.__get__(self)  # type: ignore[no-any-return]
        elif self._fp is None:
            return True
        elif hasattr(self._fp, "isclosed"):
            return self._fp.isclosed()
        elif hasattr(self._fp, "closed"):
            return self._fp.closed
        else:
            return True

    def fileno(self) -> int:
        if self._fp is None:
            raise OSError("HTTPResponse has no file to get a fileno from")
        elif hasattr(self._fp, "fileno"):
            return self._fp.fileno()
        else:
            raise OSError(
                "The file-like object this HTTPResponse is wrapped "
                "around has no file descriptor"
            )

    def flush(self) -> None:
        if (
            self._fp is not None
            and hasattr(self._fp, "flush")
            and not getattr(self._fp, "closed", False)
        ):
            return self._fp.flush()

    def supports_chunked_reads(self) -> bool:
        """
        Checks if the underlying file-like object looks like a
        :class:`http.client.HTTPResponse` object. We do this by testing for
        the fp attribute. If it is present we assume it returns raw chunks as
        processed by read_chunked().
        """
        return hasattr(self._fp, "fp")

    def _update_chunk_length(self) -> None:
        # First, we'll figure out length of a chunk and then
        # we'll try to read it from socket.
        if self.chunk_left is not None:
            return None
        line = self._fp.fp.readline()  # type: ignore[union-attr]
        line = line.split(b";", 1)[0]
        try:
            self.chunk_left = int(line, 16)
        except ValueError:
            # Invalid chunked protocol response, abort.
            self.close()
            raise InvalidChunkLength(self, line) from None

    def _handle_chunk(self, amt: typing.Optional[int]) -> bytes:
        returned_chunk = None
        if amt is None:
            chunk = self._fp._safe_read(self.chunk_left)  # type: ignore[union-attr]
            returned_chunk = chunk
            self._fp._safe_read(2)  # type: ignore[union-attr] # Toss the CRLF at the end of the chunk.
            self.chunk_left = None
        elif self.chunk_left is not None and amt < self.chunk_left:
            value = self._fp._safe_read(amt)  # type: ignore[union-attr]
            self.chunk_left = self.chunk_left - amt
            returned_chunk = value
        elif amt == self.chunk_left:
            value = self._fp._safe_read(amt)  # type: ignore[union-attr]
            self._fp._safe_read(2)  # type: ignore[union-attr] # Toss the CRLF at the end of the chunk.
            self.chunk_left = None
            returned_chunk = value
        else:  # amt > self.chunk_left
            returned_chunk = self._fp._safe_read(self.chunk_left)  # type: ignore[union-attr]
            self._fp._safe_read(2)  # type: ignore[union-attr] # Toss the CRLF at the end of the chunk.
            self.chunk_left = None
        return returned_chunk  # type: ignore[no-any-return]

    def read_chunked(
        self,
        amt: typing.Optional[int] = None,
        decode_content: typing.Optional[bool] = None,
    ) -> typing.Generator[bytes, None, None]:
        """
        Similar to :meth:`HTTPResponse.read`, but with an additional
        parameter: ``decode_content``.

        :param amt:
            How much of the content to read. If specified, caching is skipped
            because it doesn't make sense to cache partial content as the full
            response.

        :param decode_content:
            If True, will attempt to decode the body based on the
            'content-encoding' header.
        """
        self._init_decoder()
        # FIXME: Rewrite this method and make it a class with a better structured logic.
        if not self.chunked:
            raise ResponseNotChunked(
                "Response is not chunked. "
                "Header 'transfer-encoding: chunked' is missing."
            )
        if not self.supports_chunked_reads():
            raise BodyNotHttplibCompatible(
                "Body should be http.client.HTTPResponse like. "
                "It should have have an fp attribute which returns raw chunks."
            )

        with self._error_catcher():
            # Don't bother reading the body of a HEAD request.
            if self._original_response and is_response_to_head(self._original_response):
                self._original_response.close()
                return None

            # If a response is already read and closed
            # then return immediately.
            if self._fp.fp is None:  # type: ignore[union-attr]
                return None

            while True:
                self._update_chunk_length()
                if self.chunk_left == 0:
                    break
                chunk = self._handle_chunk(amt)
                decoded = self._decode(
                    chunk, decode_content=decode_content, flush_decoder=False
                )
                if decoded:
                    yield decoded

            if decode_content:
                # On CPython and PyPy, we should never need to flush the
                # decoder. However, on Jython we *might* need to, so
                # lets defensively do it anyway.
                decoded = self._flush_decoder()
                if decoded:  # Platform-specific: Jython.
                    yield decoded

            # Chunk content ends with \r\n: discard it.
            while self._fp is not None:
                line = self._fp.fp.readline()
                if not line:
                    # Some sites may not end with '\r\n'.
                    break
                if line == b"\r\n":
                    break

            # We read everything; close the "file".
            if self._original_response:
                self._original_response.close()

    @property
    def url(self) -> typing.Optional[str]:
        """
        Returns the URL that was the source of this response.
        If the request that generated this response redirected, this method
        will return the final redirect location.
        """
        return self._request_url

    @url.setter
    def url(self, url: str) -> None:
        self._request_url = url

    def __iter__(self) -> typing.Iterator[bytes]:
        buffer: list[bytes] = []
        for chunk in self.stream(decode_content=True):
            if b"\n" in chunk:
                chunks = chunk.split(b"\n")
                yield b"".join(buffer) + chunks[0] + b"\n"
                for x in chunks[1:-1]:
                    yield x + b"\n"
                if chunks[-1]:
                    buffer = [chunks[-1]]
                else:
                    buffer = []
            else:
                buffer.append(chunk)
        if buffer:
            yield b"".join(buffer)<|MERGE_RESOLUTION|>--- conflicted
+++ resolved
@@ -1,9 +1,7 @@
-<<<<<<< HEAD
 from __future__ import annotations
 
-=======
+
 import collections
->>>>>>> c35033f6
 import io
 import json as _json
 import logging
@@ -15,22 +13,7 @@
 from http.client import HTTPMessage as _HttplibHTTPMessage
 from http.client import HTTPResponse as _HttplibHTTPResponse
 from socket import timeout as SocketTimeout
-<<<<<<< HEAD
-=======
-from typing import (
-    TYPE_CHECKING,
-    Any,
-    Deque,
-    Generator,
-    Iterator,
-    List,
-    Mapping,
-    Optional,
-    Tuple,
-    Type,
-    Union,
-)
->>>>>>> c35033f6
+
 
 try:
     try:
