from __future__ import annotations

import datetime
import logging
import os
import re
import socket
import sys
import typing
import warnings
from http.client import HTTPConnection as _HTTPConnection
from http.client import HTTPException as HTTPException  # noqa: F401
from http.client import ResponseNotReady
from socket import timeout as SocketTimeout

<<<<<<< HEAD
if TYPE_CHECKING:
    from typing_extensions import Literal
    from .multipart import MultipartEncoder
=======
if typing.TYPE_CHECKING:
    from typing import Literal
>>>>>>> 733f638a

    from .response import HTTPResponse
    from .util.ssl_ import _TYPE_PEER_CERT_RET_DICT
    from .util.ssltransport import SSLTransport

from ._collections import HTTPHeaderDict
from .util.response import assert_header_parsing
from .util.timeout import _DEFAULT_TIMEOUT, _TYPE_TIMEOUT, Timeout
from .util.util import to_str
from .util.wait import wait_for_read

try:  # Compiled with SSL?
    import ssl

    BaseSSLError = ssl.SSLError
except (ImportError, AttributeError):
    ssl = None  # type: ignore[assignment]

    class BaseSSLError(BaseException):  # type: ignore[no-redef]
        pass


from ._base_connection import _TYPE_BODY
from ._base_connection import ProxyConfig as ProxyConfig
from ._base_connection import _ResponseOptions as _ResponseOptions
from ._version import __version__
from .exceptions import (
    ConnectTimeoutError,
    HeaderParsingError,
    NameResolutionError,
    NewConnectionError,
    ProxyError,
    SystemTimeWarning,
)
from .util import SKIP_HEADER, SKIPPABLE_HEADERS, connection, ssl_
from .util.request import body_to_chunks
from .util.ssl_ import assert_fingerprint as _assert_fingerprint
from .util.ssl_ import (
    create_urllib3_context,
    is_ipaddress,
    resolve_cert_reqs,
    resolve_ssl_version,
    ssl_wrap_socket,
)
from .util.ssl_match_hostname import CertificateError, match_hostname
from .util.url import Url

# Not a no-op, we're adding this to the namespace so it can be imported.
ConnectionError = ConnectionError
BrokenPipeError = BrokenPipeError


log = logging.getLogger(__name__)

port_by_scheme = {"http": 80, "https": 443}

# When it comes time to update this value as a part of regular maintenance
# (ie test_recent_date is failing) update it to ~6 months before the current date.
RECENT_DATE = datetime.date(2023, 6, 1)

_CONTAINS_CONTROL_CHAR_RE = re.compile(r"[^-!#$%&'*+.^_`|~0-9a-zA-Z]")

<<<<<<< HEAD

_TYPE_BODY = Union[bytes, IO[Any], Iterable[bytes], str, "MultipartEncoder"]


class ProxyConfig(NamedTuple):
    ssl_context: Optional["ssl.SSLContext"]
    use_forwarding_for_https: bool
    assert_hostname: Union[None, str, "Literal[False]"]
    assert_fingerprint: Optional[str]
=======
_HAS_SYS_AUDIT = hasattr(sys, "audit")
>>>>>>> 733f638a


class HTTPConnection(_HTTPConnection):
    """
    Based on :class:`http.client.HTTPConnection` but provides an extra constructor
    backwards-compatibility layer between older and newer Pythons.

    Additional keyword parameters are used to configure attributes of the connection.
    Accepted parameters include:

    - ``source_address``: Set the source address for the current connection.
    - ``socket_options``: Set specific options on the underlying socket. If not specified, then
      defaults are loaded from ``HTTPConnection.default_socket_options`` which includes disabling
      Nagle's algorithm (sets TCP_NODELAY to 1) unless the connection is behind a proxy.

      For example, if you wish to enable TCP Keep Alive in addition to the defaults,
      you might pass:

      .. code-block:: python

         HTTPConnection.default_socket_options + [
             (socket.SOL_SOCKET, socket.SO_KEEPALIVE, 1),
         ]

      Or you may want to disable the defaults by passing an empty list (e.g., ``[]``).
    """

    default_port: typing.ClassVar[int] = port_by_scheme["http"]  # type: ignore[misc]

    #: Disable Nagle's algorithm by default.
    #: ``[(socket.IPPROTO_TCP, socket.TCP_NODELAY, 1)]``
    default_socket_options: typing.ClassVar[connection._TYPE_SOCKET_OPTIONS] = [
        (socket.IPPROTO_TCP, socket.TCP_NODELAY, 1)
    ]

    #: Whether this connection verifies the host's certificate.
    is_verified: bool = False

    #: Whether this proxy connection verified the proxy host's certificate.
    # If no proxy is currently connected to the value will be ``None``.
    proxy_is_verified: bool | None = None

    blocksize: int
    source_address: tuple[str, int] | None
    socket_options: connection._TYPE_SOCKET_OPTIONS | None

    _has_connected_to_proxy: bool
    _response_options: _ResponseOptions | None
    _tunnel_host: str | None
    _tunnel_port: int | None
    _tunnel_scheme: str | None

    def __init__(
        self,
        host: str,
        port: int | None = None,
        *,
        timeout: _TYPE_TIMEOUT = _DEFAULT_TIMEOUT,
        source_address: tuple[str, int] | None = None,
        blocksize: int = 16384,
        socket_options: None
        | (connection._TYPE_SOCKET_OPTIONS) = default_socket_options,
        proxy: Url | None = None,
        proxy_config: ProxyConfig | None = None,
    ) -> None:
        super().__init__(
            host=host,
            port=port,
            timeout=Timeout.resolve_default_timeout(timeout),
            source_address=source_address,
            blocksize=blocksize,
        )
        self.socket_options = socket_options
        self.proxy = proxy
        self.proxy_config = proxy_config

        self._has_connected_to_proxy = False
        self._response_options = None
        self._tunnel_host: str | None = None
        self._tunnel_port: int | None = None
        self._tunnel_scheme: str | None = None

    @property
    def host(self) -> str:
        """
        Getter method to remove any trailing dots that indicate the hostname is an FQDN.

        In general, SSL certificates don't include the trailing dot indicating a
        fully-qualified domain name, and thus, they don't validate properly when
        checked against a domain name that includes the dot. In addition, some
        servers may not expect to receive the trailing dot when provided.

        However, the hostname with trailing dot is critical to DNS resolution; doing a
        lookup with the trailing dot will properly only resolve the appropriate FQDN,
        whereas a lookup without a trailing dot will search the system's search domain
        list. Thus, it's important to keep the original host around for use only in
        those cases where it's appropriate (i.e., when doing DNS lookup to establish the
        actual TCP connection across which we're going to send HTTP requests).
        """
        return self._dns_host.rstrip(".")

    @host.setter
    def host(self, value: str) -> None:
        """
        Setter for the `host` property.

        We assume that only urllib3 uses the _dns_host attribute; httplib itself
        only uses `host`, and it seems reasonable that other libraries follow suit.
        """
        self._dns_host = value

    def _new_conn(self) -> socket.socket:
        """Establish a socket connection and set nodelay settings on it.

        :return: New socket connection.
        """
        try:
            sock = connection.create_connection(
                (self._dns_host, self.port),
                self.timeout,
                source_address=self.source_address,
                socket_options=self.socket_options,
            )
        except socket.gaierror as e:
            raise NameResolutionError(self.host, self, e) from e
        except SocketTimeout as e:
            raise ConnectTimeoutError(
                self,
                f"Connection to {self.host} timed out. (connect timeout={self.timeout})",
            ) from e

        except OSError as e:
            raise NewConnectionError(
                self, f"Failed to establish a new connection: {e}"
            ) from e

        # Audit hooks are only available in Python 3.8+
        if _HAS_SYS_AUDIT:
            sys.audit("http.client.connect", self, self.host, self.port)

        return sock

    def set_tunnel(
        self,
        host: str,
        port: int | None = None,
        headers: typing.Mapping[str, str] | None = None,
        scheme: str = "http",
    ) -> None:
        if scheme not in ("http", "https"):
            raise ValueError(
                f"Invalid proxy scheme for tunneling: {scheme!r}, must be either 'http' or 'https'"
            )
        super().set_tunnel(host, port=port, headers=headers)
        self._tunnel_scheme = scheme

    def connect(self) -> None:
        self.sock = self._new_conn()
        if self._tunnel_host:
            # If we're tunneling it means we're connected to our proxy.
            self._has_connected_to_proxy = True

            # TODO: Fix tunnel so it doesn't depend on self.sock state.
            self._tunnel()  # type: ignore[attr-defined]

        # If there's a proxy to be connected to we are fully connected.
        # This is set twice (once above and here) due to forwarding proxies
        # not using tunnelling.
        self._has_connected_to_proxy = bool(self.proxy)

        if self._has_connected_to_proxy:
            self.proxy_is_verified = False

    @property
    def is_closed(self) -> bool:
        return self.sock is None

    @property
    def is_connected(self) -> bool:
        if self.sock is None:
            return False
        return not wait_for_read(self.sock, timeout=0.0)

    @property
    def has_connected_to_proxy(self) -> bool:
        return self._has_connected_to_proxy

    @property
    def proxy_is_forwarding(self) -> bool:
        """
        Return True if a forwarding proxy is configured, else return False
        """
        return bool(self.proxy) and self._tunnel_host is None

    def close(self) -> None:
        try:
            super().close()
        finally:
            # Reset all stateful properties so connection
            # can be re-used without leaking prior configs.
            self.sock = None
            self.is_verified = False
            self.proxy_is_verified = None
            self._has_connected_to_proxy = False
            self._response_options = None
            self._tunnel_host = None
            self._tunnel_port = None
            self._tunnel_scheme = None

    def putrequest(
        self,
        method: str,
        url: str,
        skip_host: bool = False,
        skip_accept_encoding: bool = False,
    ) -> None:
        """"""
        # Empty docstring because the indentation of CPython's implementation
        # is broken but we don't want this method in our documentation.
        match = _CONTAINS_CONTROL_CHAR_RE.search(method)
        if match:
            raise ValueError(
                f"Method cannot contain non-token characters {method!r} (found at least {match.group()!r})"
            )

        return super().putrequest(
            method, url, skip_host=skip_host, skip_accept_encoding=skip_accept_encoding
        )

    def putheader(self, header: str, *values: str) -> None:  # type: ignore[override]
        """"""
        if not any(isinstance(v, str) and v == SKIP_HEADER for v in values):
            super().putheader(header, *values)
        elif to_str(header.lower()) not in SKIPPABLE_HEADERS:
            skippable_headers = "', '".join(
                [str.title(header) for header in sorted(SKIPPABLE_HEADERS)]
            )
            raise ValueError(
                f"urllib3.util.SKIP_HEADER only supports '{skippable_headers}'"
            )

    # `request` method's signature intentionally violates LSP.
    # urllib3's API is different from `http.client.HTTPConnection` and the subclassing is only incidental.
    def request(  # type: ignore[override]
        self,
        method: str,
        url: str,
        body: _TYPE_BODY | None = None,
        headers: typing.Mapping[str, str] | None = None,
        *,
        chunked: bool = False,
        preload_content: bool = True,
        decode_content: bool = True,
        enforce_content_length: bool = True,
    ) -> None:
        # Update the inner socket's timeout value to send the request.
        # This only triggers if the connection is re-used.
        if self.sock is not None:
            self.sock.settimeout(self.timeout)

        # Store these values to be fed into the HTTPResponse
        # object later. TODO: Remove this in favor of a real
        # HTTP lifecycle mechanism.

        # We have to store these before we call .request()
        # because sometimes we can still salvage a response
        # off the wire even if we aren't able to completely
        # send the request body.
        self._response_options = _ResponseOptions(
            request_method=method,
            request_url=url,
            preload_content=preload_content,
            decode_content=decode_content,
            enforce_content_length=enforce_content_length,
        )

        if headers is None:
            headers = {}
        header_keys = frozenset(to_str(k.lower()) for k in headers)
        skip_accept_encoding = "accept-encoding" in header_keys
        skip_host = "host" in header_keys
        self.putrequest(
            method, url, skip_accept_encoding=skip_accept_encoding, skip_host=skip_host
        )

        # Transform the body into an iterable of sendall()-able chunks
        # and detect if an explicit Content-Length is doable.
        chunks_and_cl = body_to_chunks(body, method=method, blocksize=self.blocksize)
        chunks = chunks_and_cl.chunks
        content_length = chunks_and_cl.content_length

        # When chunked is explicit set to 'True' we respect that.
        if chunked:
            if "transfer-encoding" not in header_keys:
                self.putheader("Transfer-Encoding", "chunked")
        else:
            # Detect whether a framing mechanism is already in use. If so
            # we respect that value, otherwise we pick chunked vs content-length
            # depending on the type of 'body'.
            if "content-length" in header_keys:
                chunked = False
            elif "transfer-encoding" in header_keys:
                chunked = True

            # Otherwise we go off the recommendation of 'body_to_chunks()'.
            else:
                chunked = False
                if content_length is None:
                    if chunks is not None:
                        chunked = True
                        self.putheader("Transfer-Encoding", "chunked")
                else:
                    self.putheader("Content-Length", str(content_length))

        # Now that framing headers are out of the way we send all the other headers.
        if "user-agent" not in header_keys:
            self.putheader("User-Agent", _get_default_user_agent())
        for header, value in headers.items():
            self.putheader(header, value)
        self.endheaders()

        # If we're given a body we start sending that in chunks.
        if chunks is not None:
            for chunk in chunks:
                # Sending empty chunks isn't allowed for TE: chunked
                # as it indicates the end of the body.
                if not chunk:
                    continue
                if isinstance(chunk, str):
                    chunk = chunk.encode("utf-8")
                if chunked:
                    self.send(b"%x\r\n%b\r\n" % (len(chunk), chunk))
                else:
                    self.send(chunk)

        # Regardless of whether we have a body or not, if we're in
        # chunked mode we want to send an explicit empty chunk.
        if chunked:
            self.send(b"0\r\n\r\n")

    def request_chunked(
        self,
        method: str,
        url: str,
        body: _TYPE_BODY | None = None,
        headers: typing.Mapping[str, str] | None = None,
    ) -> None:
        """
        Alternative to the common request method, which sends the
        body with chunked encoding and not as one block
        """
        warnings.warn(
            "HTTPConnection.request_chunked() is deprecated and will be removed "
            "in urllib3 v2.1.0. Instead use HTTPConnection.request(..., chunked=True).",
            category=DeprecationWarning,
            stacklevel=2,
        )
        self.request(method, url, body=body, headers=headers, chunked=True)

    def getresponse(  # type: ignore[override]
        self,
    ) -> HTTPResponse:
        """
        Get the response from the server.

        If the HTTPConnection is in the correct state, returns an instance of HTTPResponse or of whatever object is returned by the response_class variable.

        If a request has not been sent or if a previous response has not be handled, ResponseNotReady is raised. If the HTTP response indicates that the connection should be closed, then it will be closed before the response is returned. When the connection is closed, the underlying socket is closed.
        """
        # Raise the same error as http.client.HTTPConnection
        if self._response_options is None:
            raise ResponseNotReady()

        # Reset this attribute for being used again.
        resp_options = self._response_options
        self._response_options = None

        # Since the connection's timeout value may have been updated
        # we need to set the timeout on the socket.
        self.sock.settimeout(self.timeout)

        # This is needed here to avoid circular import errors
        from .response import HTTPResponse

        # Get the response from http.client.HTTPConnection
        httplib_response = super().getresponse()

        try:
            assert_header_parsing(httplib_response.msg)
        except (HeaderParsingError, TypeError) as hpe:
            log.warning(
                "Failed to parse headers (url=%s): %s",
                _url_from_connection(self, resp_options.request_url),
                hpe,
                exc_info=True,
            )

        headers = HTTPHeaderDict(httplib_response.msg.items())

        response = HTTPResponse(
            body=httplib_response,
            headers=headers,
            status=httplib_response.status,
            version=httplib_response.version,
            reason=httplib_response.reason,
            preload_content=resp_options.preload_content,
            decode_content=resp_options.decode_content,
            original_response=httplib_response,
            enforce_content_length=resp_options.enforce_content_length,
            request_method=resp_options.request_method,
            request_url=resp_options.request_url,
        )
        return response


class HTTPSConnection(HTTPConnection):
    """
    Many of the parameters to this constructor are passed to the underlying SSL
    socket by means of :py:func:`urllib3.util.ssl_wrap_socket`.
    """

    default_port = port_by_scheme["https"]  # type: ignore[misc]

    cert_reqs: int | str | None = None
    ca_certs: str | None = None
    ca_cert_dir: str | None = None
    ca_cert_data: None | str | bytes = None
    ssl_version: int | str | None = None
    ssl_minimum_version: int | None = None
    ssl_maximum_version: int | None = None
    assert_fingerprint: str | None = None

    def __init__(
        self,
        host: str,
        port: int | None = None,
        *,
        timeout: _TYPE_TIMEOUT = _DEFAULT_TIMEOUT,
        source_address: tuple[str, int] | None = None,
        blocksize: int = 16384,
        socket_options: None
        | (connection._TYPE_SOCKET_OPTIONS) = HTTPConnection.default_socket_options,
        proxy: Url | None = None,
        proxy_config: ProxyConfig | None = None,
        cert_reqs: int | str | None = None,
        assert_hostname: None | str | Literal[False] = None,
        assert_fingerprint: str | None = None,
        server_hostname: str | None = None,
        ssl_context: ssl.SSLContext | None = None,
        ca_certs: str | None = None,
        ca_cert_dir: str | None = None,
        ca_cert_data: None | str | bytes = None,
        ssl_minimum_version: int | None = None,
        ssl_maximum_version: int | None = None,
        ssl_version: int | str | None = None,  # Deprecated
        cert_file: str | None = None,
        key_file: str | None = None,
        key_password: str | None = None,
    ) -> None:
        super().__init__(
            host,
            port=port,
            timeout=timeout,
            source_address=source_address,
            blocksize=blocksize,
            socket_options=socket_options,
            proxy=proxy,
            proxy_config=proxy_config,
        )

        self.key_file = key_file
        self.cert_file = cert_file
        self.key_password = key_password
        self.ssl_context = ssl_context
        self.server_hostname = server_hostname
        self.assert_hostname = assert_hostname
        self.assert_fingerprint = assert_fingerprint
        self.ssl_version = ssl_version
        self.ssl_minimum_version = ssl_minimum_version
        self.ssl_maximum_version = ssl_maximum_version
        self.ca_certs = ca_certs and os.path.expanduser(ca_certs)
        self.ca_cert_dir = ca_cert_dir and os.path.expanduser(ca_cert_dir)
        self.ca_cert_data = ca_cert_data

        # cert_reqs depends on ssl_context so calculate last.
        if cert_reqs is None:
            if self.ssl_context is not None:
                cert_reqs = self.ssl_context.verify_mode
            else:
                cert_reqs = resolve_cert_reqs(None)
        self.cert_reqs = cert_reqs

    def set_cert(
        self,
        key_file: str | None = None,
        cert_file: str | None = None,
        cert_reqs: int | str | None = None,
        key_password: str | None = None,
        ca_certs: str | None = None,
        assert_hostname: None | str | Literal[False] = None,
        assert_fingerprint: str | None = None,
        ca_cert_dir: str | None = None,
        ca_cert_data: None | str | bytes = None,
    ) -> None:
        """
        This method should only be called once, before the connection is used.
        """
        warnings.warn(
            "HTTPSConnection.set_cert() is deprecated and will be removed "
            "in urllib3 v2.1.0. Instead provide the parameters to the "
            "HTTPSConnection constructor.",
            category=DeprecationWarning,
            stacklevel=2,
        )

        # If cert_reqs is not provided we'll assume CERT_REQUIRED unless we also
        # have an SSLContext object in which case we'll use its verify_mode.
        if cert_reqs is None:
            if self.ssl_context is not None:
                cert_reqs = self.ssl_context.verify_mode
            else:
                cert_reqs = resolve_cert_reqs(None)

        self.key_file = key_file
        self.cert_file = cert_file
        self.cert_reqs = cert_reqs
        self.key_password = key_password
        self.assert_hostname = assert_hostname
        self.assert_fingerprint = assert_fingerprint
        self.ca_certs = ca_certs and os.path.expanduser(ca_certs)
        self.ca_cert_dir = ca_cert_dir and os.path.expanduser(ca_cert_dir)
        self.ca_cert_data = ca_cert_data

    def connect(self) -> None:
        sock: socket.socket | ssl.SSLSocket
        self.sock = sock = self._new_conn()
        server_hostname: str = self.host
        tls_in_tls = False

        # Do we need to establish a tunnel?
        if self._tunnel_host is not None:
            # We're tunneling to an HTTPS origin so need to do TLS-in-TLS.
            if self._tunnel_scheme == "https":
                # _connect_tls_proxy will verify and assign proxy_is_verified
                self.sock = sock = self._connect_tls_proxy(self.host, sock)
                tls_in_tls = True
            elif self._tunnel_scheme == "http":
                self.proxy_is_verified = False

            # If we're tunneling it means we're connected to our proxy.
            self._has_connected_to_proxy = True

            self._tunnel()  # type: ignore[attr-defined]
            # Override the host with the one we're requesting data from.
            server_hostname = self._tunnel_host

        if self.server_hostname is not None:
            server_hostname = self.server_hostname

        is_time_off = datetime.date.today() < RECENT_DATE
        if is_time_off:
            warnings.warn(
                (
                    f"System time is way off (before {RECENT_DATE}). This will probably "
                    "lead to SSL verification errors"
                ),
                SystemTimeWarning,
            )

        # Remove trailing '.' from fqdn hostnames to allow certificate validation
        server_hostname_rm_dot = server_hostname.rstrip(".")

        sock_and_verified = _ssl_wrap_socket_and_match_hostname(
            sock=sock,
            cert_reqs=self.cert_reqs,
            ssl_version=self.ssl_version,
            ssl_minimum_version=self.ssl_minimum_version,
            ssl_maximum_version=self.ssl_maximum_version,
            ca_certs=self.ca_certs,
            ca_cert_dir=self.ca_cert_dir,
            ca_cert_data=self.ca_cert_data,
            cert_file=self.cert_file,
            key_file=self.key_file,
            key_password=self.key_password,
            server_hostname=server_hostname_rm_dot,
            ssl_context=self.ssl_context,
            tls_in_tls=tls_in_tls,
            assert_hostname=self.assert_hostname,
            assert_fingerprint=self.assert_fingerprint,
        )
        self.sock = sock_and_verified.socket

        # Forwarding proxies can never have a verified target since
        # the proxy is the one doing the verification. Should instead
        # use a CONNECT tunnel in order to verify the target.
        # See: https://github.com/urllib3/urllib3/issues/3267.
        if self.proxy_is_forwarding:
            self.is_verified = False
        else:
            self.is_verified = sock_and_verified.is_verified

        # If there's a proxy to be connected to we are fully connected.
        # This is set twice (once above and here) due to forwarding proxies
        # not using tunnelling.
        self._has_connected_to_proxy = bool(self.proxy)

        # Set `self.proxy_is_verified` unless it's already set while
        # establishing a tunnel.
        if self._has_connected_to_proxy and self.proxy_is_verified is None:
            self.proxy_is_verified = sock_and_verified.is_verified

    def _connect_tls_proxy(self, hostname: str, sock: socket.socket) -> ssl.SSLSocket:
        """
        Establish a TLS connection to the proxy using the provided SSL context.
        """
        # `_connect_tls_proxy` is called when self._tunnel_host is truthy.
        proxy_config = typing.cast(ProxyConfig, self.proxy_config)
        ssl_context = proxy_config.ssl_context
        sock_and_verified = _ssl_wrap_socket_and_match_hostname(
            sock,
            cert_reqs=self.cert_reqs,
            ssl_version=self.ssl_version,
            ssl_minimum_version=self.ssl_minimum_version,
            ssl_maximum_version=self.ssl_maximum_version,
            ca_certs=self.ca_certs,
            ca_cert_dir=self.ca_cert_dir,
            ca_cert_data=self.ca_cert_data,
            server_hostname=hostname,
            ssl_context=ssl_context,
            assert_hostname=proxy_config.assert_hostname,
            assert_fingerprint=proxy_config.assert_fingerprint,
            # Features that aren't implemented for proxies yet:
            cert_file=None,
            key_file=None,
            key_password=None,
            tls_in_tls=False,
        )
        self.proxy_is_verified = sock_and_verified.is_verified
        return sock_and_verified.socket  # type: ignore[return-value]


class _WrappedAndVerifiedSocket(typing.NamedTuple):
    """
    Wrapped socket and whether the connection is
    verified after the TLS handshake
    """

    socket: ssl.SSLSocket | SSLTransport
    is_verified: bool


def _ssl_wrap_socket_and_match_hostname(
    sock: socket.socket,
    *,
    cert_reqs: None | str | int,
    ssl_version: None | str | int,
    ssl_minimum_version: int | None,
    ssl_maximum_version: int | None,
    cert_file: str | None,
    key_file: str | None,
    key_password: str | None,
    ca_certs: str | None,
    ca_cert_dir: str | None,
    ca_cert_data: None | str | bytes,
    assert_hostname: None | str | Literal[False],
    assert_fingerprint: str | None,
    server_hostname: str | None,
    ssl_context: ssl.SSLContext | None,
    tls_in_tls: bool = False,
) -> _WrappedAndVerifiedSocket:
    """Logic for constructing an SSLContext from all TLS parameters, passing
    that down into ssl_wrap_socket, and then doing certificate verification
    either via hostname or fingerprint. This function exists to guarantee
    that both proxies and targets have the same behavior when connecting via TLS.
    """
    default_ssl_context = False
    if ssl_context is None:
        default_ssl_context = True
        context = create_urllib3_context(
            ssl_version=resolve_ssl_version(ssl_version),
            ssl_minimum_version=ssl_minimum_version,
            ssl_maximum_version=ssl_maximum_version,
            cert_reqs=resolve_cert_reqs(cert_reqs),
        )
    else:
        context = ssl_context

    context.verify_mode = resolve_cert_reqs(cert_reqs)

    # In some cases, we want to verify hostnames ourselves
    if (
        # `ssl` can't verify fingerprints or alternate hostnames
        assert_fingerprint
        or assert_hostname
        # assert_hostname can be set to False to disable hostname checking
        or assert_hostname is False
        # We still support OpenSSL 1.0.2, which prevents us from verifying
        # hostnames easily: https://github.com/pyca/pyopenssl/pull/933
        or ssl_.IS_PYOPENSSL
        or not ssl_.HAS_NEVER_CHECK_COMMON_NAME
    ):
        context.check_hostname = False

    # Try to load OS default certs if none are given. We need to do the hasattr() check
    # for custom pyOpenSSL SSLContext objects because they don't support
    # load_default_certs().
    if (
        not ca_certs
        and not ca_cert_dir
        and not ca_cert_data
        and default_ssl_context
        and hasattr(context, "load_default_certs")
    ):
        context.load_default_certs()

    # Ensure that IPv6 addresses are in the proper format and don't have a
    # scope ID. Python's SSL module fails to recognize scoped IPv6 addresses
    # and interprets them as DNS hostnames.
    if server_hostname is not None:
        normalized = server_hostname.strip("[]")
        if "%" in normalized:
            normalized = normalized[: normalized.rfind("%")]
        if is_ipaddress(normalized):
            server_hostname = normalized

    ssl_sock = ssl_wrap_socket(
        sock=sock,
        keyfile=key_file,
        certfile=cert_file,
        key_password=key_password,
        ca_certs=ca_certs,
        ca_cert_dir=ca_cert_dir,
        ca_cert_data=ca_cert_data,
        server_hostname=server_hostname,
        ssl_context=context,
        tls_in_tls=tls_in_tls,
    )

    try:
        if assert_fingerprint:
            _assert_fingerprint(
                ssl_sock.getpeercert(binary_form=True), assert_fingerprint
            )
        elif (
            context.verify_mode != ssl.CERT_NONE
            and not context.check_hostname
            and assert_hostname is not False
        ):
            cert: _TYPE_PEER_CERT_RET_DICT = ssl_sock.getpeercert()  # type: ignore[assignment]

            # Need to signal to our match_hostname whether to use 'commonName' or not.
            # If we're using our own constructed SSLContext we explicitly set 'False'
            # because PyPy hard-codes 'True' from SSLContext.hostname_checks_common_name.
            if default_ssl_context:
                hostname_checks_common_name = False
            else:
                hostname_checks_common_name = (
                    getattr(context, "hostname_checks_common_name", False) or False
                )

            _match_hostname(
                cert,
                assert_hostname or server_hostname,  # type: ignore[arg-type]
                hostname_checks_common_name,
            )

        return _WrappedAndVerifiedSocket(
            socket=ssl_sock,
            is_verified=context.verify_mode == ssl.CERT_REQUIRED
            or bool(assert_fingerprint),
        )
    except BaseException:
        ssl_sock.close()
        raise


def _match_hostname(
    cert: _TYPE_PEER_CERT_RET_DICT | None,
    asserted_hostname: str,
    hostname_checks_common_name: bool = False,
) -> None:
    # Our upstream implementation of ssl.match_hostname()
    # only applies this normalization to IP addresses so it doesn't
    # match DNS SANs so we do the same thing!
    stripped_hostname = asserted_hostname.strip("[]")
    if is_ipaddress(stripped_hostname):
        asserted_hostname = stripped_hostname

    try:
        match_hostname(cert, asserted_hostname, hostname_checks_common_name)
    except CertificateError as e:
        log.warning(
            "Certificate did not match expected hostname: %s. Certificate: %s",
            asserted_hostname,
            cert,
        )
        # Add cert to exception and reraise so client code can inspect
        # the cert when catching the exception, if they want to
        e._peer_cert = cert  # type: ignore[attr-defined]
        raise


def _wrap_proxy_error(err: Exception, proxy_scheme: str | None) -> ProxyError:
    # Look for the phrase 'wrong version number', if found
    # then we should warn the user that we're very sure that
    # this proxy is HTTP-only and they have a configuration issue.
    error_normalized = " ".join(re.split("[^a-z]", str(err).lower()))
    is_likely_http_proxy = (
        "wrong version number" in error_normalized
        or "unknown protocol" in error_normalized
        or "record layer failure" in error_normalized
    )
    http_proxy_warning = (
        ". Your proxy appears to only use HTTP and not HTTPS, "
        "try changing your proxy URL to be HTTP. See: "
        "https://urllib3.readthedocs.io/en/latest/advanced-usage.html"
        "#https-proxy-error-http-proxy"
    )
    new_err = ProxyError(
        f"Unable to connect to proxy"
        f"{http_proxy_warning if is_likely_http_proxy and proxy_scheme == 'https' else ''}",
        err,
    )
    new_err.__cause__ = err
    return new_err


def _get_default_user_agent() -> str:
    return f"python-urllib3/{__version__}"


class DummyConnection:
    """Used to detect a failed ConnectionCls import."""


if not ssl:
    HTTPSConnection = DummyConnection  # type: ignore[misc, assignment] # noqa: F811


VerifiedHTTPSConnection = HTTPSConnection


def _url_from_connection(
    conn: HTTPConnection | HTTPSConnection, path: str | None = None
) -> str:
    """Returns the URL from a given connection. This is mainly used for testing and logging."""

    scheme = "https" if isinstance(conn, HTTPSConnection) else "http"

    return Url(scheme=scheme, host=conn.host, port=conn.port, path=path).url<|MERGE_RESOLUTION|>--- conflicted
+++ resolved
@@ -13,14 +13,8 @@
 from http.client import ResponseNotReady
 from socket import timeout as SocketTimeout
 
-<<<<<<< HEAD
-if TYPE_CHECKING:
-    from typing_extensions import Literal
-    from .multipart import MultipartEncoder
-=======
 if typing.TYPE_CHECKING:
     from typing import Literal
->>>>>>> 733f638a
 
     from .response import HTTPResponse
     from .util.ssl_ import _TYPE_PEER_CERT_RET_DICT
@@ -83,19 +77,7 @@
 
 _CONTAINS_CONTROL_CHAR_RE = re.compile(r"[^-!#$%&'*+.^_`|~0-9a-zA-Z]")
 
-<<<<<<< HEAD
-
-_TYPE_BODY = Union[bytes, IO[Any], Iterable[bytes], str, "MultipartEncoder"]
-
-
-class ProxyConfig(NamedTuple):
-    ssl_context: Optional["ssl.SSLContext"]
-    use_forwarding_for_https: bool
-    assert_hostname: Union[None, str, "Literal[False]"]
-    assert_fingerprint: Optional[str]
-=======
 _HAS_SYS_AUDIT = hasattr(sys, "audit")
->>>>>>> 733f638a
 
 
 class HTTPConnection(_HTTPConnection):
