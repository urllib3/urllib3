import datetime
import logging
import os
import re
import socket
import sys
import warnings
from copy import copy
from http.client import HTTPConnection as _HTTPConnection
from http.client import HTTPException  # noqa: F401
from socket import timeout as SocketTimeout
from typing import (
    IO,
    TYPE_CHECKING,
    Any,
    Callable,
    Iterable,
    Mapping,
    NamedTuple,
    Optional,
    Tuple,
    Union,
    cast,
)

if TYPE_CHECKING:
    from typing_extensions import Literal

from .util.proxy import create_proxy_ssl_context
from .util.util import to_str

try:  # Compiled with SSL?
    import ssl

    BaseSSLError = ssl.SSLError
except (ImportError, AttributeError):  # Platform-specific: No SSL.
    ssl = None  # type: ignore

    class BaseSSLError(BaseException):  # type: ignore
        pass


from ._version import __version__
from .exceptions import (
    ConnectTimeoutError,
    HTTPSProxyError,
    NewConnectionError,
    SystemTimeWarning,
)
from .util import SKIP_HEADER, SKIPPABLE_HEADERS, connection, ssl_
from .util.ssl_ import (
    PeerCertRetType,
    assert_fingerprint,
    create_urllib3_context,
    resolve_cert_reqs,
    resolve_ssl_version,
    ssl_wrap_socket,
)
from .util.ssl_match_hostname import CertificateError, match_hostname

# Not a no-op, we're adding this to the namespace so it can be imported.
ConnectionError = ConnectionError
BrokenPipeError = BrokenPipeError


log = logging.getLogger(__name__)

port_by_scheme = {"http": 80, "https": 443}

# When it comes time to update this value as a part of regular maintenance
# (ie test_recent_date is failing) update it to ~6 months before the current date.
RECENT_DATE = datetime.date(2020, 7, 1)

_CONTAINS_CONTROL_CHAR_RE = re.compile(r"[^-!#$%&'*+.^_`|~0-9a-zA-Z]")


HTTPBody = Union[bytes, IO[Any], Iterable[bytes], str]


class ProxyConfig(NamedTuple):
    ssl_context: "ssl.SSLContext"
    use_forwarding_for_https: bool


class HTTPConnection(_HTTPConnection):
    """
    Based on :class:`http.client.HTTPConnection` but provides an extra constructor
    backwards-compatibility layer between older and newer Pythons.

    Additional keyword parameters are used to configure attributes of the connection.
    Accepted parameters include:

    - ``source_address``: Set the source address for the current connection.
    - ``socket_options``: Set specific options on the underlying socket. If not specified, then
      defaults are loaded from ``HTTPConnection.default_socket_options`` which includes disabling
      Nagle's algorithm (sets TCP_NODELAY to 1) unless the connection is behind a proxy.

      For example, if you wish to enable TCP Keep Alive in addition to the defaults,
      you might pass:

      .. code-block:: python

         HTTPConnection.default_socket_options + [
             (socket.SOL_SOCKET, socket.SO_KEEPALIVE, 1),
         ]

      Or you may want to disable the defaults by passing an empty list (e.g., ``[]``).
    """

    default_port: int = port_by_scheme["http"]

    #: Disable Nagle's algorithm by default.
    #: ``[(socket.IPPROTO_TCP, socket.TCP_NODELAY, 1)]``
    default_socket_options: connection.SocketOptions = [
        (socket.IPPROTO_TCP, socket.TCP_NODELAY, 1)
    ]

    #: Whether this connection verifies the host's certificate.
    is_verified: bool = False

    source_address: Optional[Tuple[str, int]]
    socket_options: Optional[connection.SocketOptions]
    _tunnel_host: Optional[str]
    _tunnel: Callable[["HTTPConnection"], None]

    def __init__(
        self,
        host: str,
        port: Optional[int] = None,
        timeout: Optional[float] = connection.SOCKET_GLOBAL_DEFAULT_TIMEOUT,
        source_address: Optional[Tuple[str, int]] = None,
        blocksize: int = 8192,
        socket_options: Optional[connection.SocketOptions] = default_socket_options,
        proxy: Optional[str] = None,
        proxy_config: Optional[ProxyConfig] = None,
    ) -> None:
        # Pre-set source_address.
        self.source_address = source_address

        self.socket_options = socket_options

        # Proxy options provided by the user.
        self.proxy = proxy
        self.proxy_config = proxy_config

        if sys.version_info >= (3, 7):
            super().__init__(
                host=host,
                port=port,
                timeout=timeout,
                source_address=source_address,
                blocksize=blocksize,
            )
        else:
            super().__init__(
                host=host, port=port, timeout=timeout, source_address=source_address
            )

    # https://github.com/python/mypy/issues/4125
    # Mypy treats this as LSP violation, which is considered a bug.
    # If `host` is made a property it violates LSP, because a writeable attribute is overriden with a read-only one.
    # However, there is also a `host` setter so LSP is not violated.
    # Potentailly, a `@host.deleter` might be needed depending on how this issue will be fixed.
    @property  # type: ignore
    def host(self) -> str:  # type: ignore
        """
        Getter method to remove any trailing dots that indicate the hostname is an FQDN.

        In general, SSL certificates don't include the trailing dot indicating a
        fully-qualified domain name, and thus, they don't validate properly when
        checked against a domain name that includes the dot. In addition, some
        servers may not expect to receive the trailing dot when provided.

        However, the hostname with trailing dot is critical to DNS resolution; doing a
        lookup with the trailing dot will properly only resolve the appropriate FQDN,
        whereas a lookup without a trailing dot will search the system's search domain
        list. Thus, it's important to keep the original host around for use only in
        those cases where it's appropriate (i.e., when doing DNS lookup to establish the
        actual TCP connection across which we're going to send HTTP requests).
        """
        return self._dns_host.rstrip(".")

    @host.setter
    def host(self, value: str) -> None:
        """
        Setter for the `host` property.

        We assume that only urllib3 uses the _dns_host attribute; httplib itself
        only uses `host`, and it seems reasonable that other libraries follow suit.
        """
        self._dns_host = value

    def _new_conn(self) -> socket.socket:
        """Establish a socket connection and set nodelay settings on it.

        :return: New socket connection.
        """

        try:
            conn = connection.create_connection(
                (self._dns_host, self.port),
                self.timeout,
                source_address=self.source_address,
                socket_options=self.socket_options,
            )

        except SocketTimeout:
            raise ConnectTimeoutError(
                self,
                f"Connection to {self.host} timed out. (connect timeout={self.timeout})",
            )

        except OSError as e:
            raise NewConnectionError(self, f"Failed to establish a new connection: {e}")  # type: ignore

        return conn

    def _is_using_tunnel(self) -> Optional[str]:
        return self._tunnel_host

    def _prepare_conn(self, conn: socket.socket) -> None:
        self.sock = conn
        if self._is_using_tunnel():
            # TODO: Fix tunnel so it doesn't depend on self.sock state.
            self._tunnel()
            # Mark this connection as not reusable
            self.auto_open = 0

    def connect(self) -> None:
        conn = self._new_conn()
        self._prepare_conn(conn)

    def putrequest(
        self,
        method: str,
        url: str,
        skip_host: bool = False,
        skip_accept_encoding: bool = False,
    ) -> None:
        """"""
        # Empty docstring because the indentation of CPython's implementation
        # is broken but we don't want this method in our documentation.
        match = _CONTAINS_CONTROL_CHAR_RE.search(method)
        if match:
            raise ValueError(
                f"Method cannot contain non-token characters {method!r} (found at least {match.group()!r})"
            )

        return super().putrequest(
            method, url, skip_host=skip_host, skip_accept_encoding=skip_accept_encoding
        )

    def putheader(self, header: str, *values: str) -> None:
        """"""
        if not any(isinstance(v, str) and v == SKIP_HEADER for v in values):
            super().putheader(header, *values)
        elif to_str(header.lower()) not in SKIPPABLE_HEADERS:
            raise ValueError(
                "urllib3.util.SKIP_HEADER only supports '{}'".format(
                    "', '".join(map(str.title, sorted(SKIPPABLE_HEADERS)))
                )
            )

    # `request` method's signature intentionally violates LSP.
    # urllib3's API is different from `http.client.HTTPConnection` and the subclassing is only incidental.
    def request(  # type: ignore
        self,
        method: str,
        url: str,
        body: Optional[HTTPBody] = None,
        headers: Optional[Mapping[str, str]] = None,
    ) -> None:
        if headers is None:
            headers = {}
        else:
            # Avoid modifying the headers passed into .request()
<<<<<<< HEAD
            headers = headers.copy()
            # Don't send bytes keys to httplib to avoid bytes/str comparison
            # HTTPHeaderDict is already safe, but other types are not
            for key, value in list(headers.items()):
                if isinstance(key, bytes):
                    headers.pop(key)
                    # httplib would have decoded to latin-1 anyway
                    headers[key.decode("latin-1")] = value

=======
            headers = copy(headers)
>>>>>>> ed23062e
        if "user-agent" not in (to_str(k.lower()) for k in headers):
            updated_headers = {"User-Agent": _get_default_user_agent()}
            updated_headers.update(headers)
            headers = updated_headers
        super().request(method, url, body=body, headers=headers)

    def request_chunked(
        self,
        method: str,
        url: str,
        body: Union[None, HTTPBody, Tuple[Union[bytes, str]]] = None,
        headers: Optional[Mapping[str, str]] = None,
    ) -> None:
        """
        Alternative to the common request method, which sends the
        body with chunked encoding and not as one block
        """
        if headers is None:
            headers = {}
        header_keys = {to_str(k.lower()) for k in headers}
        skip_accept_encoding = "accept-encoding" in header_keys
        skip_host = "host" in header_keys
        self.putrequest(
            method, url, skip_accept_encoding=skip_accept_encoding, skip_host=skip_host
        )
        if "user-agent" not in header_keys:
            self.putheader("User-Agent", _get_default_user_agent())
        for header, value in headers.items():
            self.putheader(header, value)
        if "transfer-encoding" not in headers:
            self.putheader("Transfer-Encoding", "chunked")
        self.endheaders()

        if body is not None:
            if isinstance(body, (str, bytes)):
                body = (body,)
            for chunk in body:
                if not chunk:
                    continue
                if not isinstance(chunk, bytes):
                    chunk = chunk.encode("utf8")
                len_str = hex(len(chunk))[2:]
                to_send = bytearray(len_str.encode())
                to_send += b"\r\n"
                to_send += chunk
                to_send += b"\r\n"
                self.send(to_send)

        # After the if clause, to always have a closed body
        self.send(b"0\r\n\r\n")


class HTTPSConnection(HTTPConnection):
    """
    Many of the parameters to this constructor are passed to the underlying SSL
    socket by means of :py:func:`urllib3.util.ssl_wrap_socket`.
    """

    default_port = port_by_scheme["https"]

    cert_reqs: Optional[int] = None
    ca_certs: Optional[str] = None
    ca_cert_dir: Optional[str] = None
    ca_cert_data: Union[None, str, bytes] = None
    ssl_version: Optional[int] = None
    assert_fingerprint: Optional[str] = None
    tls_in_tls_required: bool = False

    def __init__(
        self,
        host: str,
        port: Optional[int] = None,
        key_file: Optional[str] = None,
        cert_file: Optional[str] = None,
        key_password: Optional[str] = None,
        timeout: Optional[float] = connection.SOCKET_GLOBAL_DEFAULT_TIMEOUT,
        ssl_context: Optional["ssl.SSLContext"] = None,
        server_hostname: Optional[str] = None,
        source_address: Optional[Tuple[str, int]] = None,
        blocksize: int = 8192,
        socket_options: Optional[connection.SocketOptions] = None,
        proxy: Optional[str] = None,
        proxy_config: Optional[ProxyConfig] = None,
    ) -> None:

        super().__init__(
            host,
            port=port,
            timeout=timeout,
            source_address=source_address,
            blocksize=blocksize,
            socket_options=socket_options,
            proxy=proxy,
            proxy_config=proxy_config,
        )

        self.key_file = key_file
        self.cert_file = cert_file
        self.key_password = key_password
        self.ssl_context = ssl_context
        self.server_hostname = server_hostname

    def set_cert(
        self,
        key_file: Optional[str] = None,
        cert_file: Optional[str] = None,
        cert_reqs: Optional[int] = None,
        key_password: Optional[str] = None,
        ca_certs: Optional[str] = None,
        assert_hostname: Union[None, str, "Literal[False]"] = None,
        assert_fingerprint: Optional[str] = None,
        ca_cert_dir: Optional[str] = None,
        ca_cert_data: Union[None, str, bytes] = None,
    ) -> None:
        """
        This method should only be called once, before the connection is used.
        """
        # If cert_reqs is not provided we'll assume CERT_REQUIRED unless we also
        # have an SSLContext object in which case we'll use its verify_mode.
        if cert_reqs is None:
            if self.ssl_context is not None:
                cert_reqs = self.ssl_context.verify_mode
            else:
                cert_reqs = resolve_cert_reqs(None)

        self.key_file = key_file
        self.cert_file = cert_file
        self.cert_reqs = cert_reqs
        self.key_password = key_password
        self.assert_hostname = assert_hostname
        self.assert_fingerprint = assert_fingerprint
        self.ca_certs = ca_certs and os.path.expanduser(ca_certs)
        self.ca_cert_dir = ca_cert_dir and os.path.expanduser(ca_cert_dir)
        self.ca_cert_data = ca_cert_data

    def connect(self) -> None:
        # Add certificate verification
        conn = self._new_conn()
        hostname: str = self.host
        tls_in_tls = False

        if self._is_using_tunnel():
            if self.tls_in_tls_required:
                conn = self._connect_tls_proxy(hostname, conn)
                tls_in_tls = True

            self.sock = conn

            # Calls self._set_hostport(), so self.host is
            # self._tunnel_host below.
            self._tunnel()
            # Mark this connection as not reusable
            self.auto_open = 0

            # Override the host with the one we're requesting data from.
            hostname = cast(
                str, self._tunnel_host
            )  # self._tunnel_host is not None, because self._is_using_tunnel() returned a truthy value.

        server_hostname = hostname
        if self.server_hostname is not None:
            server_hostname = self.server_hostname

        is_time_off = datetime.date.today() < RECENT_DATE
        if is_time_off:
            warnings.warn(
                (
                    f"System time is way off (before {RECENT_DATE}). This will probably "
                    "lead to SSL verification errors"
                ),
                SystemTimeWarning,
            )

        # Wrap socket using verification with the root certs in
        # trusted_root_certs
        default_ssl_context = False
        if self.ssl_context is None:
            default_ssl_context = True
            self.ssl_context = create_urllib3_context(
                ssl_version=resolve_ssl_version(self.ssl_version),
                cert_reqs=resolve_cert_reqs(self.cert_reqs),
            )
            # In some cases, we want to verify hostnames ourselves
            if (
                # `ssl` can't verify fingerprints or alternate hostnames
                self.assert_fingerprint
                or self.assert_hostname
                # We still support OpenSSL 1.0.2, which prevents us from verifying
                # hostnames easily: https://github.com/pyca/pyopenssl/pull/933
                or ssl_.IS_PYOPENSSL
                # context.hostname_checks_common_name seems ignored, and it's more
                # important to reject certs without SANs than to rely on the standard
                # libary. See https://bugs.python.org/issue43522 for details.
                or True
            ):
                self.ssl_context.check_hostname = False

        context = self.ssl_context
        context.verify_mode = resolve_cert_reqs(self.cert_reqs)

        # Try to load OS default certs if none are given.
        # Works well on Windows (requires Python3.4+)
        if (
            not self.ca_certs
            and not self.ca_cert_dir
            and not self.ca_cert_data
            and default_ssl_context
            and hasattr(context, "load_default_certs")
        ):
            context.load_default_certs()

        self.sock = ssl_wrap_socket(
            sock=conn,
            keyfile=self.key_file,
            certfile=self.cert_file,
            key_password=self.key_password,
            ca_certs=self.ca_certs,
            ca_cert_dir=self.ca_cert_dir,
            ca_cert_data=self.ca_cert_data,
            server_hostname=server_hostname,
            ssl_context=context,
            tls_in_tls=tls_in_tls,
        )

        # If we're using all defaults and the connection
        # is TLSv1 or TLSv1.1 we throw a DeprecationWarning
        # for the host.
        if (
            default_ssl_context
            and self.ssl_version is None
            and hasattr(self.sock, "version")
            and self.sock.version() in {"TLSv1", "TLSv1.1"}
        ):
            warnings.warn(
                "Negotiating TLSv1/TLSv1.1 by default is deprecated "
                "and will be disabled in urllib3 v2.0.0. Connecting to "
                f"'{self.host}' with '{self.sock.version()}' can be "
                "enabled by explicitly opting-in with 'ssl_version'",
                DeprecationWarning,
            )

        if self.assert_fingerprint:
            assert_fingerprint(
                self.sock.getpeercert(binary_form=True), self.assert_fingerprint
            )
        elif (
            context.verify_mode != ssl.CERT_NONE
            and not context.check_hostname
            and self.assert_hostname is not False
        ):
            cert = self.sock.getpeercert()
            _match_hostname(cert, self.assert_hostname or server_hostname)

        self.is_verified = context.verify_mode == ssl.CERT_REQUIRED or bool(
            self.assert_fingerprint
        )

    def _connect_tls_proxy(
        self, hostname: Optional[str], conn: socket.socket
    ) -> "ssl.SSLSocket":
        """
        Establish a TLS connection to the proxy using the provided SSL context.
        """

        proxy_config = cast(
            ProxyConfig, self.proxy_config
        )  # `_connect_tls_proxy` is called when self._is_using_tunnel() is truthy.
        ssl_context = proxy_config.ssl_context

        try:
            if ssl_context:
                # If the user provided a proxy context, we assume CA and client
                # certificates have already been set
                return ssl_wrap_socket(
                    sock=conn,
                    server_hostname=hostname,
                    ssl_context=ssl_context,
                )

            ssl_context = create_proxy_ssl_context(
                self.ssl_version,
                self.cert_reqs,
                self.ca_certs,
                self.ca_cert_dir,
                self.ca_cert_data,
            )

            # If no cert was provided, use only the default options for server
            # certificate validation
            return ssl_wrap_socket(
                sock=conn,
                ca_certs=self.ca_certs,
                ca_cert_dir=self.ca_cert_dir,
                ca_cert_data=self.ca_cert_data,
                server_hostname=hostname,
                ssl_context=ssl_context,
            )
        except Exception as e:
            # Wrap into an HTTPSProxyError for easier diagnosis.
            # Original exception is available on original_error
            raise HTTPSProxyError(
                f"Unable to establish a TLS connection to {hostname}", e
            )


def _match_hostname(cert: PeerCertRetType, asserted_hostname: str) -> None:
    try:
        match_hostname(cert, asserted_hostname)
    except CertificateError as e:
        log.warning(
            "Certificate did not match expected hostname: %s. Certificate: %s",
            asserted_hostname,
            cert,
        )
        # Add cert to exception and reraise so client code can inspect
        # the cert when catching the exception, if they want to
        e._peer_cert = cert  # type: ignore
        raise


def _get_default_user_agent() -> str:
    return f"python-urllib3/{__version__}"


class DummyConnection:
    """Used to detect a failed ConnectionCls import."""

    pass


if not ssl:
    HTTPSConnection = DummyConnection  # type: ignore # noqa: F811


VerifiedHTTPSConnection = HTTPSConnection<|MERGE_RESOLUTION|>--- conflicted
+++ resolved
@@ -274,8 +274,7 @@
             headers = {}
         else:
             # Avoid modifying the headers passed into .request()
-<<<<<<< HEAD
-            headers = headers.copy()
+            headers = copy(headers)
             # Don't send bytes keys to httplib to avoid bytes/str comparison
             # HTTPHeaderDict is already safe, but other types are not
             for key, value in list(headers.items()):
@@ -284,9 +283,6 @@
                     # httplib would have decoded to latin-1 anyway
                     headers[key.decode("latin-1")] = value
 
-=======
-            headers = copy(headers)
->>>>>>> ed23062e
         if "user-agent" not in (to_str(k.lower()) for k in headers):
             updated_headers = {"User-Agent": _get_default_user_agent()}
             updated_headers.update(headers)
