--- conflicted
+++ resolved
@@ -103,15 +103,10 @@
                 (header.encode("utf-8").lower(), value.encode("utf-8"))
             )
 
-<<<<<<< HEAD
     def endheaders(self, message_body=None, *, encode_chunked=False) -> None:
         # If there's a message body, don't end the stream after sending headers.
         end_stream = message_body is None
         with self._lock_h2_conn() as h2_conn:
-=======
-    def endheaders(self) -> None:  # type: ignore[override]
-        with self._h2_conn as h2_conn:
->>>>>>> 8c8e26da
             h2_conn.send_headers(
                 stream_id=self._h2_stream,
                 headers=self._h2_headers,
