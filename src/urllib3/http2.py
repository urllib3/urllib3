from __future__ import annotations

import threading
import types
import typing

import h2.config  # type: ignore[import-untyped]
import h2.connection  # type: ignore[import-untyped]
import h2.events  # type: ignore[import-untyped]

import urllib3.connection
import urllib3.util.ssl_
from urllib3.response import BaseHTTPResponse

from ._collections import HTTPHeaderDict
from .connection import HTTPSConnection
from .connectionpool import HTTPSConnectionPool

orig_HTTPSConnection = HTTPSConnection

T = typing.TypeVar("T")


class _LockedObject(typing.Generic[T]):
    """
    A wrapper class that hides a specific object behind a lock.

    The goal here is to provide a simple way to protect access to an object
    that cannot safely be simultaneously accessed from multiple threads. The
    intended use of this class is simple: take hold of it with a context
    manager, which returns the protected object.
    """

    def __init__(self, obj: T):
        self.lock = threading.RLock()
        self._obj = obj

    def __enter__(self) -> T:
        self.lock.acquire()
        return self._obj

    def __exit__(
        self,
        exc_type: type[BaseException] | None,
        exc_val: BaseException | None,
        exc_tb: types.TracebackType | None,
    ) -> None:
        self.lock.release()


class HTTP2Connection(HTTPSConnection):
    def __init__(
        self, host: str, port: int | None = None, **kwargs: typing.Any
    ) -> None:
        self._h2_conn = self._new_h2_conn()
        self._h2_stream: int | None = None
        self._h2_headers: list[tuple[bytes, bytes]] = []

        if "proxy" in kwargs or "proxy_config" in kwargs:  # Defensive:
            raise NotImplementedError("Proxies aren't supported with HTTP/2")

        super().__init__(host, port, **kwargs)

<<<<<<< HEAD
        if self._tunnel_host is not None:
            raise NotImplementedError("Tunneling isn't supported with HTTP/2")

    @contextlib.contextmanager
    def _lock_h2_conn(self) -> typing.Generator[h2.connection.H2Connection, None, None]:
        with self._h2_lock:
            yield self._h2_conn
=======
    def _new_h2_conn(self) -> _LockedObject[h2.connection.H2Connection]:
        config = h2.config.H2Configuration(client_side=True)
        return _LockedObject(h2.connection.H2Connection(config=config))
>>>>>>> 60c46472

    def connect(self) -> None:
        super().connect()

        with self._h2_conn as h2_conn:
            h2_conn.initiate_connection()
            self.sock.sendall(h2_conn.data_to_send())

    def putrequest(
        self,
        method: str,
        url: str,
        skip_host: bool = False,
        skip_accept_encoding: bool = False,
    ) -> None:
        with self._h2_conn as h2_conn:
            self._request_url = url
            self._h2_stream = h2_conn.get_next_available_stream_id()

            if ":" in self.host:
                authority = f"[{self.host}]:{self.port or 443}"
            else:
                authority = f"{self.host}:{self.port or 443}"

            self._h2_headers.extend(
                (
                    (b":scheme", b"https"),
                    (b":method", method.encode()),
                    (b":authority", authority.encode()),
                    (b":path", url.encode()),
                )
            )

    def putheader(self, header: str, *values: str) -> None:  # type: ignore[override]
        for value in values:
            self._h2_headers.append(
                (header.encode("utf-8").lower(), value.encode("utf-8"))
            )

    def endheaders(self) -> None:  # type: ignore[override]
        with self._h2_conn as h2_conn:
            h2_conn.send_headers(
                stream_id=self._h2_stream,
                headers=self._h2_headers,
                end_stream=True,
            )
            if data_to_send := h2_conn.data_to_send():
                self.sock.sendall(data_to_send)

    def send(self, data: bytes) -> None:  # type: ignore[override]  # Defensive:
        if not data:
            return
        raise NotImplementedError("Sending data isn't supported yet")

    def set_tunnel(
        self,
        host: str,
        port: int | None = None,
        headers: typing.Mapping[str, str] | None = None,
        scheme: str = "http",
    ) -> None:
        raise NotImplementedError("HTTP/2 does not support setting up a tunnel through a proxy")

    def getresponse(  # type: ignore[override]
        self,
    ) -> HTTP2Response:
        status = None
        data = bytearray()
        with self._h2_conn as h2_conn:
            end_stream = False
            while not end_stream:
                # TODO: Arbitrary read value.
                if received_data := self.sock.recv(65535):
                    events = h2_conn.receive_data(received_data)
                    for event in events:
                        if isinstance(
                            event, h2.events.InformationalResponseReceived
                        ):  # Defensive:
                            continue  # TODO: Does the stdlib do anything with these responses?

                        elif isinstance(event, h2.events.ResponseReceived):
                            headers = HTTPHeaderDict()
                            for header, value in event.headers:
                                if header == b":status":
                                    status = int(value.decode())
                                else:
                                    headers.add(
                                        header.decode("ascii"), value.decode("ascii")
                                    )

                        elif isinstance(event, h2.events.DataReceived):
                            data += event.data
                            h2_conn.acknowledge_received_data(
                                event.flow_controlled_length, event.stream_id
                            )

                        elif isinstance(event, h2.events.StreamEnded):
                            end_stream = True

                if data_to_send := h2_conn.data_to_send():
                    self.sock.sendall(data_to_send)

        # We always close to not have to handle connection management.
        self.close()

        assert status is not None
        return HTTP2Response(
            status=status,
            headers=headers,
            request_url=self._request_url,
            data=bytes(data),
        )

    def close(self) -> None:
        with self._h2_conn as h2_conn:
            try:
                h2_conn.close_connection()
                if data := h2_conn.data_to_send():
                    self.sock.sendall(data)
            except Exception:
                pass

        # Reset all our HTTP/2 connection state.
        self._h2_conn = self._new_h2_conn()
        self._h2_stream = None
        self._h2_headers = []

        super().close()


class HTTP2Response(BaseHTTPResponse):
    # TODO: This is a woefully incomplete response object, but works for non-streaming.
    def __init__(
        self,
        status: int,
        headers: HTTPHeaderDict,
        request_url: str,
        data: bytes,
        decode_content: bool = False,  # TODO: support decoding
    ) -> None:
        super().__init__(
            status=status,
            headers=headers,
            # Following CPython, we map HTTP versions to major * 10 + minor integers
            version=20,
            # No reason phrase in HTTP/2
            reason=None,
            decode_content=decode_content,
            request_url=request_url,
        )
        self._data = data
        self.length_remaining = 0

    @property
    def data(self) -> bytes:
        return self._data

    def get_redirect_location(self) -> None:
        return None


def inject_into_urllib3() -> None:
    HTTPSConnectionPool.ConnectionCls = HTTP2Connection
    urllib3.connection.HTTPSConnection = HTTP2Connection  # type: ignore[misc]

    # TODO: Offer 'http/1.1' as well, but for testing purposes this is handy.
    urllib3.util.ssl_.ALPN_PROTOCOLS = ["h2"]


def extract_from_urllib3() -> None:
    HTTPSConnectionPool.ConnectionCls = orig_HTTPSConnection
    urllib3.connection.HTTPSConnection = orig_HTTPSConnection  # type: ignore[misc]

    urllib3.util.ssl_.ALPN_PROTOCOLS = ["http/1.1"]<|MERGE_RESOLUTION|>--- conflicted
+++ resolved
@@ -61,7 +61,6 @@
 
         super().__init__(host, port, **kwargs)
 
-<<<<<<< HEAD
         if self._tunnel_host is not None:
             raise NotImplementedError("Tunneling isn't supported with HTTP/2")
 
@@ -69,11 +68,10 @@
     def _lock_h2_conn(self) -> typing.Generator[h2.connection.H2Connection, None, None]:
         with self._h2_lock:
             yield self._h2_conn
-=======
+   
     def _new_h2_conn(self) -> _LockedObject[h2.connection.H2Connection]:
         config = h2.config.H2Configuration(client_side=True)
         return _LockedObject(h2.connection.H2Connection(config=config))
->>>>>>> 60c46472
 
     def connect(self) -> None:
         super().connect()
