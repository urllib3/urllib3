--- conflicted
+++ resolved
@@ -20,7 +20,6 @@
 from .util.retry import Retry
 from .util.timeout import Timeout
 
-<<<<<<< HEAD
 # Ensure that Python is compiled with OpenSSL 1.1.1+
 # If the 'ssl' module isn't available at all that's
 # fine, we only care if the module is available.
@@ -42,7 +41,7 @@
             "urllib3 v2.0 only supports OpenSSL with SNI "
             "(Server Name Identification) enabled."
         )
-=======
+
 # === NOTE TO REPACKAGERS AND VENDORS ===
 # Please delete this block, this logic is only
 # for urllib3 being distributed via PyPI.
@@ -59,7 +58,6 @@
         category=DeprecationWarning,
         stacklevel=2,
     )
->>>>>>> ab64be1f
 
 __author__ = "Andrey Petrov (andrey.petrov@shazow.net)"
 __license__ = "MIT"
