--- conflicted
+++ resolved
@@ -89,25 +89,16 @@
 
 
 def request(
-<<<<<<< HEAD
-    method,
-    url,
-    body=None,
-    fields=None,
-    headers=None,
-    preload_content=True,
-    redirect=True,
-    retries=None,
-    timeout=3,
-):
-=======
     method: str,
     url: str,
     body: Optional[HTTPBody] = None,
     fields: Optional[_TYPE_FIELDS] = None,
     headers: Optional[Mapping[str, str]] = None,
+    preload_content: Optional[bool] =True,
+    redirect: Optional[bool] =True,
+    retries: Optional[Union[Retry, bool, int]] =None,
+    timeout: Optional[Union[Timeout, float, int]] = 3,
 ) -> BaseHTTPResponse:
->>>>>>> e4f4e50e
     """
     A convenience, top-level request method. It uses a module-global ``PoolManager`` instance.
     Therefore, its side effects could be shared across dependencies relying on it.
