--- conflicted
+++ resolved
@@ -20,49 +20,11 @@
 import logging
 from logging import NullHandler
 
-<<<<<<< HEAD
-__author__ = 'Andrey Petrov (andrey.petrov@shazow.net)'
-__license__ = 'MIT'
-__version__ = '2.0.dev0+unasync.proof.of.concept.dont.use'
+__author__ = "Andrey Petrov (andrey.petrov@shazow.net)"
+__license__ = "MIT"
+__version__ = "2.0.dev0+unasync.proof.of.concept.dont.use"
 
 __all__ = [
-    'HTTPConnectionPool',
-    'HTTPSConnectionPool',
-    'PoolManager',
-    'ProxyManager',
-    'HTTPResponse',
-    'Retry',
-    'Timeout',
-    'add_stderr_logger',
-    'connection_from_url',
-    'disable_warnings',
-    'encode_multipart_formdata',
-    'get_host',
-    'make_headers',
-    'proxy_from_url',
-]
-
-# For now we only support async on 3.6, because we use async generators
-import sys
-if sys.version_info >= (3, 6):
-    from urllib3._async.connectionpool import (  # NOQA
-        HTTPConnectionPool as AsyncHTTPConnectionPool,
-        HTTPSConnectionPool as AsyncHTTPSConnectionPool)
-    from urllib3._async.poolmanager import (  # NOQA
-        PoolManager as AsyncPoolManager,
-        ProxyManager as AsyncProxyManager)
-    from urllib3._async.response import (  # NOQA
-        HTTPResponse as AsyncHTTPResponse)
-    __all__.extend(
-        ('AsyncHTTPConnectionPool', 'AsyncHTTPSConnectionPool',
-         'AsyncPoolManager', 'AsyncProxyManager', 'AsyncHTTPResponse'))
-
-=======
-__author__ = "Andrey Petrov (andrey.petrov@shazow.net)"
-__license__ = "MIT"
-__version__ = "1.25.3"
-
-__all__ = (
     "HTTPConnectionPool",
     "HTTPSConnectionPool",
     "PoolManager",
@@ -77,8 +39,32 @@
     "get_host",
     "make_headers",
     "proxy_from_url",
-)
->>>>>>> f7a4bed0
+]
+
+# For now we only support async on 3.6, because we use async generators
+import sys
+
+if sys.version_info >= (3, 6):
+    from urllib3._async.connectionpool import (  # NOQA
+        HTTPConnectionPool as AsyncHTTPConnectionPool,
+        HTTPSConnectionPool as AsyncHTTPSConnectionPool,
+    )
+    from urllib3._async.poolmanager import (  # NOQA
+        PoolManager as AsyncPoolManager,
+        ProxyManager as AsyncProxyManager,
+    )
+    from urllib3._async.response import HTTPResponse as AsyncHTTPResponse  # NOQA
+
+    __all__.extend(
+        (
+            "AsyncHTTPConnectionPool",
+            "AsyncHTTPSConnectionPool",
+            "AsyncPoolManager",
+            "AsyncProxyManager",
+            "AsyncHTTPResponse",
+        )
+    )
+
 
 logging.getLogger(__name__).addHandler(NullHandler())
 
