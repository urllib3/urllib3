--- conflicted
+++ resolved
@@ -1,475 +1,3 @@
-<<<<<<< HEAD
 from ._sync.poolmanager import PoolManager, ProxyManager, proxy_from_url
-__all__ = ['PoolManager', 'ProxyManager', 'proxy_from_url']
-=======
-from __future__ import absolute_import
-import collections
-import functools
-import logging
 
-from ._collections import RecentlyUsedContainer
-from .connectionpool import HTTPConnectionPool, HTTPSConnectionPool
-from .connectionpool import port_by_scheme
-from .exceptions import LocationValueError, MaxRetryError, ProxySchemeUnknown
-from .packages import six
-from .packages.six.moves.urllib.parse import urljoin
-from .request import RequestMethods
-from .util.url import parse_url
-from .util.retry import Retry
-
-
-__all__ = ["PoolManager", "ProxyManager", "proxy_from_url"]
-
-
-log = logging.getLogger(__name__)
-
-SSL_KEYWORDS = (
-    "key_file",
-    "cert_file",
-    "cert_reqs",
-    "ca_certs",
-    "ssl_version",
-    "ca_cert_dir",
-    "ssl_context",
-    "key_password",
-)
-
-# All known keyword arguments that could be provided to the pool manager, its
-# pools, or the underlying connections. This is used to construct a pool key.
-_key_fields = (
-    "key_scheme",  # str
-    "key_host",  # str
-    "key_port",  # int
-    "key_timeout",  # int or float or Timeout
-    "key_retries",  # int or Retry
-    "key_strict",  # bool
-    "key_block",  # bool
-    "key_source_address",  # str
-    "key_key_file",  # str
-    "key_key_password",  # str
-    "key_cert_file",  # str
-    "key_cert_reqs",  # str
-    "key_ca_certs",  # str
-    "key_ssl_version",  # str
-    "key_ca_cert_dir",  # str
-    "key_ssl_context",  # instance of ssl.SSLContext or urllib3.util.ssl_.SSLContext
-    "key_maxsize",  # int
-    "key_headers",  # dict
-    "key__proxy",  # parsed proxy url
-    "key__proxy_headers",  # dict
-    "key_socket_options",  # list of (level (int), optname (int), value (int or str)) tuples
-    "key__socks_options",  # dict
-    "key_assert_hostname",  # bool or string
-    "key_assert_fingerprint",  # str
-    "key_server_hostname",  # str
-)
-
-#: The namedtuple class used to construct keys for the connection pool.
-#: All custom key schemes should include the fields in this key at a minimum.
-PoolKey = collections.namedtuple("PoolKey", _key_fields)
-
-
-def _default_key_normalizer(key_class, request_context):
-    """
-    Create a pool key out of a request context dictionary.
-
-    According to RFC 3986, both the scheme and host are case-insensitive.
-    Therefore, this function normalizes both before constructing the pool
-    key for an HTTPS request. If you wish to change this behaviour, provide
-    alternate callables to ``key_fn_by_scheme``.
-
-    :param key_class:
-        The class to use when constructing the key. This should be a namedtuple
-        with the ``scheme`` and ``host`` keys at a minimum.
-    :type  key_class: namedtuple
-    :param request_context:
-        A dictionary-like object that contain the context for a request.
-    :type  request_context: dict
-
-    :return: A namedtuple that can be used as a connection pool key.
-    :rtype:  PoolKey
-    """
-    # Since we mutate the dictionary, make a copy first
-    context = request_context.copy()
-    context["scheme"] = context["scheme"].lower()
-    context["host"] = context["host"].lower()
-
-    # These are both dictionaries and need to be transformed into frozensets
-    for key in ("headers", "_proxy_headers", "_socks_options"):
-        if key in context and context[key] is not None:
-            context[key] = frozenset(context[key].items())
-
-    # The socket_options key may be a list and needs to be transformed into a
-    # tuple.
-    socket_opts = context.get("socket_options")
-    if socket_opts is not None:
-        context["socket_options"] = tuple(socket_opts)
-
-    # Map the kwargs to the names in the namedtuple - this is necessary since
-    # namedtuples can't have fields starting with '_'.
-    for key in list(context.keys()):
-        context["key_" + key] = context.pop(key)
-
-    # Default to ``None`` for keys missing from the context
-    for field in key_class._fields:
-        if field not in context:
-            context[field] = None
-
-    return key_class(**context)
-
-
-#: A dictionary that maps a scheme to a callable that creates a pool key.
-#: This can be used to alter the way pool keys are constructed, if desired.
-#: Each PoolManager makes a copy of this dictionary so they can be configured
-#: globally here, or individually on the instance.
-key_fn_by_scheme = {
-    "http": functools.partial(_default_key_normalizer, PoolKey),
-    "https": functools.partial(_default_key_normalizer, PoolKey),
-}
-
-pool_classes_by_scheme = {"http": HTTPConnectionPool, "https": HTTPSConnectionPool}
-
-
-class PoolManager(RequestMethods):
-    """
-    Allows for arbitrary requests while transparently keeping track of
-    necessary connection pools for you.
-
-    :param num_pools:
-        Number of connection pools to cache before discarding the least
-        recently used pool.
-
-    :param headers:
-        Headers to include with all requests, unless other headers are given
-        explicitly.
-
-    :param \\**connection_pool_kw:
-        Additional parameters are used to create fresh
-        :class:`urllib3.connectionpool.ConnectionPool` instances.
-
-    Example::
-
-        >>> manager = PoolManager(num_pools=2)
-        >>> r = manager.request('GET', 'http://google.com/')
-        >>> r = manager.request('GET', 'http://google.com/mail')
-        >>> r = manager.request('GET', 'http://yahoo.com/')
-        >>> len(manager.pools)
-        2
-
-    """
-
-    proxy = None
-
-    def __init__(self, num_pools=10, headers=None, **connection_pool_kw):
-        RequestMethods.__init__(self, headers)
-        self.connection_pool_kw = connection_pool_kw
-        self.pools = RecentlyUsedContainer(num_pools, dispose_func=lambda p: p.close())
-
-        # Locally set the pool classes and keys so other PoolManagers can
-        # override them.
-        self.pool_classes_by_scheme = pool_classes_by_scheme
-        self.key_fn_by_scheme = key_fn_by_scheme.copy()
-
-    def __enter__(self):
-        return self
-
-    def __exit__(self, exc_type, exc_val, exc_tb):
-        self.clear()
-        # Return False to re-raise any potential exceptions
-        return False
-
-    def _new_pool(self, scheme, host, port, request_context=None):
-        """
-        Create a new :class:`ConnectionPool` based on host, port, scheme, and
-        any additional pool keyword arguments.
-
-        If ``request_context`` is provided, it is provided as keyword arguments
-        to the pool class used. This method is used to actually create the
-        connection pools handed out by :meth:`connection_from_url` and
-        companion methods. It is intended to be overridden for customization.
-        """
-        pool_cls = self.pool_classes_by_scheme[scheme]
-        if request_context is None:
-            request_context = self.connection_pool_kw.copy()
-
-        # Although the context has everything necessary to create the pool,
-        # this function has historically only used the scheme, host, and port
-        # in the positional args. When an API change is acceptable these can
-        # be removed.
-        for key in ("scheme", "host", "port"):
-            request_context.pop(key, None)
-
-        if scheme == "http":
-            for kw in SSL_KEYWORDS:
-                request_context.pop(kw, None)
-
-        return pool_cls(host, port, **request_context)
-
-    def clear(self):
-        """
-        Empty our store of pools and direct them all to close.
-
-        This will not affect in-flight connections, but they will not be
-        re-used after completion.
-        """
-        self.pools.clear()
-
-    def connection_from_host(self, host, port=None, scheme="http", pool_kwargs=None):
-        """
-        Get a :class:`ConnectionPool` based on the host, port, and scheme.
-
-        If ``port`` isn't given, it will be derived from the ``scheme`` using
-        ``urllib3.connectionpool.port_by_scheme``. If ``pool_kwargs`` is
-        provided, it is merged with the instance's ``connection_pool_kw``
-        variable and used to create the new connection pool, if one is
-        needed.
-        """
-
-        if not host:
-            raise LocationValueError("No host specified.")
-
-        request_context = self._merge_pool_kwargs(pool_kwargs)
-        request_context["scheme"] = scheme or "http"
-        if not port:
-            port = port_by_scheme.get(request_context["scheme"].lower(), 80)
-        request_context["port"] = port
-        request_context["host"] = host
-
-        return self.connection_from_context(request_context)
-
-    def connection_from_context(self, request_context):
-        """
-        Get a :class:`ConnectionPool` based on the request context.
-
-        ``request_context`` must at least contain the ``scheme`` key and its
-        value must be a key in ``key_fn_by_scheme`` instance variable.
-        """
-        scheme = request_context["scheme"].lower()
-        pool_key_constructor = self.key_fn_by_scheme[scheme]
-        pool_key = pool_key_constructor(request_context)
-
-        return self.connection_from_pool_key(pool_key, request_context=request_context)
-
-    def connection_from_pool_key(self, pool_key, request_context=None):
-        """
-        Get a :class:`ConnectionPool` based on the provided pool key.
-
-        ``pool_key`` should be a namedtuple that only contains immutable
-        objects. At a minimum it must have the ``scheme``, ``host``, and
-        ``port`` fields.
-        """
-        with self.pools.lock:
-            # If the scheme, host, or port doesn't match existing open
-            # connections, open a new ConnectionPool.
-            pool = self.pools.get(pool_key)
-            if pool:
-                return pool
-
-            # Make a fresh ConnectionPool of the desired type
-            scheme = request_context["scheme"]
-            host = request_context["host"]
-            port = request_context["port"]
-            pool = self._new_pool(scheme, host, port, request_context=request_context)
-            self.pools[pool_key] = pool
-
-        return pool
-
-    def connection_from_url(self, url, pool_kwargs=None):
-        """
-        Similar to :func:`urllib3.connectionpool.connection_from_url`.
-
-        If ``pool_kwargs`` is not provided and a new pool needs to be
-        constructed, ``self.connection_pool_kw`` is used to initialize
-        the :class:`urllib3.connectionpool.ConnectionPool`. If ``pool_kwargs``
-        is provided, it is used instead. Note that if a new pool does not
-        need to be created for the request, the provided ``pool_kwargs`` are
-        not used.
-        """
-        u = parse_url(url)
-        return self.connection_from_host(
-            u.host, port=u.port, scheme=u.scheme, pool_kwargs=pool_kwargs
-        )
-
-    def _merge_pool_kwargs(self, override):
-        """
-        Merge a dictionary of override values for self.connection_pool_kw.
-
-        This does not modify self.connection_pool_kw and returns a new dict.
-        Any keys in the override dictionary with a value of ``None`` are
-        removed from the merged dictionary.
-        """
-        base_pool_kwargs = self.connection_pool_kw.copy()
-        if override:
-            for key, value in override.items():
-                if value is None:
-                    try:
-                        del base_pool_kwargs[key]
-                    except KeyError:
-                        pass
-                else:
-                    base_pool_kwargs[key] = value
-        return base_pool_kwargs
-
-    def urlopen(self, method, url, redirect=True, **kw):
-        """
-        Same as :meth:`urllib3.connectionpool.HTTPConnectionPool.urlopen`
-        with custom cross-host redirect logic and only sends the request-uri
-        portion of the ``url``.
-
-        The given ``url`` parameter must be absolute, such that an appropriate
-        :class:`urllib3.connectionpool.ConnectionPool` can be chosen for it.
-        """
-        u = parse_url(url)
-        conn = self.connection_from_host(u.host, port=u.port, scheme=u.scheme)
-
-        kw["assert_same_host"] = False
-        kw["redirect"] = False
-
-        if "headers" not in kw:
-            kw["headers"] = self.headers.copy()
-
-        if self.proxy is not None and u.scheme == "http":
-            response = conn.urlopen(method, url, **kw)
-        else:
-            response = conn.urlopen(method, u.request_uri, **kw)
-
-        redirect_location = redirect and response.get_redirect_location()
-        if not redirect_location:
-            return response
-
-        # Support relative URLs for redirecting.
-        redirect_location = urljoin(url, redirect_location)
-
-        # RFC 7231, Section 6.4.4
-        if response.status == 303:
-            method = "GET"
-
-        retries = kw.get("retries")
-        if not isinstance(retries, Retry):
-            retries = Retry.from_int(retries, redirect=redirect)
-
-        # Strip headers marked as unsafe to forward to the redirected location.
-        # Check remove_headers_on_redirect to avoid a potential network call within
-        # conn.is_same_host() which may use socket.gethostbyname() in the future.
-        if retries.remove_headers_on_redirect and not conn.is_same_host(
-            redirect_location
-        ):
-            headers = list(six.iterkeys(kw["headers"]))
-            for header in headers:
-                if header.lower() in retries.remove_headers_on_redirect:
-                    kw["headers"].pop(header, None)
-
-        try:
-            retries = retries.increment(method, url, response=response, _pool=conn)
-        except MaxRetryError:
-            if retries.raise_on_redirect:
-                raise
-            return response
-
-        kw["retries"] = retries
-        kw["redirect"] = redirect
-
-        log.info("Redirecting %s -> %s", url, redirect_location)
-        return self.urlopen(method, redirect_location, **kw)
-
-
-class ProxyManager(PoolManager):
-    """
-    Behaves just like :class:`PoolManager`, but sends all requests through
-    the defined proxy, using the CONNECT method for HTTPS URLs.
-
-    :param proxy_url:
-        The URL of the proxy to be used.
-
-    :param proxy_headers:
-        A dictionary containing headers that will be sent to the proxy. In case
-        of HTTP they are being sent with each request, while in the
-        HTTPS/CONNECT case they are sent only once. Could be used for proxy
-        authentication.
-
-    Example:
-        >>> proxy = urllib3.ProxyManager('http://localhost:3128/')
-        >>> r1 = proxy.request('GET', 'http://google.com/')
-        >>> r2 = proxy.request('GET', 'http://httpbin.org/')
-        >>> len(proxy.pools)
-        1
-        >>> r3 = proxy.request('GET', 'https://httpbin.org/')
-        >>> r4 = proxy.request('GET', 'https://twitter.com/')
-        >>> len(proxy.pools)
-        3
-
-    """
-
-    def __init__(
-        self,
-        proxy_url,
-        num_pools=10,
-        headers=None,
-        proxy_headers=None,
-        **connection_pool_kw
-    ):
-
-        if isinstance(proxy_url, HTTPConnectionPool):
-            proxy_url = "%s://%s:%i" % (
-                proxy_url.scheme,
-                proxy_url.host,
-                proxy_url.port,
-            )
-        proxy = parse_url(proxy_url)
-        if not proxy.port:
-            port = port_by_scheme.get(proxy.scheme, 80)
-            proxy = proxy._replace(port=port)
-
-        if proxy.scheme not in ("http", "https"):
-            raise ProxySchemeUnknown(proxy.scheme)
-
-        self.proxy = proxy
-        self.proxy_headers = proxy_headers or {}
-
-        connection_pool_kw["_proxy"] = self.proxy
-        connection_pool_kw["_proxy_headers"] = self.proxy_headers
-
-        super(ProxyManager, self).__init__(num_pools, headers, **connection_pool_kw)
-
-    def connection_from_host(self, host, port=None, scheme="http", pool_kwargs=None):
-        if scheme == "https":
-            return super(ProxyManager, self).connection_from_host(
-                host, port, scheme, pool_kwargs=pool_kwargs
-            )
-
-        return super(ProxyManager, self).connection_from_host(
-            self.proxy.host, self.proxy.port, self.proxy.scheme, pool_kwargs=pool_kwargs
-        )
-
-    def _set_proxy_headers(self, url, headers=None):
-        """
-        Sets headers needed by proxies: specifically, the Accept and Host
-        headers. Only sets headers not provided by the user.
-        """
-        headers_ = {"Accept": "*/*"}
-
-        netloc = parse_url(url).netloc
-        if netloc:
-            headers_["Host"] = netloc
-
-        if headers:
-            headers_.update(headers)
-        return headers_
-
-    def urlopen(self, method, url, redirect=True, **kw):
-        "Same as HTTP(S)ConnectionPool.urlopen, ``url`` must be absolute."
-        u = parse_url(url)
-
-        if u.scheme == "http":
-            # For proxied HTTPS requests, httplib sets the necessary headers
-            # on the CONNECT to the proxy. For HTTP, we'll definitely
-            # need to set 'Host' at the very least.
-            headers = kw.get("headers", self.headers)
-            kw["headers"] = self._set_proxy_headers(url, headers)
-
-        return super(ProxyManager, self).urlopen(method, url, redirect=redirect, **kw)
-
-
-def proxy_from_url(url, **kw):
-    return ProxyManager(proxy_url=url, **kw)
->>>>>>> f7a4bed0
+__all__ = ["PoolManager", "ProxyManager", "proxy_from_url"]