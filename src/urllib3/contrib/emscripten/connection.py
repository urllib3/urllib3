--- conflicted
+++ resolved
@@ -72,11 +72,8 @@
         self.blocksize = blocksize
         self.source_address = None
         self.socket_options = None
-<<<<<<< HEAD
         self.idle_timeout = None
-=======
         self.is_verified = False
->>>>>>> 733f638a
 
     def set_tunnel(
         self,
