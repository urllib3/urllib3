--- conflicted
+++ resolved
@@ -305,11 +305,7 @@
                 raise
         except OpenSSL.SSL.WantReadError as e:
             if not util.wait_for_read(self.socket, self.socket.gettimeout()):
-<<<<<<< HEAD
-                raise timeout("The read operation timed out") from e  # type: ignore
-=======
-                raise timeout("The read operation timed out")  # type: ignore[arg-type]
->>>>>>> c674f48d
+                raise timeout("The read operation timed out") from e  # type: ignore[arg-type]
             else:
                 return self.recv(*args, **kwargs)
 
@@ -334,11 +330,7 @@
                 raise
         except OpenSSL.SSL.WantReadError as e:
             if not util.wait_for_read(self.socket, self.socket.gettimeout()):
-<<<<<<< HEAD
-                raise timeout("The read operation timed out") from e  # type: ignore
-=======
-                raise timeout("The read operation timed out")  # type: ignore[arg-type]
->>>>>>> c674f48d
+                raise timeout("The read operation timed out") from e  # type: ignore[arg-type]
             else:
                 return self.recv_into(*args, **kwargs)
 
@@ -352,13 +344,8 @@
     def _send_until_done(self, data: bytes) -> int:
         while True:
             try:
-<<<<<<< HEAD
-                return self.connection.send(data)  # type: ignore
+                return self.connection.send(data)  # type: ignore[no-any-return]
             except OpenSSL.SSL.WantWriteError as e:
-=======
-                return self.connection.send(data)  # type: ignore[no-any-return]
-            except OpenSSL.SSL.WantWriteError:
->>>>>>> c674f48d
                 if not util.wait_for_write(self.socket, self.socket.gettimeout()):
                     raise timeout() from e
                 continue
@@ -503,11 +490,7 @@
                 cnx.do_handshake()
             except OpenSSL.SSL.WantReadError as e:
                 if not util.wait_for_read(sock, sock.gettimeout()):
-<<<<<<< HEAD
-                    raise timeout("select timed out") from e  # type: ignore
-=======
-                    raise timeout("select timed out")  # type: ignore[arg-type]
->>>>>>> c674f48d
+                    raise timeout("select timed out") from e  # type: ignore[arg-type]
                 continue
             except OpenSSL.SSL.Error as e:
                 raise ssl.SSLError(f"bad handshake: {e!r}") from e
