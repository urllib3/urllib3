--- conflicted
+++ resolved
@@ -54,12 +54,7 @@
     SSLError
 )
 
-<<<<<<< HEAD
-from ..packages.six import BytesIO
 from .._sync.request import RequestMethods
-=======
-from ..request import RequestMethods
->>>>>>> f4efcca5
 from ..response import HTTPResponse
 from ..util.timeout import Timeout
 from ..util.retry import Retry
