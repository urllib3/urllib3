# -*- coding: utf-8 -*-
"""
This module contains provisional support for SOCKS proxies from within
urllib3. This module supports SOCKS4, SOCKS4A (an extension of SOCKS4), and
SOCKS5. To enable its functionality, either install PySocks or install this
module with the ``socks`` extra.

The SOCKS implementation supports the full range of urllib3 features. It also
supports the following SOCKS features:

- SOCKS4A (``proxy_url='socks4a://...``)
- SOCKS4 (``proxy_url='socks4://...``)
- SOCKS5 with remote DNS (``proxy_url='socks5h://...``)
- SOCKS5 with local DNS (``proxy_url='socks5://...``)
- Usernames and passwords for the SOCKS proxy

 .. note::
    It is recommended to use ``socks5h://`` or ``socks4a://`` schemes in
    your ``proxy_url`` to ensure that DNS resolution is done from the remote
    server instead of client-side when connecting to a domain name.

SOCKS4 supports IPv4 and domain names with the SOCKS4A extension. SOCKS5
supports IPv4, IPv6, and domain names.

When connecting to a SOCKS4 proxy the ``username`` portion of the ``proxy_url``
will be sent as the ``userid`` section of the SOCKS request::

    proxy_url="socks4a://<userid>@proxy-host"

When connecting to a SOCKS5 proxy the ``username`` and ``password`` portion
of the ``proxy_url`` will be sent as the username/password to authenticate
with the proxy::

    proxy_url="socks5h://<username>:<password>@proxy-host"

"""
from __future__ import absolute_import

try:
    import socks
except ImportError:
    import warnings
    from ..exceptions import DependencyWarning

    warnings.warn(
        (
            "SOCKS support in urllib3 requires the installation of optional "
            "dependencies: specifically, PySocks.  For more information, see "
            "https://urllib3.readthedocs.io/en/latest/contrib.html#socks-proxies"
        ),
        DependencyWarning,
    )
    raise

from socket import error as SocketError, timeout as SocketTimeout

<<<<<<< HEAD
from .._sync.connection import (
    HTTP1Connection
)
from ..connectionpool import (
    HTTPConnectionPool, HTTPSConnectionPool
)
=======
from ..connection import HTTPConnection, HTTPSConnection
from ..connectionpool import HTTPConnectionPool, HTTPSConnectionPool
>>>>>>> f7a4bed0
from ..exceptions import ConnectTimeoutError, NewConnectionError
from ..poolmanager import PoolManager
from ..util.url import parse_url


class SOCKSConnection(HTTP1Connection):
    """
    A HTTP connection that connects via a SOCKS proxy.
    """

    def __init__(self, *args, **kwargs):
        self._socks_options = kwargs.pop("_socks_options")
        super(SOCKSConnection, self).__init__(*args, **kwargs)

    def _do_socket_connect(self, connect_timeout, connect_kw):
        """
        Establish a new connection via the SOCKS proxy.
        """
<<<<<<< HEAD
        try:
            conn = socks.create_connection(
                (self._host, self._port),
                proxy_type=self._socks_options['socks_version'],
                proxy_addr=self._socks_options['proxy_host'],
                proxy_port=self._socks_options['proxy_port'],
                proxy_username=self._socks_options['username'],
                proxy_password=self._socks_options['password'],
                proxy_rdns=self._socks_options['rdns'],
                timeout=connect_timeout,
                **connect_kw
=======
        extra_kw = {}
        if self.source_address:
            extra_kw["source_address"] = self.source_address

        if self.socket_options:
            extra_kw["socket_options"] = self.socket_options

        try:
            conn = socks.create_connection(
                (self.host, self.port),
                proxy_type=self._socks_options["socks_version"],
                proxy_addr=self._socks_options["proxy_host"],
                proxy_port=self._socks_options["proxy_port"],
                proxy_username=self._socks_options["username"],
                proxy_password=self._socks_options["password"],
                proxy_rdns=self._socks_options["rdns"],
                timeout=self.timeout,
                **extra_kw
>>>>>>> f7a4bed0
            )

        except SocketTimeout:
            raise ConnectTimeoutError(
<<<<<<< HEAD
                self, "Connection to %s timed out. (connect timeout=%s)" %
                (self._host, connect_timeout))
=======
                self,
                "Connection to %s timed out. (connect timeout=%s)"
                % (self.host, self.timeout),
            )
>>>>>>> f7a4bed0

        except socks.ProxyError as e:
            # This is fragile as hell, but it seems to be the only way to raise
            # useful errors here.
            if e.socket_err:
                error = e.socket_err
                if isinstance(error, SocketTimeout):
                    raise ConnectTimeoutError(
                        self,
<<<<<<< HEAD
                        "Connection to %s timed out. (connect timeout=%s)" %
                        (self._host, connect_timeout)
=======
                        "Connection to %s timed out. (connect timeout=%s)"
                        % (self.host, self.timeout),
>>>>>>> f7a4bed0
                    )
                else:
                    raise NewConnectionError(
                        self, "Failed to establish a new connection: %s" % error
                    )
            else:
                raise NewConnectionError(
                    self, "Failed to establish a new connection: %s" % e
                )

        except SocketError as e:  # Defensive: PySocks should catch all these.
            raise NewConnectionError(
                self, "Failed to establish a new connection: %s" % e
            )

        return conn


class SOCKSHTTPConnectionPool(HTTPConnectionPool):
    ConnectionCls = SOCKSConnection


class SOCKSHTTPSConnectionPool(HTTPSConnectionPool):
    ConnectionCls = SOCKSConnection


class SOCKSProxyManager(PoolManager):
    """
    A version of the urllib3 ProxyManager that routes connections via the
    defined SOCKS proxy.
    """

    pool_classes_by_scheme = {
        "http": SOCKSHTTPConnectionPool,
        "https": SOCKSHTTPSConnectionPool,
    }

    def __init__(
        self,
        proxy_url,
        username=None,
        password=None,
        num_pools=10,
        headers=None,
        **connection_pool_kw
    ):
        parsed = parse_url(proxy_url)

        if username is None and password is None and parsed.auth is not None:
            split = parsed.auth.split(":")
            if len(split) == 2:
                username, password = split
        if parsed.scheme == "socks5":
            socks_version = socks.PROXY_TYPE_SOCKS5
            rdns = False
        elif parsed.scheme == "socks5h":
            socks_version = socks.PROXY_TYPE_SOCKS5
            rdns = True
        elif parsed.scheme == "socks4":
            socks_version = socks.PROXY_TYPE_SOCKS4
            rdns = False
        elif parsed.scheme == "socks4a":
            socks_version = socks.PROXY_TYPE_SOCKS4
            rdns = True
        else:
            raise ValueError("Unable to determine SOCKS version from %s" % proxy_url)

        self.proxy_url = proxy_url

        socks_options = {
            "socks_version": socks_version,
            "proxy_host": parsed.host,
            "proxy_port": parsed.port,
            "username": username,
            "password": password,
            "rdns": rdns,
        }
        connection_pool_kw["_socks_options"] = socks_options

        super(SOCKSProxyManager, self).__init__(
            num_pools, headers, **connection_pool_kw
        )

        self.pool_classes_by_scheme = SOCKSProxyManager.pool_classes_by_scheme<|MERGE_RESOLUTION|>--- conflicted
+++ resolved
@@ -54,17 +54,8 @@
 
 from socket import error as SocketError, timeout as SocketTimeout
 
-<<<<<<< HEAD
-from .._sync.connection import (
-    HTTP1Connection
-)
-from ..connectionpool import (
-    HTTPConnectionPool, HTTPSConnectionPool
-)
-=======
-from ..connection import HTTPConnection, HTTPSConnection
+from .._sync.connection import HTTP1Connection
 from ..connectionpool import HTTPConnectionPool, HTTPSConnectionPool
->>>>>>> f7a4bed0
 from ..exceptions import ConnectTimeoutError, NewConnectionError
 from ..poolmanager import PoolManager
 from ..util.url import parse_url
@@ -83,51 +74,25 @@
         """
         Establish a new connection via the SOCKS proxy.
         """
-<<<<<<< HEAD
         try:
             conn = socks.create_connection(
                 (self._host, self._port),
-                proxy_type=self._socks_options['socks_version'],
-                proxy_addr=self._socks_options['proxy_host'],
-                proxy_port=self._socks_options['proxy_port'],
-                proxy_username=self._socks_options['username'],
-                proxy_password=self._socks_options['password'],
-                proxy_rdns=self._socks_options['rdns'],
-                timeout=connect_timeout,
-                **connect_kw
-=======
-        extra_kw = {}
-        if self.source_address:
-            extra_kw["source_address"] = self.source_address
-
-        if self.socket_options:
-            extra_kw["socket_options"] = self.socket_options
-
-        try:
-            conn = socks.create_connection(
-                (self.host, self.port),
                 proxy_type=self._socks_options["socks_version"],
                 proxy_addr=self._socks_options["proxy_host"],
                 proxy_port=self._socks_options["proxy_port"],
                 proxy_username=self._socks_options["username"],
                 proxy_password=self._socks_options["password"],
                 proxy_rdns=self._socks_options["rdns"],
-                timeout=self.timeout,
-                **extra_kw
->>>>>>> f7a4bed0
+                timeout=connect_timeout,
+                **connect_kw
             )
 
         except SocketTimeout:
             raise ConnectTimeoutError(
-<<<<<<< HEAD
-                self, "Connection to %s timed out. (connect timeout=%s)" %
-                (self._host, connect_timeout))
-=======
                 self,
                 "Connection to %s timed out. (connect timeout=%s)"
-                % (self.host, self.timeout),
+                % (self._host, connect_timeout),
             )
->>>>>>> f7a4bed0
 
         except socks.ProxyError as e:
             # This is fragile as hell, but it seems to be the only way to raise
@@ -137,13 +102,8 @@
                 if isinstance(error, SocketTimeout):
                     raise ConnectTimeoutError(
                         self,
-<<<<<<< HEAD
-                        "Connection to %s timed out. (connect timeout=%s)" %
-                        (self._host, connect_timeout)
-=======
                         "Connection to %s timed out. (connect timeout=%s)"
-                        % (self.host, self.timeout),
->>>>>>> f7a4bed0
+                        % (self._host, connect_timeout),
                     )
                 else:
                     raise NewConnectionError(
