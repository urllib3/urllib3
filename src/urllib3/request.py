--- conflicted
+++ resolved
@@ -48,13 +48,8 @@
         headers=None,
         encode_multipart=True,
         multipart_boundary=None,
-<<<<<<< HEAD
         **kw,
-    ):  # Abstract
-=======
-        **kw
     ) -> BaseHTTPResponse:  # Abstract
->>>>>>> a92c4745
         raise NotImplementedError(
             "Classes extending RequestMethods must implement "
             "their own ``urlopen`` method."
@@ -112,13 +107,8 @@
         headers=None,
         encode_multipart=True,
         multipart_boundary=None,
-<<<<<<< HEAD
         **urlopen_kw,
-    ):
-=======
-        **urlopen_kw
     ) -> BaseHTTPResponse:
->>>>>>> a92c4745
         """
         Make a request using :meth:`urlopen` with the ``fields`` encoded in
         the body. This is useful for request methods like POST, PUT, PATCH, etc.
