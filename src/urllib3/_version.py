--- conflicted
+++ resolved
@@ -1,8 +1,4 @@
 # This file is protected via CODEOWNERS
-<<<<<<< HEAD
 from __future__ import annotations
 
-__version__ = "2.0.0.dev0"
-=======
-__version__ = "2.0.0a1"
->>>>>>> 612cead3
+__version__ = "2.0.0a1"