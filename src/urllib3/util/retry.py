--- conflicted
+++ resolved
@@ -493,12 +493,8 @@
         )
 
         if new_retry.is_exhausted():
-<<<<<<< HEAD
             reason = error or ResponseError(cause)
-            raise MaxRetryError(_pool, url, reason) from reason  # type: ignore
-=======
-            raise MaxRetryError(_pool, url, error or ResponseError(cause))  # type: ignore[arg-type]
->>>>>>> c674f48d
+            raise MaxRetryError(_pool, url, reason) from reason  # type: ignore[arg-type]
 
         log.debug("Incremented Retry for (url='%s'): %r", url, new_retry)
 
