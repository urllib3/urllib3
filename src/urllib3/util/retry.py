from __future__ import absolute_import
import time
import logging
from collections import namedtuple
from itertools import takewhile
import email
import re

from ..exceptions import (
    ConnectTimeoutError,
    MaxRetryError,
    ProtocolError,
    ReadTimeoutError,
    ResponseError,
    InvalidHeader,
    ExceedingWaitTime,
)
from ..packages import six


log = logging.getLogger(__name__)


# Data structure for representing the metadata of requests that result in a retry.
RequestHistory = namedtuple(
    "RequestHistory", ["method", "url", "error", "status", "redirect_location"]
)


class Retry(object):
    """ Retry configuration.

    Each retry attempt will create a new Retry object with updated values, so
    they can be safely reused.

    Retries can be defined as a default for a pool::

        retries = Retry(connect=5, read=2, redirect=5)
        http = PoolManager(retries=retries)
        response = http.request('GET', 'http://example.com/')

    Or per-request (which overrides the default for the pool)::

        response = http.request('GET', 'http://example.com/', retries=Retry(10))

    Retries can be disabled by passing ``False``::

        response = http.request('GET', 'http://example.com/', retries=False)

    Errors will be wrapped in :class:`~urllib3.exceptions.MaxRetryError` unless
    retries are disabled, in which case the causing exception will be raised.

    :param int total:
        Total number of retries to allow. Takes precedence over other counts.

        Set to ``None`` to remove this constraint and fall back on other
        counts. It's a good idea to set this to some sensibly-high value to
        account for unexpected edge cases and avoid infinite retry loops.

        Set to ``0`` to fail on the first retry.

        Set to ``False`` to disable and imply ``raise_on_redirect=False``.

    :param int connect:
        How many connection-related errors to retry on.

        These are errors raised before the request is sent to the remote server,
        which we assume has not triggered the server to process the request.

        Set to ``0`` to fail on the first retry of this type.

    :param int read:
        How many times to retry on read errors.

        These errors are raised after the request was sent to the server, so the
        request may have side-effects.

        Set to ``0`` to fail on the first retry of this type.

    :param int redirect:
        How many redirects to perform. Limit this to avoid infinite redirect
        loops.

        A redirect is a HTTP response with a status code 301, 302, 303, 307 or
        308.

        Set to ``0`` to fail on the first retry of this type.

        Set to ``False`` to disable and imply ``raise_on_redirect=False``.

    :param int status:
        How many times to retry on bad status codes.

        These are retries made on responses, where status code matches
        ``status_forcelist``.

        Set to ``0`` to fail on the first retry of this type.

    :param iterable method_whitelist:
        Set of uppercased HTTP method verbs that we should retry on.

        By default, we only retry on methods which are considered to be
        idempotent (multiple requests with the same parameters end with the
        same state). See :attr:`Retry.DEFAULT_METHOD_WHITELIST`.

        Set to a ``False`` value to retry on any verb.

    :param iterable status_forcelist:
        A set of integer HTTP status codes that we should force a retry on.
        A retry is initiated if the request method is in ``method_whitelist``
        and the response status code is in ``status_forcelist``.

        By default, this is disabled with ``None``.

    :param float backoff_factor:
        A backoff factor to apply between attempts after the second try
        (most errors are resolved immediately by a second try without a
        delay). urllib3 will sleep for::

            {backoff factor} * (2 ** ({number of total retries} - 1))

        seconds. If the backoff_factor is 0.1, then :func:`.sleep` will sleep
        for [0.0s, 0.2s, 0.4s, ...] between retries. It will never be longer
        than :attr:`Retry.BACKOFF_MAX`.

        By default, backoff is disabled (set to 0).

    :param bool raise_on_redirect: Whether, if the number of redirects is
        exhausted, to raise a MaxRetryError, or to return a response with a
        response code in the 3xx range.

    :param bool raise_on_status: Similar meaning to ``raise_on_redirect``:
        whether we should raise an exception, or return a response,
        if status falls in ``status_forcelist`` range and retries have
        been exhausted.

    :param tuple history: The history of the request encountered during
        each call to :meth:`~Retry.increment`. The list is in the order
        the requests occurred. Each list item is of class :class:`RequestHistory`.

    :param bool respect_retry_after_header:
        Whether to respect Retry-After header on status codes defined as
        :attr:`Retry.RETRY_AFTER_STATUS_CODES` or not.

    :param iterable remove_headers_on_redirect:
        Sequence of headers to remove from the request when a response
        indicating a redirect is returned before firing off the redirected
        request.

    :param int max_retry_wait_length:
        Defines max retry wait length, :raises urllib3.exceptions.ExceedingWaitTime:
        if response attempts to give longer wait length than specified.

    """

    DEFAULT_METHOD_WHITELIST = frozenset(
        ["HEAD", "GET", "PUT", "DELETE", "OPTIONS", "TRACE"]
    )

    RETRY_AFTER_STATUS_CODES = frozenset([413, 429, 503])

    DEFAULT_REDIRECT_HEADERS_BLACKLIST = frozenset(["Authorization"])

    #: Maximum backoff time.
    BACKOFF_MAX = 120

<<<<<<< HEAD
    def __init__(self, total=10, connect=None, read=None, redirect=None, status=None,
                 method_whitelist=DEFAULT_METHOD_WHITELIST, status_forcelist=None,
                 backoff_factor=0, raise_on_redirect=True, raise_on_status=True,
                 history=None, respect_retry_after_header=True,
                 remove_headers_on_redirect=DEFAULT_REDIRECT_HEADERS_BLACKLIST,
                 max_retry_wait_length=-1):
=======
    def __init__(
        self,
        total=10,
        connect=None,
        read=None,
        redirect=None,
        status=None,
        method_whitelist=DEFAULT_METHOD_WHITELIST,
        status_forcelist=None,
        backoff_factor=0,
        raise_on_redirect=True,
        raise_on_status=True,
        history=None,
        respect_retry_after_header=True,
        remove_headers_on_redirect=DEFAULT_REDIRECT_HEADERS_BLACKLIST,
    ):
>>>>>>> c02698af

        self.total = total
        self.connect = connect
        self.read = read
        self.status = status

        if redirect is False or total is False:
            redirect = 0
            raise_on_redirect = False

        self.redirect = redirect
        self.status_forcelist = status_forcelist or set()
        self.method_whitelist = method_whitelist
        self.backoff_factor = backoff_factor
        self.raise_on_redirect = raise_on_redirect
        self.raise_on_status = raise_on_status
        self.history = history or tuple()
        self.respect_retry_after_header = respect_retry_after_header
<<<<<<< HEAD
        self.remove_headers_on_redirect = frozenset([
            h.lower() for h in remove_headers_on_redirect])
        self.max_retry_wait_length = max_retry_wait_length
=======
        self.remove_headers_on_redirect = frozenset(
            [h.lower() for h in remove_headers_on_redirect]
        )
>>>>>>> c02698af

    def new(self, **kw):
        params = dict(
            total=self.total,
            connect=self.connect,
            read=self.read,
            redirect=self.redirect,
            status=self.status,
            method_whitelist=self.method_whitelist,
            status_forcelist=self.status_forcelist,
            backoff_factor=self.backoff_factor,
            raise_on_redirect=self.raise_on_redirect,
            raise_on_status=self.raise_on_status,
            history=self.history,
            remove_headers_on_redirect=self.remove_headers_on_redirect,
            respect_retry_after_header=self.respect_retry_after_header,
        )
        params.update(kw)
        return type(self)(**params)

    @classmethod
    def from_int(cls, retries, redirect=True, default=None):
        """ Backwards-compatibility for the old retries format."""
        if retries is None:
            retries = default if default is not None else cls.DEFAULT

        if isinstance(retries, Retry):
            return retries

        redirect = bool(redirect) and None
        new_retries = cls(retries, redirect=redirect)
        log.debug("Converted retries value: %r -> %r", retries, new_retries)
        return new_retries

    def get_backoff_time(self):
        """ Formula for computing the current backoff

        :rtype: float
        """
        # We want to consider only the last consecutive errors sequence (Ignore redirects).
        consecutive_errors_len = len(
            list(
                takewhile(lambda x: x.redirect_location is None, reversed(self.history))
            )
        )
        if consecutive_errors_len <= 1:
            return 0

        backoff_value = self.backoff_factor * (2 ** (consecutive_errors_len - 1))
        return min(self.BACKOFF_MAX, backoff_value)

    def parse_retry_after(self, retry_after):
        # Whitespace: https://tools.ietf.org/html/rfc7230#section-3.2.4
        if re.match(r"^\s*[0-9]+\s*$", retry_after):
            seconds = int(retry_after)
        else:
            retry_date_tuple = email.utils.parsedate(retry_after)
            if retry_date_tuple is None:
                raise InvalidHeader("Invalid Retry-After header: %s" % retry_after)
            retry_date = time.mktime(retry_date_tuple)
            seconds = retry_date - time.time()

        if seconds < 0:
            seconds = 0

        return seconds

    def get_retry_after(self, response):
        """ Get the value of Retry-After in seconds. """

        retry_after = response.getheader("Retry-After")

        if retry_after is None:
            return None

        retry_after = self.parse_retry_after(retry_after)

        if self.max_retry_wait_length != -1 and retry_after > self.max_retry_wait_length:
            raise ExceedingWaitTime(
                "Retry-After header gave a wait length (%d) that exceeds specified (%d)."
                % (retry_after, self.max_retry_wait_length)
            )

        return retry_after

    def sleep_for_retry(self, response=None):
        retry_after = self.get_retry_after(response)
        if retry_after:
            time.sleep(retry_after)
            return True

        return False

    def _sleep_backoff(self):
        backoff = self.get_backoff_time()
        if backoff <= 0:
            return
        time.sleep(backoff)

    def sleep(self, response=None):
        """ Sleep between retry attempts.

        This method will respect a server's ``Retry-After`` response header
        and sleep the duration of the time requested. If that is not present, it
        will use an exponential backoff. By default, the backoff factor is 0 and
        this method will return immediately.
        """

        if self.respect_retry_after_header and response:
            slept = self.sleep_for_retry(response)
            if slept:
                return

        self._sleep_backoff()

    def _is_connection_error(self, err):
        """ Errors when we're fairly sure that the server did not receive the
        request, so it should be safe to retry.
        """
        return isinstance(err, ConnectTimeoutError)

    def _is_read_error(self, err):
        """ Errors that occur after the request has been started, so we should
        assume that the server began processing it.
        """
        return isinstance(err, (ReadTimeoutError, ProtocolError))

    def _is_method_retryable(self, method):
        """ Checks if a given HTTP method should be retried upon, depending if
        it is included on the method whitelist.
        """
        if self.method_whitelist and method.upper() not in self.method_whitelist:
            return False

        return True

    def is_retry(self, method, status_code, has_retry_after=False):
        """ Is this method/status code retryable? (Based on whitelists and control
        variables such as the number of total retries to allow, whether to
        respect the Retry-After header, whether this header is present, and
        whether the returned status code is on the list of status codes to
        be retried upon on the presence of the aforementioned header)
        """
        if not self._is_method_retryable(method):
            return False

        if self.status_forcelist and status_code in self.status_forcelist:
            return True

        return (
            self.total
            and self.respect_retry_after_header
            and has_retry_after
            and (status_code in self.RETRY_AFTER_STATUS_CODES)
        )

    def is_exhausted(self):
        """ Are we out of retries? """
        retry_counts = (self.total, self.connect, self.read, self.redirect, self.status)
        retry_counts = list(filter(None, retry_counts))
        if not retry_counts:
            return False

        return min(retry_counts) < 0

    def increment(
        self,
        method=None,
        url=None,
        response=None,
        error=None,
        _pool=None,
        _stacktrace=None,
    ):
        """ Return a new Retry object with incremented retry counters.

        :param response: A response object, or None, if the server did not
            return a response.
        :type response: :class:`~urllib3.response.HTTPResponse`
        :param Exception error: An error encountered during the request, or
            None if the response was received successfully.

        :return: A new ``Retry`` object.
        """
        if self.total is False and error:
            # Disabled, indicate to re-raise the error.
            raise six.reraise(type(error), error, _stacktrace)

        total = self.total
        if total is not None:
            total -= 1

        connect = self.connect
        read = self.read
        redirect = self.redirect
        status_count = self.status
        cause = "unknown"
        status = None
        redirect_location = None

        if error and self._is_connection_error(error):
            # Connect retry?
            if connect is False:
                raise six.reraise(type(error), error, _stacktrace)
            elif connect is not None:
                connect -= 1

        elif error and self._is_read_error(error):
            # Read retry?
            if read is False or not self._is_method_retryable(method):
                raise six.reraise(type(error), error, _stacktrace)
            elif read is not None:
                read -= 1

        elif response and response.get_redirect_location():
            # Redirect retry?
            if redirect is not None:
                redirect -= 1
            cause = "too many redirects"
            redirect_location = response.get_redirect_location()
            status = response.status

        else:
            # Incrementing because of a server error like a 500 in
            # status_forcelist and a the given method is in the whitelist
            cause = ResponseError.GENERIC_ERROR
            if response and response.status:
                if status_count is not None:
                    status_count -= 1
                cause = ResponseError.SPECIFIC_ERROR.format(status_code=response.status)
                status = response.status

        history = self.history + (
            RequestHistory(method, url, error, status, redirect_location),
        )

        new_retry = self.new(
            total=total,
            connect=connect,
            read=read,
            redirect=redirect,
            status=status_count,
            history=history,
        )

        if new_retry.is_exhausted():
            raise MaxRetryError(_pool, url, error or ResponseError(cause))

        log.debug("Incremented Retry for (url='%s'): %r", url, new_retry)

        return new_retry

    def __repr__(self):
        return (
            "{cls.__name__}(total={self.total}, connect={self.connect}, "
            "read={self.read}, redirect={self.redirect}, status={self.status})"
        ).format(cls=type(self), self=self)


# For backwards compatibility (equivalent to pre-v1.9):
Retry.DEFAULT = Retry(3)<|MERGE_RESOLUTION|>--- conflicted
+++ resolved
@@ -164,14 +164,6 @@
     #: Maximum backoff time.
     BACKOFF_MAX = 120
 
-<<<<<<< HEAD
-    def __init__(self, total=10, connect=None, read=None, redirect=None, status=None,
-                 method_whitelist=DEFAULT_METHOD_WHITELIST, status_forcelist=None,
-                 backoff_factor=0, raise_on_redirect=True, raise_on_status=True,
-                 history=None, respect_retry_after_header=True,
-                 remove_headers_on_redirect=DEFAULT_REDIRECT_HEADERS_BLACKLIST,
-                 max_retry_wait_length=-1):
-=======
     def __init__(
         self,
         total=10,
@@ -187,8 +179,8 @@
         history=None,
         respect_retry_after_header=True,
         remove_headers_on_redirect=DEFAULT_REDIRECT_HEADERS_BLACKLIST,
+        max_retry_wait_length=-1,
     ):
->>>>>>> c02698af
 
         self.total = total
         self.connect = connect
@@ -207,15 +199,9 @@
         self.raise_on_status = raise_on_status
         self.history = history or tuple()
         self.respect_retry_after_header = respect_retry_after_header
-<<<<<<< HEAD
         self.remove_headers_on_redirect = frozenset([
             h.lower() for h in remove_headers_on_redirect])
         self.max_retry_wait_length = max_retry_wait_length
-=======
-        self.remove_headers_on_redirect = frozenset(
-            [h.lower() for h in remove_headers_on_redirect]
-        )
->>>>>>> c02698af
 
     def new(self, **kw):
         params = dict(
