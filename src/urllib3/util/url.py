from __future__ import absolute_import

import re
from collections import namedtuple

from ..exceptions import LocationParseError
from ..packages import six

url_attrs = ["scheme", "auth", "host", "port", "path", "query", "fragment"]

# We only want to normalize urls with an HTTP(S) scheme.
# urllib3 infers URLs without a scheme (None) to be http.
NORMALIZABLE_SCHEMES = ("http", "https", None)

# Almost all of these patterns were derived from the
# 'rfc3986' module: https://github.com/python-hyper/rfc3986
PERCENT_RE = re.compile(r"%[a-fA-F0-9]{2}")
SCHEME_RE = re.compile(r"^(?:[a-zA-Z][a-zA-Z0-9+-]*:|/)")
URI_RE = re.compile(
    r"^(?:([a-zA-Z][a-zA-Z0-9+.-]*):)?"
    r"(?://([^\\/?#]*))?"
    r"([^?#]*)"
    r"(?:\?([^#]*))?"
    r"(?:#(.*))?$",
    re.UNICODE | re.DOTALL,
)

IPV4_PAT = r"(?:[0-9]{1,3}\.){3}[0-9]{1,3}"
HEX_PAT = "[0-9A-Fa-f]{1,4}"
LS32_PAT = "(?:{hex}:{hex}|{ipv4})".format(hex=HEX_PAT, ipv4=IPV4_PAT)
_subs = {"hex": HEX_PAT, "ls32": LS32_PAT}
_variations = [
    #                            6( h16 ":" ) ls32
    "(?:%(hex)s:){6}%(ls32)s",
    #                       "::" 5( h16 ":" ) ls32
    "::(?:%(hex)s:){5}%(ls32)s",
    # [               h16 ] "::" 4( h16 ":" ) ls32
    "(?:%(hex)s)?::(?:%(hex)s:){4}%(ls32)s",
    # [ *1( h16 ":" ) h16 ] "::" 3( h16 ":" ) ls32
    "(?:(?:%(hex)s:)?%(hex)s)?::(?:%(hex)s:){3}%(ls32)s",
    # [ *2( h16 ":" ) h16 ] "::" 2( h16 ":" ) ls32
    "(?:(?:%(hex)s:){0,2}%(hex)s)?::(?:%(hex)s:){2}%(ls32)s",
    # [ *3( h16 ":" ) h16 ] "::"    h16 ":"   ls32
    "(?:(?:%(hex)s:){0,3}%(hex)s)?::%(hex)s:%(ls32)s",
    # [ *4( h16 ":" ) h16 ] "::"              ls32
    "(?:(?:%(hex)s:){0,4}%(hex)s)?::%(ls32)s",
    # [ *5( h16 ":" ) h16 ] "::"              h16
    "(?:(?:%(hex)s:){0,5}%(hex)s)?::%(hex)s",
    # [ *6( h16 ":" ) h16 ] "::"
    "(?:(?:%(hex)s:){0,6}%(hex)s)?::",
]

UNRESERVED_PAT = r"ABCDEFGHIJKLMNOPQRSTUVWXYZabcdefghijklmnopqrstuvwxyz0123456789._!\-~"
IPV6_PAT = "(?:" + "|".join([x % _subs for x in _variations]) + ")"
ZONE_ID_PAT = "(?:%25|%)(?:[" + UNRESERVED_PAT + "]|%[a-fA-F0-9]{2})+"
IPV6_ADDRZ_PAT = r"\[" + IPV6_PAT + r"(?:" + ZONE_ID_PAT + r")?\]"
REG_NAME_PAT = r"(?:[^\[\]%:/?#]|%[a-fA-F0-9]{2})*"
TARGET_RE = re.compile(r"^(/[^?#]*)(?:\?([^#]*))?(?:#.*)?$")

IPV4_RE = re.compile("^" + IPV4_PAT + "$")
IPV6_RE = re.compile("^" + IPV6_PAT + "$")
IPV6_ADDRZ_RE = re.compile("^" + IPV6_ADDRZ_PAT + "$")
BRACELESS_IPV6_ADDRZ_RE = re.compile("^" + IPV6_ADDRZ_PAT[2:-2] + "$")
ZONE_ID_RE = re.compile("(" + ZONE_ID_PAT + r")\]$")

<<<<<<< HEAD
_HOST_PORT_PAT = ("^(%s|%s|%s)(?::0*?(|0|[1-9][0-9]{0,4}))?$") % (
=======
_HOST_PORT_PAT = ("^(%s|%s|%s)(?::0*([0-9]{0,5}))?$") % (
>>>>>>> 61e86ea7
    REG_NAME_PAT,
    IPV4_PAT,
    IPV6_ADDRZ_PAT,
)
_HOST_PORT_RE = re.compile(_HOST_PORT_PAT, re.UNICODE | re.DOTALL)

UNRESERVED_CHARS = set(
    "ABCDEFGHIJKLMNOPQRSTUVWXYZabcdefghijklmnopqrstuvwxyz0123456789._-~"
)
SUB_DELIM_CHARS = set("!$&'()*+,;=")
USERINFO_CHARS = UNRESERVED_CHARS | SUB_DELIM_CHARS | {":"}
PATH_CHARS = USERINFO_CHARS | {"@", "/"}
QUERY_CHARS = FRAGMENT_CHARS = PATH_CHARS | {"?"}


class Url(namedtuple("Url", url_attrs)):
    """
    Data structure for representing an HTTP URL. Used as a return value for
    :func:`parse_url`. Both the scheme and host are normalized as they are
    both case-insensitive according to RFC 3986.
    """

    __slots__ = ()

    def __new__(
        cls,
        scheme=None,
        auth=None,
        host=None,
        port=None,
        path=None,
        query=None,
        fragment=None,
    ):
        if path and not path.startswith("/"):
            path = "/" + path
        if scheme is not None:
            scheme = scheme.lower()
        return super(Url, cls).__new__(
            cls, scheme, auth, host, port, path, query, fragment
        )

    @property
    def hostname(self):
        """For backwards-compatibility with urlparse. We're nice like that."""
        return self.host

    @property
    def request_uri(self):
        """Absolute path including the query string."""
        uri = self.path or "/"

        if self.query is not None:
            uri += "?" + self.query

        return uri

    @property
    def netloc(self):
        """Network location including host and port"""
        if self.port:
            return "%s:%d" % (self.host, self.port)
        return self.host

    @property
    def url(self):
        """
        Convert self into a url

        This function should more or less round-trip with :func:`.parse_url`. The
        returned url may not be exactly the same as the url inputted to
        :func:`.parse_url`, but it should be equivalent by the RFC (e.g., urls
        with a blank port will have : removed).

        Example: ::

            >>> U = parse_url('http://google.com/mail/')
            >>> U.url
            'http://google.com/mail/'
            >>> Url('http', 'username:password', 'host.com', 80,
            ... '/path', 'query', 'fragment').url
            'http://username:password@host.com:80/path?query#fragment'
        """
        scheme, auth, host, port, path, query, fragment = self
        url = u""

        # We use "is not None" we want things to happen with empty strings (or 0 port)
        if scheme is not None:
            url += scheme + u"://"
        if auth is not None:
            url += auth + u"@"
        if host is not None:
            url += host
        if port is not None:
            url += u":" + str(port)
        if path is not None:
            url += path
        if query is not None:
            url += u"?" + query
        if fragment is not None:
            url += u"#" + fragment

        return url

    def __str__(self):
        return self.url


def split_first(s, delims):
    """
    .. deprecated:: 1.25

    Given a string and an iterable of delimiters, split on the first found
    delimiter. Return two split parts and the matched delimiter.

    If not found, then the first part is the full input string.

    Example::

        >>> split_first('foo/bar?baz', '?/=')
        ('foo', 'bar?baz', '/')
        >>> split_first('foo/bar?baz', '123')
        ('foo/bar?baz', '', None)

    Scales linearly with number of delims. Not ideal for large number of delims.
    """
    min_idx = None
    min_delim = None
    for d in delims:
        idx = s.find(d)
        if idx < 0:
            continue

        if min_idx is None or idx < min_idx:
            min_idx = idx
            min_delim = d

    if min_idx is None or min_idx < 0:
        return s, "", None

    return s[:min_idx], s[min_idx + 1 :], min_delim


def _encode_invalid_chars(component, allowed_chars, encoding="utf-8"):
    """Percent-encodes a URI component without reapplying
    onto an already percent-encoded component.
    """
    if component is None:
        return component

    component = six.ensure_text(component)

    # Normalize existing percent-encoded bytes.
    # Try to see if the component we're encoding is already percent-encoded
    # so we can skip all '%' characters but still encode all others.
    component, percent_encodings = PERCENT_RE.subn(
        lambda match: match.group(0).upper(), component
    )

    uri_bytes = component.encode("utf-8", "surrogatepass")
    is_percent_encoded = percent_encodings == uri_bytes.count(b"%")
    encoded_component = bytearray()

    for i in range(0, len(uri_bytes)):
        # Will return a single character bytestring on both Python 2 & 3
        byte = uri_bytes[i : i + 1]
        byte_ord = ord(byte)
        if (is_percent_encoded and byte == b"%") or (
            byte_ord < 128 and byte.decode() in allowed_chars
        ):
            encoded_component += byte
            continue
        encoded_component.extend(b"%" + (hex(byte_ord)[2:].encode().zfill(2).upper()))

    return encoded_component.decode(encoding)


def _remove_path_dot_segments(path):
    # See http://tools.ietf.org/html/rfc3986#section-5.2.4 for pseudo-code
    segments = path.split("/")  # Turn the path into a list of segments
    output = []  # Initialize the variable to use to store output

    for segment in segments:
        # '.' is the current directory, so ignore it, it is superfluous
        if segment == ".":
            continue
        # Anything other than '..', should be appended to the output
        elif segment != "..":
            output.append(segment)
        # In this case segment == '..', if we can, we should pop the last
        # element
        elif output:
            output.pop()

    # If the path starts with '/' and the output is empty or the first string
    # is non-empty
    if path.startswith("/") and (not output or output[0]):
        output.insert(0, "")

    # If the path starts with '/.' or '/..' ensure we add one more empty
    # string to add a trailing '/'
    if path.endswith(("/.", "/..")):
        output.append("")

    return "/".join(output)


def _normalize_host(host, scheme):
    if host:
        if isinstance(host, six.binary_type):
            host = six.ensure_str(host)

        if scheme in NORMALIZABLE_SCHEMES:
            is_ipv6 = IPV6_ADDRZ_RE.match(host)
            if is_ipv6:
                # IPv6 hosts of the form 'a::b%zone' are encoded in a URL as
                # such per RFC 6874: 'a::b%25zone'. Unquote the ZoneID
                # separator as necessary to return a valid RFC 4007 scoped IP.
                match = ZONE_ID_RE.search(host)
                if match:
                    start, end = match.span(1)
                    zone_id = host[start:end]

                    if zone_id.startswith("%25") and zone_id != "%25":
                        zone_id = zone_id[3:]
                    else:
                        zone_id = zone_id[1:]
                    zone_id = "%" + _encode_invalid_chars(zone_id, UNRESERVED_CHARS)
                    return host[:start].lower() + zone_id + host[end:]
                else:
                    return host.lower()
            elif not IPV4_RE.match(host):
                return six.ensure_str(
                    b".".join([_idna_encode(label) for label in host.split(".")])
                )
    return host


def _idna_encode(name):
    if name and any([ord(x) > 128 for x in name]):
        try:
            import idna
        except ImportError:
            six.raise_from(
                LocationParseError("Unable to parse URL without the 'idna' module"),
                None,
            )
        try:
            return idna.encode(name.lower(), strict=True, std3_rules=True)
        except idna.IDNAError:
            six.raise_from(
                LocationParseError(u"Name '%s' is not a valid IDNA label" % name), None
            )
    return name.lower().encode("ascii")


def _encode_target(target):
    """Percent-encodes a request target so that there are no invalid characters"""
    path, query = TARGET_RE.match(target).groups()
    target = _encode_invalid_chars(path, PATH_CHARS)
    query = _encode_invalid_chars(query, QUERY_CHARS)
    if query is not None:
        target += "?" + query
    return target


def parse_url(url):
    """
    Given a url, return a parsed :class:`.Url` namedtuple. Best-effort is
    performed to parse incomplete urls. Fields not provided will be None.
    This parser is RFC 3986 and RFC 6874 compliant.

    The parser logic and helper functions are based heavily on
    work done in the ``rfc3986`` module.

    :param str url: URL to parse into a :class:`.Url` namedtuple.

    Partly backwards-compatible with :mod:`urlparse`.

    Example::

        >>> parse_url('http://google.com/mail/')
        Url(scheme='http', host='google.com', port=None, path='/mail/', ...)
        >>> parse_url('google.com:80')
        Url(scheme=None, host='google.com', port=80, path=None, ...)
        >>> parse_url('/foo?bar')
        Url(scheme=None, host=None, port=None, path='/foo', query='bar', ...)
    """
    if not url:
        # Empty
        return Url()

    source_url = url
    if not SCHEME_RE.search(url):
        url = "//" + url

    try:
        scheme, authority, path, query, fragment = URI_RE.match(url).groups()
        normalize_uri = scheme is None or scheme.lower() in NORMALIZABLE_SCHEMES

        if scheme:
            scheme = scheme.lower()

        if authority:
            auth, _, host_port = authority.rpartition("@")
            auth = auth or None
            host, port = _HOST_PORT_RE.match(host_port).groups()
            if auth and normalize_uri:
                auth = _encode_invalid_chars(auth, USERINFO_CHARS)
            if port == "":
                port = None
        else:
            auth, host, port = None, None, None

        if port is not None:
            port = int(port)
            if not (0 <= port <= 65535):
                raise LocationParseError(url)

        host = _normalize_host(host, scheme)

        if normalize_uri and path:
            path = _remove_path_dot_segments(path)
            path = _encode_invalid_chars(path, PATH_CHARS)
        if normalize_uri and query:
            query = _encode_invalid_chars(query, QUERY_CHARS)
        if normalize_uri and fragment:
            fragment = _encode_invalid_chars(fragment, FRAGMENT_CHARS)

    except (ValueError, AttributeError):
        return six.raise_from(LocationParseError(source_url), None)

    # For the sake of backwards compatibility we put empty
    # string values for path if there are any defined values
    # beyond the path in the URL.
    # TODO: Remove this when we break backwards compatibility.
    if not path:
        if query is not None or fragment is not None:
            path = ""
        else:
            path = None

    # Ensure that each part of the URL is a `str` for
    # backwards compatibility.
    if isinstance(url, six.text_type):
        ensure_func = six.ensure_text
    else:
        ensure_func = six.ensure_str

    def ensure_type(x):
        return x if x is None else ensure_func(x)

    return Url(
        scheme=ensure_type(scheme),
        auth=ensure_type(auth),
        host=ensure_type(host),
        port=port,
        path=ensure_type(path),
        query=ensure_type(query),
        fragment=ensure_type(fragment),
    )


def get_host(url):
    """
    Deprecated. Use :func:`parse_url` instead.
    """
    p = parse_url(url)
    return p.scheme or "http", p.hostname, p.port<|MERGE_RESOLUTION|>--- conflicted
+++ resolved
@@ -63,11 +63,7 @@
 BRACELESS_IPV6_ADDRZ_RE = re.compile("^" + IPV6_ADDRZ_PAT[2:-2] + "$")
 ZONE_ID_RE = re.compile("(" + ZONE_ID_PAT + r")\]$")
 
-<<<<<<< HEAD
 _HOST_PORT_PAT = ("^(%s|%s|%s)(?::0*?(|0|[1-9][0-9]{0,4}))?$") % (
-=======
-_HOST_PORT_PAT = ("^(%s|%s|%s)(?::0*([0-9]{0,5}))?$") % (
->>>>>>> 61e86ea7
     REG_NAME_PAT,
     IPV4_PAT,
     IPV6_ADDRZ_PAT,
