from __future__ import absolute_import
# For backwards compatibility, provide imports that used to be here.
from .connection import is_connection_dropped
from .request import make_headers
from .ssl_ import (
    SSLContext,
    HAS_SNI,
    IS_PYOPENSSL,
    IS_SECURETRANSPORT,
    assert_fingerprint,
    resolve_cert_reqs,
    resolve_ssl_version,
    ssl_wrap_socket,
<<<<<<< HEAD
    SSLWantReadError,
    SSLWantWriteError,
=======
    PROTOCOL_TLS,
>>>>>>> 1e9ab5ae
)
from .timeout import (
    current_time,
    Timeout,
)

from .retry import Retry
from .url import (
    get_host,
    parse_url,
    split_first,
    Url,
)
from .wait import (
    wait_for_read,
    wait_for_write,
    wait_for_socket
)

__all__ = (
    'HAS_SNI',
    'IS_PYOPENSSL',
    'IS_SECURETRANSPORT',
    'SSLContext',
    'PROTOCOL_TLS',
    'Retry',
    'Timeout',
    'Url',
    'assert_fingerprint',
    'current_time',
    'is_connection_dropped',
    'get_host',
    'parse_url',
    'make_headers',
    'resolve_cert_reqs',
    'resolve_ssl_version',
    'split_first',
    'ssl_wrap_socket',
    'wait_for_read',
    'wait_for_write',
    'wait_for_socket',
    'SSLWantReadError',
    'SSLWantWriteError',
)<|MERGE_RESOLUTION|>--- conflicted
+++ resolved
@@ -11,12 +11,9 @@
     resolve_cert_reqs,
     resolve_ssl_version,
     ssl_wrap_socket,
-<<<<<<< HEAD
     SSLWantReadError,
     SSLWantWriteError,
-=======
     PROTOCOL_TLS,
->>>>>>> 1e9ab5ae
 )
 from .timeout import (
     current_time,
