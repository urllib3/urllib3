--- conflicted
+++ resolved
@@ -367,20 +367,7 @@
     if six.PY3 and isinstance(hostname, bytes):
         # IDN A-label bytes are ASCII compatible.
         hostname = hostname.decode('ascii')
-
-<<<<<<< HEAD
-    families = [socket.AF_INET]
-    if hasattr(socket, 'AF_INET6'):
-        families.append(socket.AF_INET6)
-
-    for af in families:
-        try:
-            inet_pton(af, hostname)
-        except (socket.error, ValueError, OSError):
-            pass
-        else:
-            return True
-    return False
+    return _IP_ADDRESS_REGEX.match(hostname) is not None
 
 
 def _is_key_file_encrypted(key_file):
@@ -391,7 +378,4 @@
             if 'ENCRYPTED' in line:
                 return True
 
-    return False
-=======
-    return _IP_ADDRESS_REGEX.match(hostname) is not None
->>>>>>> f80ff34b
+    return False