--- conflicted
+++ resolved
@@ -1,9 +1,5 @@
 from __future__ import absolute_import
-<<<<<<< HEAD
-=======
-from .packages.six.moves.http_client import IncompleteRead as httplib_IncompleteRead
-
->>>>>>> f7a4bed0
+
 # Base Exceptions
 
 
@@ -189,22 +185,8 @@
     pass
 
 
-<<<<<<< HEAD
 class InvalidHeader(HTTPError):
     "The header provided was somehow invalid."
-=======
-class ResponseNotChunked(ProtocolError, ValueError):
-    "Response needs to be chunked in order to read it as chunks."
-    pass
-
-
-class BodyNotHttplibCompatible(HTTPError):
-    """
-    Body should be httplib.HTTPResponse like (have an fp attribute which
-    returns raw chunks) for read_chunked().
-    """
-
->>>>>>> f7a4bed0
     pass
 
 
@@ -212,26 +194,10 @@
     """
     The HTTP version in the response is unsupported.
     """
-<<<<<<< HEAD
+
     def __init__(self, version):
         message = "HTTP version {} is unsupported".format(version)
         super(BadVersionError, self).__init__(message)
-=======
-
-    def __init__(self, partial, expected):
-        super(IncompleteRead, self).__init__(partial, expected)
-
-    def __repr__(self):
-        return "IncompleteRead(%i bytes read, " "%i more expected)" % (
-            self.partial,
-            self.expected,
-        )
-
-
-class InvalidHeader(HTTPError):
-    "The header provided was somehow invalid."
-    pass
->>>>>>> f7a4bed0
 
 
 class ProxySchemeUnknown(AssertionError, ValueError):
@@ -260,6 +226,7 @@
     """
     An attempt was made to set up a CONNECT tunnel, but that attempt failed.
     """
+
     def __init__(self, message, response):
         super(FailedTunnelError, self).__init__(message)
         self.response = response
@@ -270,4 +237,5 @@
     An attempt was made to send a request with a body object that urllib3 does
     not support.
     """
+
     pass